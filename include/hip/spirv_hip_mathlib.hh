--- conflicted
+++ resolved
@@ -124,32 +124,25 @@
   return 1;
 }
 #endif
-<<<<<<< HEAD
 #if defined OCML_BASIC_ROUNDED_OPERATIONS
 __DEVICE__
 inline float __fsqrt_rd(float x) { return __ocml_sqrt_rtn_f32(x); }
 #endif
-=======
-
->>>>>>> 0f47279b
 #if defined OCML_BASIC_ROUNDED_OPERATIONS
 __DEVICE__
+inline float __fsqrt_ru(float x) { return __ocml_sqrt_rtp_f32(x); }
+__DEVICE__
+inline float __fsqrt_rz(float x) { return __ocml_sqrt_rtz_f32(x); }
+__DEVICE__
 inline float __fsub_rd(float x, float y) { return __ocml_sub_rtn_f32(x, y); }
 #endif
-<<<<<<< HEAD
-=======
-__DEVICE__
->>>>>>> 0f47279b
 #if defined OCML_BASIC_ROUNDED_OPERATIONS
 __DEVICE__
 inline float __fsub_ru(float x, float y) { return __ocml_sub_rtp_f32(x, y); }
 __DEVICE__
 inline float __fsub_rz(float x, float y) { return __ocml_sub_rtz_f32(x, y); }
 #endif
-<<<<<<< HEAD
-
-=======
->>>>>>> 0f47279b
+
 
 __device__ inline unsigned int __funnelshift_l(unsigned int lo, unsigned int hi,
                                                unsigned int shift) {
@@ -426,9 +419,6 @@
   EXPORT double __##NAME##_rz(double x, double y, double z);
 
 #endif
-DEFOPENCL1F(sqrt)
-DEFOPENCL1F(rsqrt)
-//DEFOPENCL2F(pow)
 
 DEFOPENCL1F(acos)
 DEFOPENCL1F(asin)
@@ -600,6 +590,7 @@
 DEFOPENCL4F(rnorm4d)
 
 DEFOPENCL1F(round)
+DEFOPENCL1F(rsqrt)
 
 #if defined(__HIP_DEVICE_COMPILE__)
 extern "C" {
@@ -631,6 +622,7 @@
 DEFOPENCL1F(sin)
 DEFOPENCL1F(sinh)
 DEFOPENCL1F(sinpi)
+DEFOPENCL1F(sqrt)
 DEFOPENCL1F(tan)
 DEFOPENCL1F(tanh)
 DEFOPENCL1F(tgamma)
@@ -775,13 +767,8 @@
 FAKE_ROUNDINGS2(mul, x *y)
 
 FAKE_ROUNDINGS1(rcp, (1.0f / x))
-<<<<<<< HEAD
 FAKE_ROUNDINGS1(sqrt, GEN_NAME2(sqrt, f)(x))
 FAKE_ROUNDINGS1(rsqrt, GEN_NAME2(rsqrt, f)(x))
-=======
-FAKE_ROUNDINGS1(rsqrt, rsqrt(x))
-FAKE_ROUNDINGS1(sqrt, sqrt(x))
->>>>>>> 0f47279b
 
 FAKE_ROUNDINGS3(fma, GEN_NAME2(fma, f)(x, y, z))
 
@@ -793,10 +780,6 @@
 DEFOPENCL1F_NATIVE(exp2)
 DEFOPENCL1F_NATIVE(exp)
 
-DEFOPENCL2F_NATIVE(pow)
-
-DEFOPENCL1F_NATIVE(sqrt)
-DEFOPENCL1F_NATIVE(rsqrt)
 DEFOPENCL1F_NATIVE(log10)
 DEFOPENCL1F_NATIVE(log2)
 DEFOPENCL1F_NATIVE(log)
@@ -805,16 +788,10 @@
 DEFOPENCL1F_NATIVE(sqrt)
 DEFOPENCL1F_NATIVE(rsqrt)
 
-<<<<<<< HEAD
 DEFOPENCL2F_NATIVE(divide)
 DEFOPENCL2F_NATIVE(powr)
 
 #if defined(__HIP_DEVICE_COMPILE__)
-=======
-//EXPORT float __powf(float x, float y) {
-//  return GEN_NAME2(powr_native, f)(x, y);
-//}
->>>>>>> 0f47279b
 
 EXPORT float __saturatef(float x) {
   return (x < 0.0f) ? 0.0f : ((x > 1.0f) ? 1.0f : x);
@@ -885,10 +862,6 @@
 /**********************************************************************/
 
 #else
-<<<<<<< HEAD
-=======
-// EXPORT float __powf(float x, float y);
->>>>>>> 0f47279b
 EXPORT float __saturatef(float x);
 EXPORT void __sincosf(float x, float *sptr, float *cptr);
 EXPORT void __syncthreads();
