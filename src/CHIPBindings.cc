/**
 * @file CHIPBindings.hh
 * @author Paulius Velesko (pvelesko@gmail.com)
 * @brief Implementations of the HIP API functions using the CHIP interface
 * providing basic functionality such hipMemcpy, host and device function
 * registration, hipLaunchByPtr, etc.
 * These functions operate on base CHIP class pointers allowing for backend
 * selection at runtime and backend-specific implementations are done by
 * inheriting from base CHIP classes and overriding virtual member functions.
 * @version 0.1
 * @date 2021-08-19
 *
 * @copyright Copyright (c) 2021
 *
 */
#ifndef CHIP_BINDINGS_H
#define CHIP_BINDINGS_H

#include <fstream>

#include "CHIPBackend.hh"
#include "CHIPDriver.hh"
#include "CHIPException.hh"
#include "backend/backends.hh"
#include "hip/hip_fatbin.h"
#include "hip/hip_runtime_api.h"
#include "hip_conversions.hh"
#include "macros.hh"

#define SPIR_TRIPLE "hip-spir64-unknown-unknown"

static unsigned binaries_loaded = 0;

#define SVM_ALIGNMENT 128  // TODO Pass as CMAKE Define?

hipError_t hipIpcOpenMemHandle(void **devPtr, hipIpcMemHandle_t handle,
                               unsigned int flags) {
  UNIMPLEMENTED(hipErrorTbd);
}
hipError_t hipIpcCloseMemHandle(void *devPtr) { UNIMPLEMENTED(hipErrorTbd); }
hipError_t hipIpcGetMemHandle(hipIpcMemHandle_t *handle, void *devPtr) {
  UNIMPLEMENTED(hipErrorTbd);
}

hipError_t hipMemcpy2DFromArray(void *dst, size_t dpitch, hipArray_const_t src,
                                size_t wOffset, size_t hOffset, size_t width,
                                size_t height, hipMemcpyKind kind) {
  UNIMPLEMENTED(hipErrorNotSupported);
}
hipError_t hipMemsetD16Async(hipDeviceptr_t dest, unsigned short value,
                             size_t count, hipStream_t stream) {
  UNIMPLEMENTED(hipErrorNotSupported);
}
hipError_t hipMemcpy2DToArrayAsync(hipArray *dst, size_t wOffset,
                                   size_t hOffset, const void *src,
                                   size_t spitch, size_t width, size_t height,
                                   hipMemcpyKind kind, hipStream_t stream) {
  UNIMPLEMENTED(hipErrorNotSupported);
};
hipError_t hipMemcpy3DAsync(const struct hipMemcpy3DParms *p,
                            hipStream_t stream) {
  UNIMPLEMENTED(hipErrorNotSupported);
}
hipError_t hipMemcpyWithStream(void *dst, const void *src, size_t sizeBytes,
                               hipMemcpyKind kind, hipStream_t stream) {
  UNIMPLEMENTED(hipErrorNotSupported);
};
hipError_t hipMemsetD16(hipDeviceptr_t dest, unsigned short value,
                        size_t count) {
  UNIMPLEMENTED(hipErrorNotSupported);
};
hipError_t hipMemcpyPeer(void *dst, int dstDeviceId, const void *src,
                         int srcDeviceId, size_t sizeBytes) {
  UNIMPLEMENTED(hipErrorNotSupported);
};
hipError_t hipMemRangeGetAttribute(void *data, size_t data_size,
                                   hipMemRangeAttribute attribute,
                                   const void *dev_ptr, size_t count) {
  UNIMPLEMENTED(hipErrorNotSupported);
};
hipError_t hipMemcpy2DFromArrayAsync(void *dst, size_t dpitch,
                                     hipArray_const_t src, size_t wOffset,
                                     size_t hOffset, size_t width,
                                     size_t height, hipMemcpyKind kind,
                                     hipStream_t stream) {
  UNIMPLEMENTED(hipErrorNotSupported);
};
hipError_t hipMallocManaged(void **dev_ptr, size_t size, unsigned int flags) {
  UNIMPLEMENTED(hipErrorNotSupported);
};
hipError_t hipMalloc3DArray(hipArray **array,
                            const struct hipChannelFormatDesc *desc,
                            struct hipExtent extent, unsigned int flags) {
  UNIMPLEMENTED(hipErrorNotSupported);
};
hipError_t hipMemsetD8Async(hipDeviceptr_t dest, unsigned char value,
                            size_t count, hipStream_t stream) {
  UNIMPLEMENTED(hipErrorNotSupported);
};
hipError_t hipMemcpyPeerAsync(void *dst, int dstDeviceId, const void *src,
                              int srcDevice, size_t sizeBytes,
                              hipStream_t stream) {
  UNIMPLEMENTED(hipErrorNotSupported);
};
hipError_t hipMemcpyParam2DAsync(const hip_Memcpy2D *pCopy,
                                 hipStream_t stream) {
  UNIMPLEMENTED(hipErrorNotSupported);
}

//*****************************************************************************
//*****************************************************************************
//*****************************************************************************

hipError_t __hipPushCallConfiguration(dim3 gridDim, dim3 blockDim,
                                      size_t sharedMem, hipStream_t stream) {
  logDebug("__hipPushCallConfiguration()");
  CHIP_TRY
  CHIPInitialize();
  stream = Backend->findQueue(stream);

  RETURN(Backend->configureCall(gridDim, blockDim, sharedMem, stream));
  CHIP_CATCH
  RETURN(hipSuccess);
}

hipError_t __hipPopCallConfiguration(dim3 *gridDim, dim3 *blockDim,
                                     size_t *sharedMem, hipStream_t *stream) {
  logDebug("__hipPopCallConfiguration()");
  CHIP_TRY
  CHIPInitialize();

  auto *ei = Backend->chip_execstack.top();
  *gridDim = ei->getGrid();
  *blockDim = ei->getBlock();
  *sharedMem = ei->getSharedMem();
  *stream = ei->getQueue();
  Backend->chip_execstack.pop();
  RETURN(hipSuccess);
  CHIP_CATCH
}

hipError_t hipGetDevice(int *deviceId) {
  CHIP_TRY
  CHIPInitialize();
  NULLCHECK(deviceId);

  CHIPDevice *dev = Backend->getActiveDevice();
  *deviceId = dev->getDeviceId();

  RETURN(hipSuccess);
  CHIP_CATCH
}

hipError_t hipGetDeviceCount(int *count) {
  CHIP_TRY
  CHIPInitialize();
  NULLCHECK(count);

  *count = Backend->getNumDevices();

  RETURN(hipSuccess);
  CHIP_CATCH
}

hipError_t hipSetDevice(int deviceId) {
  CHIP_TRY
  CHIPInitialize();

  ERROR_CHECK_DEVNUM(deviceId);

  CHIPDevice *selected_device = Backend->getDevices()[deviceId];
  Backend->setActiveDevice(selected_device);

  RETURN(hipSuccess);
  CHIP_CATCH
}

hipError_t hipDeviceSynchronize(void) {
  CHIP_TRY
  CHIPInitialize();

  CHIPContext *ctx = Backend->getActiveContext();
  ctx->finishAll();

  RETURN(hipSuccess);
  CHIP_CATCH
}

hipError_t hipDeviceReset(void) {
  CHIP_TRY
  CHIPInitialize();

  CHIPDevice *dev = Backend->getActiveDevice();

  dev->reset();
  RETURN(hipSuccess);
  CHIP_CATCH
}

hipError_t hipDeviceGet(hipDevice_t *device, int ordinal) {
  CHIP_TRY
  CHIPInitialize();
  NULLCHECK(device);
  ERROR_CHECK_DEVNUM(ordinal);

  /// Since the tests are written such that hipDevice_t is an int, this function
  /// is strange
  *device = ordinal;

  RETURN(hipSuccess);
  CHIP_CATCH
}

hipError_t hipDeviceComputeCapability(int *major, int *minor,
                                      hipDevice_t device) {
  CHIP_TRY
  CHIPInitialize();
  NULLCHECK(major, minor);
  ERROR_CHECK_DEVNUM(device);

  hipDeviceProp_t props;
  Backend->getDevices()[device]->copyDeviceProperties(&props);

  if (major) *major = props.major;
  if (minor) *minor = props.minor;

  RETURN(hipSuccess);
  CHIP_CATCH
}

hipError_t hipDeviceGetAttribute(int *pi, hipDeviceAttribute_t attr,
                                 int deviceId) {
  CHIP_TRY
  CHIPInitialize();
  NULLCHECK(pi);
  ERROR_CHECK_DEVNUM(deviceId);

  *pi = Backend->getDevices()[deviceId]->getAttr(attr);
  if (*pi == -1)
    RETURN(hipErrorInvalidValue);
  else
    RETURN(hipSuccess);

  CHIP_CATCH
}

hipError_t hipGetDeviceProperties(hipDeviceProp_t *prop, int deviceId) {
  CHIP_TRY
  CHIPInitialize();
  NULLCHECK(prop);
  ERROR_CHECK_DEVNUM(deviceId);

  Backend->getDevices()[deviceId]->copyDeviceProperties(prop);

  RETURN(hipSuccess);
  CHIP_CATCH
}

hipError_t hipDeviceGetLimit(size_t *pValue, enum hipLimit_t limit) {
  UNIMPLEMENTED(hipErrorNotSupported);
  //  CHIP_TRY
  //  CHIPInitialize();
  //  ERROR_IF((pValue == nullptr), hipErrorInvalidValue);
  //  switch (limit) {
  //    case hipLimitMallocHeapSize:
  //      *pValue = 0;  // TODO Get this from properties
  //      /* zeinfo reports this as
  //      Maximum memory allocation size 4294959104
  //      */
  //      break;
  //    case hipLimitPrintfFifoSize:
  //      break;
  //    default:
  //      RETURN(hipErrorUnsupportedLimit);
  //  }
  //  RETURN(hipSuccess);
  //  CHIP_CATCH
}

hipError_t hipDeviceGetName(char *name, int len, hipDevice_t device) {
  CHIP_TRY
  CHIPInitialize();
  NULLCHECK(name);
  ERROR_CHECK_DEVNUM(device);

  std::string dev_name = (Backend->getDevices()[device])->getName();

  size_t namelen = dev_name.size();
  namelen = (namelen < (size_t)len ? namelen : len - 1);
  memcpy(name, dev_name.data(), namelen);
  name[namelen] = 0;
  RETURN(hipSuccess);

  CHIP_CATCH
}

hipError_t hipDeviceTotalMem(size_t *bytes, hipDevice_t device) {
  CHIP_TRY
  CHIPInitialize();
  NULLCHECK(bytes);
  ERROR_CHECK_DEVNUM(device);

  if (bytes) *bytes = (Backend->getDevices()[device])->getGlobalMemSize();
  RETURN(hipSuccess);

  CHIP_CATCH
}

hipError_t hipDeviceSetCacheConfig(hipFuncCache_t cacheConfig) {
  CHIP_TRY
  CHIPInitialize();

  Backend->getActiveDevice()->setCacheConfig(cacheConfig);

  RETURN(hipSuccess);
  CHIP_CATCH
}

hipError_t hipDeviceGetCacheConfig(hipFuncCache_t *cacheConfig) {
  CHIP_TRY
  CHIPInitialize();
  NULLCHECK(cacheConfig);

  if (cacheConfig) *cacheConfig = Backend->getActiveDevice()->getCacheConfig();
  RETURN(hipSuccess);

  CHIP_CATCH
}

hipError_t hipDeviceGetSharedMemConfig(hipSharedMemConfig *pConfig) {
  CHIP_TRY
  CHIPInitialize();
  NULLCHECK(pConfig);

  if (pConfig) *pConfig = Backend->getActiveDevice()->getSharedMemConfig();
  RETURN(hipSuccess);

  CHIP_CATCH
}

hipError_t hipDeviceSetSharedMemConfig(hipSharedMemConfig pConfig) {
  CHIP_TRY
  CHIPInitialize();

  Backend->getActiveDevice()->setSharedMemConfig(pConfig);
  RETURN(hipSuccess);

  CHIP_CATCH
}

hipError_t hipFuncSetCacheConfig(const void *func, hipFuncCache_t config) {
  CHIP_TRY
  CHIPInitialize();
  NULLCHECK(func);

  UNIMPLEMENTED(hipErrorTbd);
  // RETURN(hipSuccess);

  CHIP_CATCH
}

hipError_t hipDeviceGetPCIBusId(char *pciBusId, int len, int deviceId) {
  CHIP_TRY
  CHIPInitialize();
  NULLCHECK(pciBusId);
  ERROR_CHECK_DEVNUM(deviceId);

  CHIPDevice *dev = Backend->getDevices()[deviceId];

  hipDeviceProp_t prop;
  dev->copyDeviceProperties(&prop);
  snprintf(pciBusId, len, "%04x:%04x:%04x", prop.pciDomainID, prop.pciBusID,
           prop.pciDeviceID);
  RETURN(hipSuccess);

  CHIP_CATCH
}

hipError_t hipDeviceGetByPCIBusId(int *deviceId, const char *pciBusId) {
  CHIP_TRY
  CHIPInitialize();
  NULLCHECK(deviceId, pciBusId);

  int pciDomainID, pciBusID, pciDeviceID;
  int err =
      sscanf(pciBusId, "%4x:%4x:%4x", &pciDomainID, &pciBusID, &pciDeviceID);
  if (err == EOF || err < 3) RETURN(hipErrorInvalidValue);
  for (size_t i = 0; i < Backend->getNumDevices(); i++) {
    CHIPDevice *dev = Backend->getDevices()[i];
    if (dev->hasPCIBusId(pciDomainID, pciBusID, pciDeviceID)) {
      *deviceId = i;
      RETURN(hipSuccess);
    }
  }

  RETURN(hipErrorInvalidDevice);
  CHIP_CATCH
}

hipError_t hipSetDeviceFlags(unsigned flags) {
  CHIP_TRY
  CHIPInitialize();
  UNIMPLEMENTED(hipErrorNotSupported);
  RETURN(hipSuccess);
  CHIP_CATCH
}

hipError_t hipDeviceCanAccessPeer(int *canAccessPeer, int deviceId,
                                  int peerDeviceId) {
  CHIP_TRY
  CHIPInitialize();
  NULLCHECK(canAccessPeer);
  ERROR_CHECK_DEVNUM(deviceId);
  ERROR_CHECK_DEVNUM(peerDeviceId);

  if (deviceId == peerDeviceId) {
    *canAccessPeer = 0;
    RETURN(hipSuccess);
  }

  CHIPDevice *dev = Backend->getDevices()[deviceId];
  CHIPDevice *peer = Backend->getDevices()[peerDeviceId];

  *canAccessPeer = dev->getPeerAccess(peer);

  RETURN(hipSuccess);
  CHIP_CATCH
}

hipError_t hipDeviceEnablePeerAccess(int peerDeviceId, unsigned int flags) {
  CHIP_TRY
  CHIPInitialize();

  CHIPDevice *dev = Backend->getActiveDevice();
  CHIPDevice *peer = Backend->getDevices()[peerDeviceId];

  RETURN(dev->setPeerAccess(peer, flags, true));
  CHIP_CATCH
}

hipError_t hipDeviceDisablePeerAccess(int peerDeviceId) {
  CHIP_TRY
  CHIPInitialize();

  CHIPDevice *dev = Backend->getActiveDevice();
  CHIPDevice *peer = Backend->getDevices()[peerDeviceId];

  RETURN(dev->setPeerAccess(peer, 0, false));
  CHIP_CATCH
}

hipError_t hipChooseDevice(int *deviceId, const hipDeviceProp_t *prop) {
  CHIP_TRY
  CHIPInitialize();
  NULLCHECK(deviceId, prop);

  CHIPDevice *dev = Backend->findDeviceMatchingProps(prop);
  if (!dev) RETURN(hipErrorInvalidValue);

  *deviceId = dev->getDeviceId();

  RETURN(hipSuccess);
  CHIP_CATCH
}

hipError_t hipDriverGetVersion(int *driverVersion) {
  CHIP_TRY
  CHIPInitialize();
  NULLCHECK(driverVersion);

  if (driverVersion) {
    *driverVersion = 4;
    logWarn("Driver version is hardcoded to 4");
    RETURN(hipSuccess);
  } else
    RETURN(hipErrorInvalidValue);

  CHIP_CATCH
}

hipError_t hipRuntimeGetVersion(int *runtimeVersion) {
  CHIP_TRY
  CHIPInitialize();
  NULLCHECK(runtimeVersion);

  if (runtimeVersion) {
    *runtimeVersion = 1;
    RETURN(hipSuccess);
  } else
    RETURN(hipErrorInvalidValue);

  CHIP_CATCH
}

hipError_t hipGetLastError(void) {
  CHIPInitialize();

  hipError_t temp = Backend->tls_last_error;
  Backend->tls_last_error = hipSuccess;
  return temp;
}

hipError_t hipPeekAtLastError(void) {
  CHIPInitialize();

  return Backend->tls_last_error;
}

const char *hipGetErrorName(hipError_t hip_error) {
  switch (hip_error) {
    case hipSuccess:
      return "hipSuccess";
    case hipErrorOutOfMemory:
      return "hipErrorOutOfMemory";
    case hipErrorNotInitialized:
      return "hipErrorNotInitialized";
    case hipErrorDeinitialized:
      return "hipErrorDeinitialized";
    case hipErrorProfilerDisabled:
      return "hipErrorProfilerDisabled";
    case hipErrorProfilerNotInitialized:
      return "hipErrorProfilerNotInitialized";
    case hipErrorProfilerAlreadyStarted:
      return "hipErrorProfilerAlreadyStarted";
    case hipErrorProfilerAlreadyStopped:
      return "hipErrorProfilerAlreadyStopped";
    case hipErrorInvalidImage:
      return "hipErrorInvalidImage";
    case hipErrorInvalidContext:
      return "hipErrorInvalidContext";
    case hipErrorContextAlreadyCurrent:
      return "hipErrorContextAlreadyCurrent";
    case hipErrorMapFailed:
      return "hipErrorMapFailed";
    case hipErrorUnmapFailed:
      return "hipErrorUnmapFailed";
    case hipErrorArrayIsMapped:
      return "hipErrorArrayIsMapped";
    case hipErrorAlreadyMapped:
      return "hipErrorAlreadyMapped";
    case hipErrorNoBinaryForGpu:
      return "hipErrorNoBinaryForGpu";
    case hipErrorAlreadyAcquired:
      return "hipErrorAlreadyAcquired";
    case hipErrorNotMapped:
      return "hipErrorNotMapped";
    case hipErrorNotMappedAsArray:
      return "hipErrorNotMappedAsArray";
    case hipErrorNotMappedAsPointer:
      return "hipErrorNotMappedAsPointer";
    case hipErrorECCNotCorrectable:
      return "hipErrorECCNotCorrectable";
    case hipErrorUnsupportedLimit:
      return "hipErrorUnsupportedLimit";
    case hipErrorContextAlreadyInUse:
      return "hipErrorContextAlreadyInUse";
    case hipErrorPeerAccessUnsupported:
      return "hipErrorPeerAccessUnsupported";
    case hipErrorInvalidKernelFile:
      return "hipErrorInvalidKernelFile";
    case hipErrorInvalidGraphicsContext:
      return "hipErrorInvalidGraphicsContext";
    case hipErrorInvalidSource:
      return "hipErrorInvalidSource";
    case hipErrorFileNotFound:
      return "hipErrorFileNotFound";
    case hipErrorSharedObjectSymbolNotFound:
      return "hipErrorSharedObjectSymbolNotFound";
    case hipErrorSharedObjectInitFailed:
      return "hipErrorSharedObjectInitFailed";
    case hipErrorOperatingSystem:
      return "hipErrorOperatingSystem";
    case hipErrorSetOnActiveProcess:
      return "hipErrorSetOnActiveProcess";
    case hipErrorInvalidHandle:
      return "hipErrorInvalidHandle";
    case hipErrorNotFound:
      return "hipErrorNotFound";
    case hipErrorIllegalAddress:
      return "hipErrorIllegalAddress";
    case hipErrorInvalidSymbol:
      return "hipErrorInvalidSymbol";
    case hipErrorMissingConfiguration:
      return "hipErrorMissingConfiguration";
    case hipErrorLaunchFailure:
      return "hipErrorLaunchFailure";
    case hipErrorPriorLaunchFailure:
      return "hipErrorPriorLaunchFailure";
    case hipErrorLaunchTimeOut:
      return "hipErrorLaunchTimeOut";
    case hipErrorLaunchOutOfResources:
      return "hipErrorLaunchOutOfResources";
    case hipErrorInvalidDeviceFunction:
      return "hipErrorInvalidDeviceFunction";
    case hipErrorInvalidConfiguration:
      return "hipErrorInvalidConfiguration";
    case hipErrorInvalidDevice:
      return "hipErrorInvalidDevice";
    case hipErrorInvalidValue:
      return "hipErrorInvalidValue";
    case hipErrorInvalidDevicePointer:
      return "hipErrorInvalidDevicePointer";
    case hipErrorInvalidMemcpyDirection:
      return "hipErrorInvalidMemcpyDirection";
    case hipErrorUnknown:
      return "hipErrorUnknown";
    case hipErrorNotReady:
      return "hipErrorNotReady";
    case hipErrorNoDevice:
      return "hipErrorNoDevice";
    case hipErrorPeerAccessAlreadyEnabled:
      return "hipErrorPeerAccessAlreadyEnabled";
    case hipErrorNotSupported:
      return "hipErrorNotSupported";
    case hipErrorPeerAccessNotEnabled:
      return "hipErrorPeerAccessNotEnabled";
    case hipErrorRuntimeMemory:
      return "hipErrorRuntimeMemory";
    case hipErrorRuntimeOther:
      return "hipErrorRuntimeOther";
    case hipErrorHostMemoryAlreadyRegistered:
      return "hipErrorHostMemoryAlreadyRegistered";
    case hipErrorHostMemoryNotRegistered:
      return "hipErrorHostMemoryNotRegistered";
    case hipErrorTbd:
      return "hipErrorTbd";
    default:
      return "hipErrorUnknown";
  }
}

const char *hipGetErrorString(hipError_t hipError) {
  return hipGetErrorName(hipError);
}

hipError_t hipStreamCreate(hipStream_t *stream) {
  RETURN(hipStreamCreateWithFlags(stream, 0));
}

hipError_t hipStreamCreateWithFlags(hipStream_t *stream, unsigned int flags) {
  RETURN(hipStreamCreateWithPriority(stream, flags, 0));
}

hipError_t hipStreamCreateWithPriority(hipStream_t *stream, unsigned int flags,
                                       int priority) {
  CHIP_TRY
  CHIPInitialize();
  NULLCHECK(stream);

  CHIPDevice *dev = Backend->getActiveDevice();
  CHIPQueue *new_q = dev->addQueue(flags, priority);
  *stream = new_q;
  RETURN(hipSuccess);

  CHIP_CATCH
}

hipError_t hipDeviceGetStreamPriorityRange(int *leastPriority,
                                           int *greatestPriority) {
  CHIP_TRY
  CHIPInitialize();
  NULLCHECK(leastPriority, greatestPriority);

  CHIPQueue *q = Backend->getActiveQueue();

  if (leastPriority) *leastPriority = q->getPriorityRange(0);
  if (greatestPriority) *greatestPriority = q->getPriorityRange(1);
  RETURN(hipSuccess);

  CHIP_CATCH
}

hipError_t hipStreamDestroy(hipStream_t stream) {
  CHIP_TRY
  CHIPInitialize();

  stream = Backend->findQueue(stream);
  CHIPDevice *dev = Backend->getActiveDevice();

  if (dev->removeQueue(stream))
    RETURN(hipSuccess);
  else
    RETURN(hipErrorInvalidValue);

  CHIP_CATCH
}

hipError_t hipStreamQuery(hipStream_t stream) {
  CHIP_TRY
  CHIPInitialize();

  stream = Backend->findQueue(stream);
  if (stream->query()) {
    RETURN(hipSuccess);
  } else
    RETURN(hipErrorNotReady);

  CHIP_CATCH
}

hipError_t hipStreamSynchronize(hipStream_t stream) {
  CHIP_TRY
  CHIPInitialize();

  stream = Backend->findQueue(stream);
  stream->finish();
  RETURN(hipSuccess);

  CHIP_CATCH
}

hipError_t hipStreamWaitEvent(hipStream_t stream, hipEvent_t event,
                              unsigned int flags) {
  CHIP_TRY
  CHIPInitialize();
  NULLCHECK(event);

  stream = Backend->findQueue(stream);
  ERROR_IF((stream == nullptr), hipErrorInvalidResourceHandle);
  ERROR_IF((event == nullptr), hipErrorInvalidResourceHandle);

  event->barrier(stream);
  // if (stream->enqueueBarrier(event))
  // RETURN(hipSuccess);
  // else
  // RETURN(hipErrorInvalidValue);
  RETURN(hipSuccess);
  CHIP_CATCH
}

hipError_t hipStreamGetFlags(hipStream_t stream, unsigned int *flags) {
  CHIP_TRY
  CHIPInitialize();
  NULLCHECK(flags);

  stream = Backend->findQueue(stream);
  *flags = stream->getFlags();
  RETURN(hipSuccess);

  CHIP_CATCH
}

hipError_t hipStreamGetPriority(hipStream_t stream, int *priority) {
  CHIP_TRY
  CHIPInitialize();
  NULLCHECK(priority);

  stream = Backend->findQueue(stream);
  *priority = stream->getPriority();
  RETURN(hipSuccess);

  CHIP_CATCH
}

hipError_t hipStreamAddCallback(hipStream_t stream,
                                hipStreamCallback_t callback, void *userData,
                                unsigned int flags) {
  CHIP_TRY
  CHIPInitialize();
  if (flags)
    CHIPERR_LOG_AND_THROW(
        "hipStreamAddCallback: flags are non-zero (reserved argument. Must be "
        "0)",
        hipErrorTbd);
  // TODO: Can't use NULLCHECK for this one
  if (callback == nullptr)
    CHIPERR_LOG_AND_THROW("passed in nullptr", hipErrorInvalidValue);

  stream = Backend->findQueue(stream);
  if (stream->addCallback(callback, userData))
    RETURN(hipSuccess);
  else
    RETURN(hipErrorInvalidValue);
  CHIP_CATCH
}

hipError_t hipMemGetAddressRange(hipDeviceptr_t *pbase, size_t *psize,
                                 hipDeviceptr_t dptr) {
  CHIP_TRY
  CHIPInitialize();
  NULLCHECK(pbase, psize, dptr);

  CHIPContext *ctx = Backend->getActiveContext();
  if (ctx->findPointerInfo(pbase, psize, dptr))
    RETURN(hipSuccess);
  else
    RETURN(hipErrorInvalidValue);

  CHIP_CATCH
}

hipError_t hipDevicePrimaryCtxGetState(hipDevice_t device, unsigned int *flags,
                                       int *active) {
  CHIP_TRY
  CHIPInitialize();
  NULLCHECK(flags, active);
  ERROR_CHECK_DEVNUM(device);

  CHIPContext *currentCtx = Backend->getActiveContext();

  // Currently device only has 1 context
  CHIPContext *primaryCtx = (Backend->getDevices()[device])->getContext();

  *active = (primaryCtx == currentCtx) ? 1 : 0;
  *flags = primaryCtx->getFlags();
  RETURN(hipSuccess);

  CHIP_CATCH
}

hipError_t hipDevicePrimaryCtxRelease(hipDevice_t device) {
  CHIP_TRY
  CHIPInitialize();
  ERROR_CHECK_DEVNUM(device);
  UNIMPLEMENTED(hipErrorNotSupported);
  RETURN(hipSuccess);
  CHIP_CATCH
}

hipError_t hipDevicePrimaryCtxRetain(hipCtx_t *pctx, hipDevice_t device) {
  CHIP_TRY
  CHIPInitialize();
  NULLCHECK(pctx);
  ERROR_CHECK_DEVNUM(device);

  UNIMPLEMENTED(hipErrorNotSupported);
  *pctx = (Backend->getDevices()[device])->getContext()->retain();
  RETURN(hipSuccess);

  CHIP_CATCH
}

hipError_t hipDevicePrimaryCtxReset(hipDevice_t device) {
  CHIP_TRY
  CHIPInitialize();
  ERROR_CHECK_DEVNUM(device);

  (Backend->getDevices()[device])->getContext()->reset();

  RETURN(hipSuccess);
  CHIP_CATCH
}

hipError_t hipDevicePrimaryCtxSetFlags(hipDevice_t device, unsigned int flags) {
  CHIP_TRY
  CHIPInitialize();
  ERROR_CHECK_DEVNUM(device);

  UNIMPLEMENTED(hipErrorNotSupported);
  (Backend->getDevices()[device])->getContext()->setFlags(flags);
  RETURN(hipSuccess);

  CHIP_CATCH
}

hipError_t hipEventCreate(hipEvent_t *event) {
  RETURN(hipEventCreateWithFlags(event, 0));
}

hipError_t hipEventCreateWithFlags(hipEvent_t *event, unsigned flags) {
  CHIP_TRY
  CHIPInitialize();
  NULLCHECK(event);

  *event = Backend->createCHIPEvent(Backend->getActiveContext(), flags);
  RETURN(hipSuccess);

  CHIP_CATCH
}

hipError_t hipEventRecord(hipEvent_t event, hipStream_t stream) {
  CHIP_TRY
  CHIPInitialize();
  // TODO: Why does this check fail for OpenCL but not for Level0
  NULLCHECK(event);

  stream = Backend->findQueue(stream);
  event->recordStream(stream);
  RETURN(hipSuccess);

  CHIP_CATCH
}

hipError_t hipEventDestroy(hipEvent_t event) {
  CHIP_TRY
  CHIPInitialize();
  NULLCHECK(event);

  delete event;
  RETURN(hipSuccess);

  CHIP_CATCH
}

hipError_t hipEventSynchronize(hipEvent_t event) {
  CHIP_TRY
  CHIPInitialize();
  NULLCHECK(event);

  event->wait();
  RETURN(hipSuccess);

  CHIP_CATCH
}

hipError_t hipEventElapsedTime(float *ms, hipEvent_t start, hipEvent_t stop) {
  CHIP_TRY
  CHIPInitialize();
  NULLCHECK(ms, start, stop);

  *ms = start->getElapsedTime(stop);
  RETURN(hipSuccess);

  CHIP_CATCH
}

hipError_t hipEventQuery(hipEvent_t event) {
  CHIP_TRY
  CHIPInitialize();
  NULLCHECK(event);

  if (event->isFinished())
    RETURN(hipSuccess);
  else
    RETURN(hipErrorNotReady);

  CHIP_CATCH
}

hipError_t hipMalloc(void **ptr, size_t size) {
  CHIP_TRY
  CHIPInitialize();
  NULLCHECK(ptr);

  if (size == 0) {
    *ptr = nullptr;
    RETURN(hipSuccess);
  }
  void *retval =
      Backend->getActiveContext()->allocate(size, CHIPMemoryType::Device);
  ERROR_IF((retval == nullptr), hipErrorMemoryAllocation);

  *ptr = retval;
  RETURN(hipSuccess);

  CHIP_CATCH
}

hipError_t hipMallocManaged(void **ptr, size_t size) {
  CHIP_TRY
  CHIPInitialize();
  NULLCHECK(ptr);

  if (size == 0) {
    *ptr = nullptr;
    RETURN(hipSuccess);
  }

  void *retval =
      Backend->getActiveContext()->allocate(size, CHIPMemoryType::Shared);
  ERROR_IF((retval == nullptr), hipErrorMemoryAllocation);

  *ptr = retval;
  RETURN(hipSuccess);

  CHIP_CATCH
}

DEPRECATED("use hipHostMalloc instead")
hipError_t hipMallocHost(void **ptr, size_t size) {
  RETURN(hipMalloc(ptr, size));
}

hipError_t hipHostMalloc(void **ptr, size_t size, unsigned int flags) {
  CHIP_TRY
  CHIPInitialize();
  NULLCHECK(ptr);

  void *retval =
      Backend->getActiveContext()->allocate(size, 0x1000, CHIPMemoryType::Host);
  ERROR_IF((retval == nullptr), hipErrorMemoryAllocation);

  *ptr = retval;
  RETURN(hipSuccess);
  CHIP_CATCH
}

DEPRECATED("use hipHostMalloc instead")
hipError_t hipHostAlloc(void **ptr, size_t size, unsigned int flags) {
  RETURN(hipMalloc(ptr, size));
}

hipError_t hipFree(void *ptr) {
  CHIP_TRY
  CHIPInitialize();

  ERROR_IF((ptr == nullptr), hipSuccess);
  RETURN(Backend->getActiveContext()->free(ptr));

  CHIP_CATCH
}

hipError_t hipHostFree(void *ptr) { RETURN(hipFree(ptr)); }

DEPRECATED("use hipHostFree instead")
hipError_t hipFreeHost(void *ptr) { RETURN(hipHostFree(ptr)); }

hipError_t hipMemPrefetchAsync(const void *ptr, size_t count, int dstDevId,
                               hipStream_t stream) {
  CHIP_TRY
  CHIPInitialize();
  NULLCHECK(ptr);

  ERROR_CHECK_DEVNUM(dstDevId);
  CHIPDevice *dev = Backend->getDevices()[dstDevId];
  CHIPContext *ctx = dev->getContext();

  // Check if given stream belongs to the requested device
  if (stream != nullptr)
    ERROR_IF(stream->getDevice() != dev, hipErrorInvalidDevice);

  stream->memPrefetch(ptr, count);

  RETURN(hipSuccess);
  CHIP_CATCH
}

hipError_t hipMemAdvise(const void *ptr, size_t count, hipMemoryAdvise advice,
                        int dstDevId) {
  CHIP_TRY
  CHIPInitialize();
  NULLCHECK(ptr);

  if (ptr == 0 || count == 0) {
    RETURN(hipSuccess);
  }

  UNIMPLEMENTED(hipErrorNotSupported);

  RETURN(hipSuccess);
  CHIP_CATCH
}

hipError_t hipHostGetDevicePointer(void **devPtr, void *hstPtr,
                                   unsigned int flags) {
  CHIP_TRY
  CHIPInitialize();
  NULLCHECK(devPtr, hstPtr);

  // FIX: use a hostPtr-to-devPtr map
  *devPtr = hstPtr;

  RETURN(hipSuccess);
  CHIP_CATCH
}

hipError_t hipHostGetFlags(unsigned int *flagsPtr, void *hostPtr) {
  CHIP_TRY
  CHIPInitialize();
  NULLCHECK(flagsPtr, hostPtr);

  UNIMPLEMENTED(hipErrorNotSupported);

  RETURN(hipSuccess);
  CHIP_CATCH
}

hipError_t hipHostRegister(void *hostPtr, size_t sizeBytes,
                           unsigned int flags) {
  CHIP_TRY
  CHIPInitialize();
  NULLCHECK(hostPtr);

  UNIMPLEMENTED(hipErrorNotSupported);
  RETURN(hipSuccess);

  CHIP_CATCH
}

hipError_t hipHostUnregister(void *hostPtr) {
  CHIP_TRY
  CHIPInitialize();
  NULLCHECK(hostPtr);

  UNIMPLEMENTED(hipErrorNotSupported);
  RETURN(hipSuccess);

  CHIP_CATCH
}

static hipError_t hipMallocPitch3D(void **ptr, size_t *pitch, size_t width,
                                   size_t height, size_t depth) {
  CHIP_TRY
  CHIPInitialize();
  NULLCHECK(ptr, pitch);

  *pitch = ((((int)width - 1) / SVM_ALIGNMENT) + 1) * SVM_ALIGNMENT;
  const size_t sizeBytes = (*pitch) * height * ((depth == 0) ? 1 : depth);

  void *retval = Backend->getActiveContext()->allocate(sizeBytes);
  ERROR_IF((retval == nullptr), hipErrorMemoryAllocation);

  *ptr = retval;
  RETURN(hipSuccess);
  CHIP_CATCH
}

hipError_t hipMallocPitch(void **ptr, size_t *pitch, size_t width,
                          size_t height) {
  CHIP_TRY
  CHIPInitialize();
  NULLCHECK(ptr, pitch);

  RETURN(hipMallocPitch3D(ptr, pitch, width, height, 0));

  CHIP_CATCH
}

hipError_t hipMallocArray(hipArray **array, const hipChannelFormatDesc *desc,
                          size_t width, size_t height, unsigned int flags) {
  CHIP_TRY
  CHIPInitialize();
  NULLCHECK(array, desc);

  ERROR_IF((width == 0), hipErrorInvalidValue);

  *array = new hipArray;
  ERROR_IF((*array == nullptr), hipErrorOutOfMemory);

  array[0]->type = flags;
  array[0]->width = width;
  array[0]->height = height;
  array[0]->depth = 1;
  array[0]->desc = *desc;
  array[0]->isDrv = false;
  array[0]->textureType = hipTextureType2D;
  void **ptr = &array[0]->data;

  size_t size = width;
  if (height > 0) {
    size = size * height;
  }
  const size_t allocSize = size * ((desc->x + desc->y + desc->z + desc->w) / 8);

  void *retval = Backend->getActiveContext()->allocate(allocSize);
  ERROR_IF((retval == nullptr), hipErrorMemoryAllocation);

  *ptr = retval;
  RETURN(hipSuccess);
  CHIP_CATCH
}

hipError_t hipArrayCreate(hipArray **array,
                          const HIP_ARRAY_DESCRIPTOR *pAllocateArray) {
  CHIP_TRY
  CHIPInitialize();
  NULLCHECK(array, pAllocateArray);

  ERROR_IF((pAllocateArray->Width == 0), hipErrorInvalidValue);

  *array = new hipArray;
  ERROR_IF((*array == nullptr), hipErrorOutOfMemory);

  array[0]->width = pAllocateArray->Width;
  array[0]->height = pAllocateArray->Height;
  array[0]->isDrv = true;
  array[0]->textureType = hipTextureType2D;
  void **ptr = &array[0]->data;

  size_t size = pAllocateArray->Width;
  if (pAllocateArray->Height > 0) {
    size = size * pAllocateArray->Height;
  }
  size_t allocSize = 0;
  switch (pAllocateArray->Format) {
    case HIP_AD_FORMAT_UNSIGNED_INT8:
      allocSize = size * sizeof(uint8_t);
      break;
    case HIP_AD_FORMAT_UNSIGNED_INT16:
      allocSize = size * sizeof(uint16_t);
      break;
    case HIP_AD_FORMAT_UNSIGNED_INT32:
      allocSize = size * sizeof(uint32_t);
      break;
    case HIP_AD_FORMAT_SIGNED_INT8:
      allocSize = size * sizeof(int8_t);
      break;
    case HIP_AD_FORMAT_SIGNED_INT16:
      allocSize = size * sizeof(int16_t);
      break;
    case HIP_AD_FORMAT_SIGNED_INT32:
      allocSize = size * sizeof(int32_t);
      break;
    case HIP_AD_FORMAT_HALF:
      allocSize = size * sizeof(int16_t);
      break;
    case HIP_AD_FORMAT_FLOAT:
      allocSize = size * sizeof(float);
      break;
    default:
      allocSize = size;
      break;
  }

  void *retval = Backend->getActiveContext()->allocate(allocSize);
  ERROR_IF((retval == nullptr), hipErrorMemoryAllocation);

  *ptr = retval;
  RETURN(hipSuccess);
  CHIP_CATCH
}

hipError_t hipFreeArray(hipArray *array) {
  CHIP_TRY
  CHIPInitialize();
  NULLCHECK(array, array->data);

  hipError_t e = hipFree(array->data);
  delete array;
  RETURN(hipSuccess);

  CHIP_CATCH
}

hipError_t hipMalloc3D(hipPitchedPtr *pitchedDevPtr, hipExtent extent) {
  CHIP_TRY
  CHIPInitialize();
  NULLCHECK(pitchedDevPtr);

  ERROR_IF((extent.width == 0 || extent.height == 0), hipErrorInvalidValue);
  ERROR_IF((pitchedDevPtr == nullptr), hipErrorInvalidValue);

  size_t pitch;

  hipError_t hip_status = hipMallocPitch3D(
      &pitchedDevPtr->ptr, &pitch, extent.width, extent.height, extent.depth);

  if (hip_status == hipSuccess) {
    pitchedDevPtr->pitch = pitch;
    pitchedDevPtr->xsize = extent.width;
    pitchedDevPtr->ysize = extent.height;
  }
  RETURN(hip_status);

  CHIP_CATCH
}

hipError_t hipMemGetInfo(size_t *free, size_t *total) {
  CHIP_TRY
  CHIPInitialize();
  NULLCHECK(free, total);

  ERROR_IF((total == nullptr || free == nullptr), hipErrorInvalidValue);

  auto device = Backend->getActiveDevice();
  *total = device->getGlobalMemSize();
  assert(device->getGlobalMemSize() > device->getUsedGlobalMem());
  *free = device->getGlobalMemSize() - device->getUsedGlobalMem();

  RETURN(hipSuccess);
  CHIP_CATCH
}

hipError_t hipMemPtrGetInfo(void *ptr, size_t *size) {
  CHIP_TRY
  CHIPInitialize();
  NULLCHECK(ptr, size);

  allocation_info *info =
      Backend->getActiveDevice()->allocation_tracker->getByDevPtr(ptr);
  *size = info->size;

  RETURN(hipSuccess);
  CHIP_CATCH
}

hipError_t hipMemcpyAsync(void *dst, const void *src, size_t sizeBytes,
                          hipMemcpyKind kind, hipStream_t stream) {
  CHIP_TRY
  CHIPInitialize();
  NULLCHECK(dst, src);
  stream = Backend->findQueue(stream);

  /*
  if ((kind == hipMemcpyDeviceToDevice) || (kind == hipMemcpyDeviceToHost)) {
    if (!cont->hasPointer(src))
      RETURN(hipErrorInvalidDevicePointer);
  }

  if ((kind == hipMemcpyDeviceToDevice) || (kind == hipMemcpyHostToDevice)) {
    if (!cont->hasPointer(dst))
      RETURN(hipErrorInvalidDevicePointer);
  }*/

  if (kind == hipMemcpyHostToHost) {
    memcpy(dst, src, sizeBytes);
    RETURN(hipSuccess);
  } else {
    stream->getDevice()->initializeDeviceVariables();
    RETURN(stream->memCopyAsync(dst, src, sizeBytes));
  }

  CHIP_CATCH
}

hipError_t hipMemcpy(void *dst, const void *src, size_t sizeBytes,
                     hipMemcpyKind kind) {
  CHIP_TRY
  CHIPInitialize();
  NULLCHECK(dst, src);

  if (kind == hipMemcpyHostToHost) {
    memcpy(dst, src, sizeBytes);
    RETURN(hipSuccess);
  } else
    Backend->getActiveDevice()->initializeDeviceVariables();
    RETURN(Backend->getActiveQueue()->memCopy(dst, src, sizeBytes));

  CHIP_CATCH
}

hipError_t hipMemcpyDtoDAsync(hipDeviceptr_t dst, hipDeviceptr_t src,
                              size_t sizeBytes, hipStream_t stream) {
  RETURN(hipMemcpyAsync(dst, src, sizeBytes, hipMemcpyDeviceToDevice, stream));
}

hipError_t hipMemcpyDtoD(hipDeviceptr_t dst, hipDeviceptr_t src,
                         size_t sizeBytes) {
  RETURN(hipMemcpy(dst, src, sizeBytes, hipMemcpyDeviceToDevice));
}

hipError_t hipMemcpyHtoDAsync(hipDeviceptr_t dst, void *src, size_t sizeBytes,
                              hipStream_t stream) {
  RETURN(hipMemcpyAsync(dst, src, sizeBytes, hipMemcpyHostToDevice, stream));
}

hipError_t hipMemcpyHtoD(hipDeviceptr_t dst, void *src, size_t sizeBytes) {
  RETURN(hipMemcpy(dst, src, sizeBytes, hipMemcpyHostToDevice));
}

hipError_t hipMemcpyDtoHAsync(void *dst, hipDeviceptr_t src, size_t sizeBytes,
                              hipStream_t stream) {
  RETURN(hipMemcpyAsync(dst, src, sizeBytes, hipMemcpyDeviceToHost, stream));
}

hipError_t hipMemcpyDtoH(void *dst, hipDeviceptr_t src, size_t sizeBytes) {
  RETURN(hipMemcpy(dst, src, sizeBytes, hipMemcpyDeviceToHost));
}

hipError_t hipMemsetD32Async(hipDeviceptr_t dst, int value, size_t count,
                             hipStream_t stream) {
  CHIP_TRY
  CHIPInitialize();
  stream = Backend->findQueue(stream);

  stream->getDevice()->initializeDeviceVariables();
  stream->memFillAsync(dst, 4 * count, &value, 4);
  RETURN(hipSuccess);

  CHIP_CATCH
}

hipError_t hipMemsetD32(hipDeviceptr_t dst, int value, size_t count) {
  CHIP_TRY
  CHIPInitialize();
  NULLCHECK(dst);

  Backend->getActiveDevice()->initializeDeviceVariables();
  Backend->getActiveQueue()->memFill(dst, 4 * count, &value, 4);
  RETURN(hipSuccess);

  CHIP_CATCH
}

hipError_t hipMemset2DAsync(void *dst, size_t pitch, int value, size_t width,
                            size_t height, hipStream_t stream) {
  NULLCHECK(dst);
  stream = Backend->findQueue(stream);

  size_t sizeBytes = pitch * height;
  RETURN(hipMemsetAsync(dst, value, sizeBytes, stream));
}

hipError_t hipMemset2D(void *dst, size_t pitch, int value, size_t width,
                       size_t height) {
  size_t sizeBytes = pitch * height;
  RETURN(hipMemset(dst, value, sizeBytes));
}

hipError_t hipMemset3DAsync(hipPitchedPtr pitchedDevPtr, int value,
                            hipExtent extent, hipStream_t stream) {
  size_t sizeBytes = pitchedDevPtr.pitch * extent.height * extent.depth;
  RETURN(hipMemsetAsync(pitchedDevPtr.ptr, value, sizeBytes, stream));
}

hipError_t hipMemset3D(hipPitchedPtr pitchedDevPtr, int value,
                       hipExtent extent) {
  size_t sizeBytes = pitchedDevPtr.pitch * extent.height * extent.depth;
  RETURN(hipMemset(pitchedDevPtr.ptr, value, sizeBytes));
}

hipError_t hipMemsetAsync(void *dst, int value, size_t sizeBytes,
                          hipStream_t stream) {
  CHIP_TRY
  CHIPInitialize();
  NULLCHECK(dst);
  if (!stream) stream = Backend->getActiveQueue();

  char c_value = value;
  stream->memFillAsync(dst, sizeBytes, &c_value, 1);

  RETURN(hipSuccess);
  CHIP_CATCH
}

hipError_t hipMemset(void *dst, int value, size_t sizeBytes) {
  CHIP_TRY
  CHIPInitialize();
  NULLCHECK(dst);

  char c_value = value;
  Backend->getActiveDevice()->initializeDeviceVariables();
  Backend->getActiveQueue()->memFill(dst, sizeBytes, &c_value, 1);

  RETURN(hipSuccess);
  CHIP_CATCH
}

hipError_t hipMemsetD8(hipDeviceptr_t dest, unsigned char value,
                       size_t sizeBytes) {
  RETURN(hipMemset(dest, value, sizeBytes));
}

hipError_t hipMemcpyParam2D(const hip_Memcpy2D *pCopy) {
  NULLCHECK(pCopy, pCopy->dstArray);
  return hipMemcpy2D(pCopy->dstArray->data, pCopy->WidthInBytes, pCopy->srcHost,
                     pCopy->srcPitch, pCopy->WidthInBytes, pCopy->Height,
                     hipMemcpyDefault);
}

hipError_t hipMemcpy2DAsync(void *dst, size_t dpitch, const void *src,
                            size_t spitch, size_t width, size_t height,
                            hipMemcpyKind kind, hipStream_t stream) {
  CHIP_TRY
  CHIPInitialize();
  NULLCHECK(dst, src);
  stream = Backend->findQueue(stream);
  Backend->getActiveDevice()->initializeDeviceVariables();

  if (spitch == 0) spitch = width;
  if (dpitch == 0) dpitch = width;

  if (spitch == 0 || dpitch == 0) RETURN(hipErrorInvalidValue);

  for (size_t i = 0; i < height; ++i) {
    if (hipMemcpyAsync(dst, src, width, kind, stream) != hipSuccess)
      RETURN(hipErrorLaunchFailure);
    src = (char *)src + spitch;
    dst = (char *)dst + dpitch;
  }
  RETURN(hipSuccess);

  CHIP_CATCH
}

hipError_t hipMemcpy2D(void *dst, size_t dpitch, const void *src, size_t spitch,
                       size_t width, size_t height, hipMemcpyKind kind) {
  CHIP_TRY
  CHIPInitialize();
  NULLCHECK(dst, src);

  hipError_t e = hipMemcpy2DAsync(dst, dpitch, src, spitch, width, height, kind,
                                  Backend->getActiveQueue());
  if (e != hipSuccess) return e;

  Backend->getActiveQueue()->finish();
  RETURN(hipSuccess);
  CHIP_CATCH
}

hipError_t hipMemcpy2DToArray(hipArray *dst, size_t wOffset, size_t hOffset,
                              const void *src, size_t spitch, size_t width,
                              size_t height, hipMemcpyKind kind) {
  CHIP_TRY
  CHIPInitialize();
  NULLCHECK(dst, src)

  size_t byteSize;
  if (dst) {
    switch (dst[0].desc.f) {
      case hipChannelFormatKindSigned:
        byteSize = sizeof(int);
        break;
      case hipChannelFormatKindUnsigned:
        byteSize = sizeof(unsigned int);
        break;
      case hipChannelFormatKindFloat:
        byteSize = sizeof(float);
        break;
      case hipChannelFormatKindNone:
        byteSize = sizeof(size_t);
        break;
    }
  } else {
    RETURN(hipErrorUnknown);
  }

  if ((wOffset + width > (dst->width * byteSize)) || width > spitch) {
    RETURN(hipErrorInvalidValue);
  }

  size_t src_w = spitch;
  size_t dst_w = (dst->width) * byteSize;

  for (size_t i = 0; i < height; ++i) {
    void *dst_p = ((unsigned char *)dst->data + i * dst_w);
    void *src_p = ((unsigned char *)src + i * src_w);
    if (hipMemcpyAsync(dst_p, src_p, width, kind, Backend->getActiveQueue()) !=
        hipSuccess)
      RETURN(hipErrorLaunchFailure);
  }

  Backend->getActiveQueue()->finish();
  RETURN(hipSuccess);
  CHIP_CATCH
}

hipError_t hipMemcpyToArray(hipArray *dst, size_t wOffset, size_t hOffset,
                            const void *src, size_t count, hipMemcpyKind kind) {
  CHIP_TRY
  CHIPInitialize();
  NULLCHECK(dst, src);

  void *dst_p = (unsigned char *)dst->data + wOffset;
  RETURN(hipMemcpy(dst_p, src, count, kind));
  CHIP_CATCH
}

hipError_t hipMemcpyFromArray(void *dst, hipArray_const_t srcArray,
                              size_t wOffset, size_t hOffset, size_t count,
                              hipMemcpyKind kind) {
  CHIP_TRY
  CHIPInitialize();
  NULLCHECK(dst, srcArray);

  void *src_p = (unsigned char *)srcArray->data + wOffset;
  RETURN(hipMemcpy(dst, src_p, count, kind));

  CHIP_CATCH
}

hipError_t hipMemcpyAtoH(void *dst, hipArray *srcArray, size_t srcOffset,
                         size_t count) {
  CHIP_TRY
  CHIPInitialize();
  NULLCHECK(dst, srcArray);

  return hipMemcpy((char *)dst, (char *)srcArray->data + srcOffset, count,
                   hipMemcpyDeviceToHost);

  CHIP_CATCH
}

hipError_t hipMemcpyHtoA(hipArray *dstArray, size_t dstOffset,
                         const void *srcHost, size_t count) {
  CHIP_TRY
  CHIPInitialize();
  NULLCHECK(srcHost, dstArray);

  return hipMemcpy((char *)dstArray->data + dstOffset, srcHost, count,
                   hipMemcpyHostToDevice);

  CHIP_CATCH
}

hipError_t hipMemcpy3D(const struct hipMemcpy3DParms *p) {
  CHIP_TRY
  CHIPInitialize();
  NULLCHECK(p);

  const HIP_MEMCPY3D pDrv_i = getDrvMemcpy3DDesc(*p);
  const HIP_MEMCPY3D *pDrv = &pDrv_i;

  size_t byteSize;
  size_t depth;
  size_t height;
  size_t widthInBytes;
  size_t srcPitch;
  size_t dstPitch;
  void *srcPtr;
  void *dstPtr;
  size_t ySize;

  if (p->dstArray != nullptr) {
    if (p->dstArray->isDrv == false) {
      switch (p->dstArray->desc.f) {
        case hipChannelFormatKindSigned:
          byteSize = sizeof(int);
          break;
        case hipChannelFormatKindUnsigned:
          byteSize = sizeof(unsigned int);
          break;
        case hipChannelFormatKindFloat:
          byteSize = sizeof(float);
          break;
        case hipChannelFormatKindNone:
          byteSize = sizeof(size_t);
          break;
      }
      depth = p->extent.depth;
      height = p->extent.height;
      widthInBytes = p->extent.width * byteSize;
      srcPitch = p->srcPtr.pitch;
      srcPtr = p->srcPtr.ptr;
      ySize = p->srcPtr.ysize;
      dstPitch = p->dstArray->width * byteSize;
      dstPtr = p->dstArray->data;
    } else {
      depth = pDrv->Depth;
      height = pDrv->Height;
      widthInBytes = pDrv->WidthInBytes;
      dstPitch = pDrv->dstArray->width * 4;
      srcPitch = pDrv->srcPitch;
      srcPtr = (void *)pDrv->srcHost;
      ySize = pDrv->srcHeight;
      dstPtr = pDrv->dstArray->data;
    }
  } else {
    // Non array destination
    depth = p->extent.depth;
    height = p->extent.height;
    widthInBytes = p->extent.width;
    srcPitch = p->srcPtr.pitch;
    srcPtr = p->srcPtr.ptr;
    dstPtr = p->dstPtr.ptr;
    ySize = p->srcPtr.ysize;
    dstPitch = p->dstPtr.pitch;
  }

  if ((widthInBytes == dstPitch) && (widthInBytes == srcPitch)) {
    return hipMemcpy((void *)dstPtr, (void *)srcPtr,
                     widthInBytes * height * depth, p->kind);
  } else {
    for (size_t i = 0; i < depth; i++) {
      for (size_t j = 0; j < height; j++) {
        unsigned char *src =
            (unsigned char *)srcPtr + i * ySize * srcPitch + j * srcPitch;
        unsigned char *dst =
            (unsigned char *)dstPtr + i * height * dstPitch + j * dstPitch;
        if (hipMemcpyAsync(dst, src, widthInBytes, p->kind,
                           Backend->getActiveQueue()) != hipSuccess)
          RETURN(hipErrorLaunchFailure);
      }
    }

    Backend->getActiveQueue()->finish();
    RETURN(hipSuccess);
  }
  RETURN(hipSuccess);

  CHIP_CATCH
}

hipError_t hipFuncGetAttributes(hipFuncAttributes *attr, const void *func) {
  CHIP_TRY
  CHIPInitialize();

  UNIMPLEMENTED(hipErrorNotSupported);
  RETURN(hipSuccess);

  CHIP_CATCH
}

hipError_t hipModuleGetGlobal(hipDeviceptr_t *dptr, size_t *bytes,
                              hipModule_t hmod, const char *name) {
  CHIP_TRY
  CHIPInitialize();
  NULLCHECK(dptr, bytes, hmod, name);

  CHIPDeviceVar *var = hmod->getGlobalVar(name);

  RETURN(hipSuccess);
  CHIP_CATCH
}

hipError_t hipGetSymbolSize(size_t *size, const void *symbol) {
  CHIP_TRY
  CHIPInitialize();
  NULLCHECK(size, symbol);

  CHIPDeviceVar *var =
      Backend->getActiveDevice()->getGlobalVar((const char *)symbol);
  ERROR_IF(!var, hipErrorInvalidSymbol);

  *size = var->getSize();
  RETURN(hipSuccess);
  CHIP_CATCH
}

hipError_t hipMemcpyToSymbol(const void *symbol, const void *src,
                             size_t sizeBytes, size_t offset,
                             hipMemcpyKind kind) {
  CHIP_TRY
  CHIPInitialize();
  NULLCHECK(symbol, src);

  hipError_t e = hipMemcpyToSymbolAsync(symbol, src, sizeBytes, offset, kind,
                                        Backend->getActiveQueue());
  if (e != hipSuccess) RETURN(e);

  Backend->getActiveQueue()->finish();

  RETURN(hipSuccess);
  CHIP_CATCH
}

hipError_t hipMemcpyToSymbolAsync(const void *symbol, const void *src,
                                  size_t sizeBytes, size_t offset,
                                  hipMemcpyKind kind, hipStream_t stream) {
  CHIP_TRY
  CHIPInitialize();
  NULLCHECK(symbol, src);
  stream = Backend->findQueue(stream);
  Backend->getActiveDevice()->initializeDeviceVariables();

  CHIPDeviceVar *var = Backend->getActiveDevice()->getGlobalVar(symbol);
  ERROR_IF(!var, hipErrorInvalidSymbol);
  void *devPtr = var->getDevAddr();
  assert(devPtr && "Found the symbol but not its device address?");

  RETURN(hipMemcpyAsync((void *)((intptr_t)devPtr + offset), src, sizeBytes,
                        kind, stream));
  CHIP_CATCH
}

hipError_t hipMemcpyFromSymbol(void *dst, const void *symbol, size_t sizeBytes,
                               size_t offset, hipMemcpyKind kind) {
  CHIP_TRY
  CHIPInitialize();
  NULLCHECK(dst, symbol);

  hipError_t e = hipMemcpyFromSymbolAsync(dst, symbol, sizeBytes, offset, kind,
                                          Backend->getActiveQueue());
  if (e != hipSuccess) RETURN(e);

  Backend->getActiveQueue()->finish();
  RETURN(hipSuccess);
  CHIP_CATCH
}

hipError_t hipMemcpyFromSymbolAsync(void *dst, const void *symbol,
                                    size_t sizeBytes, size_t offset,
                                    hipMemcpyKind kind, hipStream_t stream) {
  CHIP_TRY
  CHIPInitialize();
  NULLCHECK(dst, symbol);
  stream = Backend->findQueue(stream);

  Backend->getActiveDevice()->initializeDeviceVariables();
  CHIPDeviceVar *var = stream->getDevice()->getGlobalVar(symbol);
  ERROR_IF(!var, hipErrorInvalidSymbol);
  void *devPtr = var->getDevAddr();

  RETURN(hipMemcpyAsync(dst, (void *)((intptr_t)devPtr + offset), sizeBytes,
                        kind, stream));
  CHIP_CATCH
}

hipError_t hipModuleLoadData(hipModule_t *module, const void *image) {
  CHIP_TRY
  CHIPInitialize();
  NULLCHECK(module, image);

  UNIMPLEMENTED(hipErrorNotSupported);

  RETURN(hipSuccess);
  CHIP_CATCH
}

hipError_t hipModuleLoadDataEx(hipModule_t *module, const void *image,
                               unsigned int numOptions, hipJitOption *options,
                               void **optionValues) {
  CHIP_TRY
  CHIPInitialize();
  NULLCHECK(module, image);
  RETURN(hipModuleLoadData(module, image));
  CHIP_CATCH
}

hipError_t hipLaunchKernel(const void *hostFunction, dim3 gridDim,
                           dim3 blockDim, void **args, size_t sharedMem,
                           hipStream_t stream) {
  CHIP_TRY
  CHIPInitialize();
  NULLCHECK(hostFunction, args);
  stream = Backend->findQueue(stream);
  Backend->getActiveDevice()->initializeDeviceVariables();

  stream->launchHostFunc(hostFunction, gridDim, blockDim, args, sharedMem);

  RETURN(hipSuccess);
  CHIP_CATCH
}

hipError_t hipCreateTextureObject(
    hipTextureObject_t *pTexObject, const hipResourceDesc *pResDesc,
    const hipTextureDesc *pTexDesc,
    const struct hipResourceViewDesc *pResViewDesc) {
  CHIP_TRY
  CHIPInitialize();
  NULLCHECK(pTexObject, pResDesc, pTexDesc, pResViewDesc);

  CHIPTexture *chip_texture = Backend->getActiveDevice()->createTexture(
      pResDesc, pTexDesc, pResViewDesc);
  hipTextureObject_t retObj = chip_texture->get();
  if (retObj != nullptr) {
    *pTexObject = retObj;
    RETURN(hipSuccess);
  } else
    RETURN(hipErrorLaunchFailure);
  CHIP_CATCH
}

hipError_t hipDestroyTextureObject(hipTextureObject_t textureObject) {
  CHIP_TRY
  CHIPInitialize();
  // TODO CRITCAL look into the define for hipTextureObject_t
  if (textureObject == nullptr)
    CHIPERR_LOG_AND_THROW("hipTextureObject_t is null", hipErrorTbd);
  CHIPTexture *chip_texture = (CHIPTexture *)&textureObject;
  Backend->getActiveDevice()->destroyTexture(chip_texture);
  RETURN(hipSuccess);
  CHIP_CATCH
}

hipError_t hipModuleLoad(hipModule_t *module, const char *fname) {
  CHIP_TRY
  CHIPInitialize();
  NULLCHECK(module, fname);

  std::ifstream file(fname, std::ios::in | std::ios::binary | std::ios::ate);
  ERROR_IF((file.fail()), hipErrorFileNotFound);

  size_t size = file.tellg();
  char *memblock = new char[size];
  file.seekg(0, std::ios::beg);
  file.read(memblock, size);
  file.close();
  std::string content(memblock, size);
  delete[] memblock;

  // CHIPModule *chip_module = new CHIPModule(std::move(content));
  for (auto &dev : Backend->getDevices()) dev->addModule(&content);
  RETURN(hipSuccess);
  CHIP_CATCH
}

hipError_t hipModuleUnload(hipModule_t module) {
  CHIP_TRY
  CHIPInitialize();
  NULLCHECK(module);

  UNIMPLEMENTED(hipErrorTbd);
  CHIP_CATCH
}

hipError_t hipModuleGetFunction(hipFunction_t *function, hipModule_t module,
                                const char *kname) {
  CHIP_TRY
  CHIPInitialize();
  NULLCHECK(function, module, kname);

  CHIPKernel *kernel = module->getKernel(kname);

  ERROR_IF((kernel == nullptr), hipErrorInvalidDeviceFunction);

  *function = kernel;
  RETURN(hipSuccess);
  CHIP_CATCH
}

hipError_t hipModuleLaunchKernel(hipFunction_t k, unsigned int gridDimX,
                                 unsigned int gridDimY, unsigned int gridDimZ,
                                 unsigned int blockDimX, unsigned int blockDimY,
                                 unsigned int blockDimZ,
                                 unsigned int sharedMemBytes,
                                 hipStream_t stream, void **kernelParams,
                                 void **extra) {
  CHIP_TRY
  CHIPInitialize();
  stream = Backend->findQueue(stream);

  if (sharedMemBytes > 0)
    CHIPERR_LOG_AND_THROW("Dynamic shared memory not yet implemented",
                          hipErrorLaunchFailure);

  if (kernelParams == nullptr && extra == nullptr)
    CHIPERR_LOG_AND_THROW("either kernelParams or extra is required",
                          hipErrorLaunchFailure);

  dim3 grid(gridDimX, gridDimY, gridDimZ);
  dim3 block(blockDimX, blockDimY, blockDimZ);

  Backend->getActiveDevice()->initializeDeviceVariables();
  if (kernelParams)
    stream->launchWithKernelParams(grid, block, sharedMemBytes, kernelParams,
                                   k);
  else
    stream->launchWithExtraParams(grid, block, sharedMemBytes, extra, k);
  return hipSuccess;
  CHIP_CATCH
}

//*****************************************************************************
//*****************************************************************************
//*****************************************************************************

hipError_t hipLaunchByPtr(const void *hostFunction) {
  CHIP_TRY
  CHIPInitialize();
  NULLCHECK(hostFunction);

<<<<<<< HEAD
  logTrace("hipLaunchByPtr");
  Backend->getActiveDevice()->initializeDeviceVariables();
=======
  logDebug("hipLaunchByPtr");
>>>>>>> 26663f6b
  CHIPExecItem *exec_item = Backend->chip_execstack.top();
  Backend->chip_execstack.pop();

  exec_item->launchByHostPtr(hostFunction);
  return hipSuccess;
  CHIP_CATCH
}

hipError_t hipConfigureCall(dim3 gridDim, dim3 blockDim, size_t sharedMem,
                            hipStream_t stream) {
  CHIP_TRY
  CHIPInitialize();
  stream = Backend->findQueue(stream);
  logDebug("hipConfigureCall()");
  RETURN(Backend->configureCall(gridDim, blockDim, sharedMem, stream));
  RETURN(hipSuccess);
  CHIP_CATCH
}
extern "C" void **__hipRegisterFatBinary(const void *data) {
  CHIP_TRY
  CHIPInitialize();

  logDebug("__hipRegisterFatBinary");

  const __CudaFatBinaryWrapper *fbwrapper =
      reinterpret_cast<const __CudaFatBinaryWrapper *>(data);
  if (fbwrapper->magic != __hipFatMAGIC2 || fbwrapper->version != 1) {
    CHIPERR_LOG_AND_THROW("The given object is not hipFatBinary",
                          hipErrorInitializationError);
  }

  const __ClangOffloadBundleHeader *header = fbwrapper->binary;
  std::string magic(reinterpret_cast<const char *>(header),
                    sizeof(CLANG_OFFLOAD_BUNDLER_MAGIC) - 1);
  if (magic.compare(CLANG_OFFLOAD_BUNDLER_MAGIC)) {
    CHIPERR_LOG_AND_THROW(
        "The bundled binaries are not Clang bundled "
        "(CLANG_OFFLOAD_BUNDLER_MAGIC is missing)",
        hipErrorInitializationError);
  }

  std::string *module = new std::string;
  if (!module) {
    CHIPERR_LOG_AND_THROW("Failed to allocate memory",
                          hipErrorInitializationError);
  }

  const __ClangOffloadBundleDesc *desc = &header->desc[0];
  bool found = false;

  for (uint64_t i = 0; i < header->numBundles;
       ++i, desc = reinterpret_cast<const __ClangOffloadBundleDesc *>(
                reinterpret_cast<uintptr_t>(&desc->triple[0]) +
                desc->tripleSize)) {
    std::string triple{&desc->triple[0], sizeof(SPIR_TRIPLE) - 1};
    logDebug("Triple of bundle {} is: {}\n", i, triple);

    if (triple.compare(SPIR_TRIPLE) == 0) {
      found = true;
      break;
    } else {
      logDebug("not a SPIR triple, ignoring\n");
      continue;
    }
  }

  if (!found) {
    CHIPERR_LOG_AND_THROW("Didn't find any suitable compiled binary!",
                          hipErrorInitializationError);
  }

  const char *string_data = reinterpret_cast<const char *>(
      reinterpret_cast<uintptr_t>(header) + (uintptr_t)desc->offset);
  size_t string_size = desc->size;
  module->assign(string_data, string_size);

  logDebug("Register module: {} \n", (void *)module);

  Backend->registerModuleStr(module);

  ++binaries_loaded;

  return (void **)module;
  CHIP_CATCH_NO_RETURN
  return nullptr;
}

extern "C" void __hipUnregisterFatBinary(void *data) {
  CHIP_TRY
  CHIPInitialize();
  std::string *module = reinterpret_cast<std::string *>(data);

  logDebug("Unregister module: {} \n", (void *)module);
  Backend->unregisterModuleStr(module);

  --binaries_loaded;
  logDebug("__hipUnRegisterFatBinary {}\n", binaries_loaded);

  if (binaries_loaded == 0) {
    CHIPUninitialize();
  }

  CHIP_CATCH_NO_RETURN
}

extern "C" void __hipRegisterFunction(void **data, const void *hostFunction,
                                      char *deviceFunction,
                                      const char *deviceName,
                                      unsigned int threadLimit, void *tid,
                                      void *bid, dim3 *blockDim, dim3 *gridDim,
                                      int *wSize) {
  CHIP_TRY
  CHIPInitialize();
  std::string *module_str = reinterpret_cast<std::string *>(data);

  std::string devFunc = deviceFunction;
  logDebug("RegisterFunction on module {}\n", (void *)module_str);

  logDebug("RegisterFunction on {} devices", Backend->getNumDevices());
  Backend->registerFunctionAsKernel(module_str, hostFunction, deviceName);
  CHIP_CATCH_NO_RETURN
}

hipError_t hipSetupArgument(const void *arg, size_t size, size_t offset) {
  logDebug("hipSetupArgument");

  CHIP_TRY
  CHIPInitialize();
  RETURN(Backend->setArg(arg, size, offset));
  RETURN(hipSuccess);
  CHIP_CATCH
}

// TODO make generic with size and pointer
extern "C" hipError_t hipInitFromOutside(void *driverPtr, void *devicePtr,
                                         void *ctxPtr, void *queuePtr) {
  logDebug("hipInitFromOutside");
  auto modules = std::move(Backend->getDevices()[0]->getModules());
  delete Backend;
  logDebug("deleting Backend object.");
  Backend = new CHIPBackendLevel0();

  ze_context_handle_t ctx = (ze_context_handle_t)ctxPtr;
  ze_driver_handle_t driver = (ze_driver_handle_t)driverPtr;
  CHIPContextLevel0 *chip_ctx = new CHIPContextLevel0(driver, ctx);
  Backend->addContext(chip_ctx);

  ze_device_handle_t dev = (ze_device_handle_t)devicePtr;
  CHIPDeviceLevel0 *chip_dev = new CHIPDeviceLevel0(&dev, chip_ctx);
  chip_dev->ChipModules = modules;
  Backend->chip_contexts[0]->getDevices().push_back(chip_dev);
  Backend->addDevice(chip_dev);

  // ze_command_queue_handle_t q = (ze_command_queue_handle_t)queuePtr;
  // CHIPQueueLevel0* chip_queue = CHIPQueueLevel0(q)
  CHIPQueueLevel0 *chip_queue = new CHIPQueueLevel0(chip_dev);
  Backend->addQueue(chip_queue);
  Backend->setActiveDevice(chip_dev);

  RETURN(hipSuccess);
}

extern "C" void
__hipRegisterVar(void **Data,
                 void *Var,        // The shadow variable in host code
                 char *HostName,   // Variable name in host code
                 char *DeviceName, // Variable name in device code
                 int Ext,          // Whether this variable is external
                 int Size,         // Size of the variable
                 int Constant,     // Whether this variable is constant
                 int Global        // Unknown, always 0
) {
  assert(Ext == 0);    // Device code should be fully linked so no
                       // external variables.
  assert(Global == 0); // HIP-Clang fixes this to zero.
  assert(std::string(HostName) == std::string(DeviceName));

  CHIP_TRY
  CHIPInitialize();

  logTrace("Module {}: Register variable '{}' size={} host-addr={}",
           (void *)Data, DeviceName, Size, (void *)Var);

  std::string *ModuleStr = reinterpret_cast<std::string *>(Data);
  Backend->registerDeviceVariable(ModuleStr, Var, DeviceName, Size);

  CHIP_CATCH_NO_RETURN
}

hipError_t hipGetSymbolAddress(void **DevPtr, const void *Symbol) {
  CHIP_TRY
  CHIPInitialize();
  NULLCHECK(DevPtr, Symbol);

  Backend->getActiveDevice()->initializeDeviceVariables();
  CHIPDeviceVar *Var = Backend->getActiveDevice()->getGlobalVar(Symbol);
  ERROR_IF(!Var, hipErrorInvalidSymbol);
  *DevPtr = Var->getDevAddr();
  assert(*DevPtr);
  RETURN(hipSuccess);

  CHIP_CATCH
}

hipError_t hipIpcOpenEventHandle(hipEvent_t *event,
                                 hipIpcEventHandle_t handle) {
  UNIMPLEMENTED(hipErrorNotSupported);
}
hipError_t hipIpcGetEventHandle(hipIpcEventHandle_t *handle, hipEvent_t event) {
  UNIMPLEMENTED(hipErrorNotSupported);
}

hipError_t hipModuleOccupancyMaxPotentialBlockSize(int *gridSize,
                                                   int *blockSize,
                                                   hipFunction_t f,
                                                   size_t dynSharedMemPerBlk,
                                                   int blockSizeLimit);

hipError_t hipModuleOccupancyMaxPotentialBlockSizeWithFlags(
    int *gridSize, int *blockSize, hipFunction_t f, size_t dynSharedMemPerBlk,
    int blockSizeLimit, unsigned int flags) {
  UNIMPLEMENTED(hipErrorNotSupported);
}

hipError_t hipModuleOccupancyMaxActiveBlocksPerMultiprocessor(
    int *numBlocks, hipFunction_t f, int blockSize,
    size_t dynSharedMemPerBlkA) {
  UNIMPLEMENTED(hipErrorNotSupported);
}

hipError_t hipModuleOccupancyMaxActiveBlocksPerMultiprocessorWithFlags(
    int *numBlocks, hipFunction_t f, int blockSize, size_t dynSharedMemPerBlk,
    unsigned int flags) {
  UNIMPLEMENTED(hipErrorNotSupported);
}

hipError_t hipOccupancyMaxActiveBlocksPerMultiprocessor(
    int *numBlocks, const void *f, int blockSize, size_t dynSharedMemPerBlk) {
  UNIMPLEMENTED(hipErrorNotSupported);
}

hipError_t hipOccupancyMaxActiveBlocksPerMultiprocessorWithFlags(
    int *numBlocks, const void *f, int blockSize, size_t dynSharedMemPerBlk,
    unsigned int flags) {
  UNIMPLEMENTED(hipErrorNotSupported);
}

hipError_t hipOccupancyMaxPotentialBlockSize(int *gridSize, int *blockSize,
                                             const void *f,
                                             size_t dynSharedMemPerBlk,
                                             int blockSizeLimit) {
  UNIMPLEMENTED(hipErrorNotSupported);
}

hipError_t hipGetDeviceFlags(unsigned int *flags) {
  UNIMPLEMENTED(hipErrorNotSupported);
}

/**
 * Query the hip stream related native informtions
 */
hipError_t hipStreamGetBackendHandles(hipStream_t stream,
                                      unsigned long *nativeInfo, int *size) {
  logDebug("hipStreamGetBackendHandles");
  ERROR_IF((stream == nullptr), hipErrorInvalidValue);
  stream->getBackendHandles(nativeInfo, size);

  return hipSuccess;
}
#endif<|MERGE_RESOLUTION|>--- conflicted
+++ resolved
@@ -1314,7 +1314,7 @@
     RETURN(hipSuccess);
   } else
     Backend->getActiveDevice()->initializeDeviceVariables();
-    RETURN(Backend->getActiveQueue()->memCopy(dst, src, sizeBytes));
+  RETURN(Backend->getActiveQueue()->memCopy(dst, src, sizeBytes));
 
   CHIP_CATCH
 }
@@ -1920,12 +1920,8 @@
   CHIPInitialize();
   NULLCHECK(hostFunction);
 
-<<<<<<< HEAD
   logTrace("hipLaunchByPtr");
   Backend->getActiveDevice()->initializeDeviceVariables();
-=======
-  logDebug("hipLaunchByPtr");
->>>>>>> 26663f6b
   CHIPExecItem *exec_item = Backend->chip_execstack.top();
   Backend->chip_execstack.pop();
 
@@ -2088,19 +2084,19 @@
   RETURN(hipSuccess);
 }
 
-extern "C" void
-__hipRegisterVar(void **Data,
-                 void *Var,        // The shadow variable in host code
-                 char *HostName,   // Variable name in host code
-                 char *DeviceName, // Variable name in device code
-                 int Ext,          // Whether this variable is external
-                 int Size,         // Size of the variable
-                 int Constant,     // Whether this variable is constant
-                 int Global        // Unknown, always 0
+extern "C" void __hipRegisterVar(
+    void **Data,
+    void *Var,         // The shadow variable in host code
+    char *HostName,    // Variable name in host code
+    char *DeviceName,  // Variable name in device code
+    int Ext,           // Whether this variable is external
+    int Size,          // Size of the variable
+    int Constant,      // Whether this variable is constant
+    int Global         // Unknown, always 0
 ) {
-  assert(Ext == 0);    // Device code should be fully linked so no
-                       // external variables.
-  assert(Global == 0); // HIP-Clang fixes this to zero.
+  assert(Ext == 0);     // Device code should be fully linked so no
+                        // external variables.
+  assert(Global == 0);  // HIP-Clang fixes this to zero.
   assert(std::string(HostName) == std::string(DeviceName));
 
   CHIP_TRY
