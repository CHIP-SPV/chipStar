/*
 * Copyright (c) 2021-22 CHIP-SPV developers
 *
 * Permission is hereby granted, free of charge, to any person obtaining a copy
 * of this software and associated documentation files (the "Software"), to deal
 * in the Software without restriction, including without limitation the rights
 * to use, copy, modify, merge, publish, distribute, sublicense, and/or sell
 * copies of the Software, and to permit persons to whom the Software is
 * furnished to do so, subject to the following conditions:
 *
 * The above copyright notice and this permission notice shall be included
 * in all copies or substantial portions of the Software.
 *
 * THE SOFTWARE IS PROVIDED "AS IS", WITHOUT WARRANTY OF ANY KIND, EXPRESS OR
 * IMPLIED, INCLUDING BUT NOT LIMITED TO THE WARRANTIES OF MERCHANTABILITY,
 * FITNESS FOR A PARTICULAR PURPOSE AND NONINFRINGEMENT. IN NO EVENT SHALL
 * THE AUTHORS OR COPYRIGHT HOLDERS BE LIABLE FOR ANY CLAIM, DAMAGES OR OTHER
 * LIABILITY, WHETHER IN AN ACTION OF CONTRACT, TORT OR OTHERWISE, ARISING
 * FROM, OUT OF OR IN CONNECTION WITH THE SOFTWARE OR THE USE OR OTHER
 * DEALINGS IN THE SOFTWARE.
 */

/**
 * @file CHIPBindings.hh
 * @author Paulius Velesko (pvelesko@pglc.io)
 * @brief Implementations of the HIP API functions using the CHIP interface
 * providing basic functionality such hipMemcpy, host and device function
 * registration, hipLaunchByPtr, etc.
 * These functions operate on base CHIP class pointers allowing for backend
 * selection at runtime and backend-specific implementations are done by
 * inheriting from base CHIP classes and overriding virtual member functions.
 * @version 0.1
 * @date 2021-08-19
 *
 * @copyright Copyright (c) 2021
 *
 */
#ifndef CHIP_BINDINGS_H
#define CHIP_BINDINGS_H
#include <sys/mman.h>
#include <errno.h>
#include <fstream>

#include "CHIPBackend.hh"
#include "CHIPDriver.hh"
#include "CHIPException.hh"
#include "common.hh"
#include "hip/hip_interop.h"
#include "hip/hip_runtime_api.h"
#include "hip/spirv_spt.h"
#include "hip_conversions.hh"
#include "macros.hh"
#include "Utils.hh"
#include "SPVRegister.hh"
#include "CHIPBindingsInternal.hh"
#include "hipCtx.hh"

#define SVM_ALIGNMENT 128 // TODO Pass as CMAKE Define?

#define GRAPH(x) static_cast<CHIPGraph *>(x)

#define NODE(x) static_cast<CHIPGraphNode *>(x)

#define EXEC(x) static_cast<CHIPGraphExec *>(x)

#define NODES(x) reinterpret_cast<CHIPGraphNode **>(x)

#define DECONST_NODE(x)                                                        \
  static_cast<CHIPGraphNode *>(const_cast<hipGraphNode_t>(x))

#define DECONST_NODES(x)                                                       \
  reinterpret_cast<CHIPGraphNode **>(const_cast<hipGraphNode_t *>(x))

hipError_t hipFreeArray(hipArray *Array);

hipError_t hipDeviceGetP2PAttribute(int *value, hipDeviceP2PAttr attr,
                                    int srcDevice, int dstDevice) {
  UNIMPLEMENTED(hipErrorNotSupported);
}

hipError_t hipGetChannelDesc(hipChannelFormatDesc *desc,
                             hipArray_const_t array) {
  UNIMPLEMENTED(hipErrorNotSupported);
}

hipError_t hipDeviceGetUuid(hipUUID *uuid, hipDevice_t device) {
  UNIMPLEMENTED(hipErrorNotSupported);
}
hipError_t hipDeviceSetLimit(enum hipLimit_t limit, size_t value) {
  UNIMPLEMENTED(hipErrorNotSupported);
}

hipError_t hipExtStreamCreateWithCUMask(hipStream_t *stream,
                                        uint32_t cuMaskSize,
                                        const uint32_t *cuMask) {
  UNIMPLEMENTED(hipErrorNotSupported);
}
hipError_t hipExtStreamGetCUMask(hipStream_t stream, uint32_t cuMaskSize,
                                 uint32_t *cuMask) {
  UNIMPLEMENTED(hipErrorNotSupported);
}

hipError_t hipDrvMemcpy3D(const HIP_MEMCPY3D *pCopy) {
  UNIMPLEMENTED(hipErrorNotSupported);
}

hipError_t hipDrvPointerGetAttributes(unsigned int numAttributes,
                                      hipPointer_attribute *attributes,
                                      void **data, hipDeviceptr_t ptr) {
  UNIMPLEMENTED(hipErrorNotSupported);
}

hipError_t hipMemRangeGetAttributes(void **data, size_t *data_sizes,
                                    hipMemRangeAttribute *attributes,
                                    size_t num_attributes, const void *dev_ptr,
                                    size_t count) {
  UNIMPLEMENTED(hipErrorNotSupported);
}

hipError_t hipPointerGetAttribute(void *data, hipPointer_attribute attribute,
                                  hipDeviceptr_t ptr) {
  UNIMPLEMENTED(hipErrorNotSupported);
}

hipError_t hipDrvMemcpy3DAsync(const HIP_MEMCPY3D *pCopy, hipStream_t stream) {
  UNIMPLEMENTED(hipErrorNotSupported);
}

hipError_t hipDeviceGetDefaultMemPool(hipMemPool_t *mem_pool, int device) {
  UNIMPLEMENTED(hipErrorNotSupported);
}

hipError_t hipArrayDestroy(hipArray *Array) { return hipFreeArray(Array); }

hipError_t hipArray3DCreate(hipArray **array,
                            const HIP_ARRAY3D_DESCRIPTOR *pAllocateArray) {
  UNIMPLEMENTED(hipErrorNotSupported);
}

hipError_t hipMemAllocPitch(hipDeviceptr_t *dptr, size_t *pitch,
                            size_t widthInBytes, size_t height,
                            unsigned int elementSizeBytes) {
  UNIMPLEMENTED(hipErrorNotSupported);
}
hipError_t hipDeviceSetMemPool(int device, hipMemPool_t mem_pool) {
  UNIMPLEMENTED(hipErrorNotSupported);
}
hipError_t hipDeviceGetMemPool(hipMemPool_t *mem_pool, int device) {
  UNIMPLEMENTED(hipErrorNotSupported);
}
hipError_t hipMallocAsync(void **dev_ptr, size_t size, hipStream_t stream) {
  UNIMPLEMENTED(hipErrorNotSupported);
}
hipError_t hipFreeAsync(void *dev_ptr, hipStream_t stream) {
  UNIMPLEMENTED(hipErrorNotSupported);
}
hipError_t hipMemPoolSetAttribute(hipMemPool_t mem_pool, hipMemPoolAttr attr,
                                  void *value) {
  UNIMPLEMENTED(hipErrorNotSupported);
}
hipError_t hipMemPoolTrimTo(hipMemPool_t mem_pool, size_t min_bytes_to_hold) {
  UNIMPLEMENTED(hipErrorNotSupported);
}
hipError_t hipMemPoolGetAttribute(hipMemPool_t mem_pool, hipMemPoolAttr attr,
                                  void *value) {
  UNIMPLEMENTED(hipErrorNotSupported);
}
hipError_t hipMemPoolSetAccess(hipMemPool_t mem_pool,
                               const hipMemAccessDesc *desc_list,
                               size_t count) {
  UNIMPLEMENTED(hipErrorNotSupported);
}
hipError_t hipMemPoolGetAccess(hipMemAccessFlags *flags, hipMemPool_t mem_pool,
                               hipMemLocation *location) {
  UNIMPLEMENTED(hipErrorNotSupported);
}
hipError_t hipMemPoolCreate(hipMemPool_t *mem_pool,
                            const hipMemPoolProps *pool_props) {
  UNIMPLEMENTED(hipErrorNotSupported);
}
hipError_t hipMallocFromPoolAsync(void **dev_ptr, size_t size,
                                  hipMemPool_t mem_pool, hipStream_t stream) {
  UNIMPLEMENTED(hipErrorNotSupported);
}
hipError_t hipMemPoolDestroy(hipMemPool_t mem_pool) {
  UNIMPLEMENTED(hipErrorNotSupported);
}

hipError_t hipLaunchHostFunc(hipStream_t stream, hipHostFn_t fn,
                             void *userData) {
  UNIMPLEMENTED(hipErrorNotSupported);
}
hipError_t hipStreamIsCapturing(hipStream_t stream,
                                hipStreamCaptureStatus *pCaptureStatus) {
  UNIMPLEMENTED(hipErrorNotSupported);
}
hipError_t hipStreamGetCaptureInfo(hipStream_t stream,
                                   hipStreamCaptureStatus *pCaptureStatus,
                                   unsigned long long *pId) {
  UNIMPLEMENTED(hipErrorNotSupported);
}
hipError_t hipStreamGetCaptureInfo_v2(hipStream_t stream,
                                      hipStreamCaptureStatus *captureStatus_out,
                                      unsigned long long *id_out,
                                      hipGraph_t *graph_out,
                                      const hipGraphNode_t **dependencies_out,
                                      size_t *numDependencies_out) {
  UNIMPLEMENTED(hipErrorNotSupported);
}
hipError_t hipUserObjectCreate(hipUserObject_t *object_out, void *ptr,
                               hipHostFn_t destroy,
                               unsigned int initialRefcount,
                               unsigned int flags) {
  UNIMPLEMENTED(hipErrorNotSupported);
}
hipError_t hipUserObjectRelease(hipUserObject_t object, unsigned int count) {
  UNIMPLEMENTED(hipErrorNotSupported);
}
hipError_t hipUserObjectRetain(hipUserObject_t object, unsigned int count) {
  UNIMPLEMENTED(hipErrorNotSupported);
}
hipError_t hipGraphRetainUserObject(hipGraph_t graph, hipUserObject_t object,
                                    unsigned int count, unsigned int flags) {
  UNIMPLEMENTED(hipErrorNotSupported);
}
hipError_t hipGraphReleaseUserObject(hipGraph_t graph, hipUserObject_t object,
                                     unsigned int count) {
  UNIMPLEMENTED(hipErrorNotSupported);
}

hipError_t hipInit(unsigned int flags) {
  CHIP_TRY
  if (flags)
    RETURN(hipErrorInvalidValue);
  CHIPInitialize();
  RETURN(hipSuccess);
  CHIP_CATCH
};

// Handles device side abort() call by checking the abort flag global
// variable used for signaling the request.
static void handleAbortRequest(CHIPQueue &Q, CHIPModule &M) {
  logTrace("handleAbortRequest()");
  CHIPDeviceVar *Var = M.getGlobalVar("__chipspv_abort_called");

  if (!Var)
    // If the flag is not found, we have removed it in HipAbort pass
    // to denote abort is not called by any kernel in the module. This
    // is used for avoiding kernel launches to read the value to
    // minimize overheads when abort is not used.
    return;

  int32_t AbortFlag = 0;
  hipError_t Err = Q.memCopy(&AbortFlag, Var->getDevAddr(), sizeof(int32_t));
  if (Err != hipSuccess)
    // We know the abort flag exist so what went wrong on the copy?
    CHIPERR_LOG_AND_THROW("Unexpected mem copy failure.", hipErrorTbd);

  if (!AbortFlag)
    return; // Abort was not called.

  // Disable host-side abort behavior for making the unit testing of abort
  // cases easier.
  if (!getenv("CHIP_HOST_IGNORES_DEVICE_ABORT")) {
    // Intel CPU OpenCL doesn't seem flush after the kernel completion.
    std::cout << std::flush;
    abort();
  }

  // Just act like nothing happened. Reset the flag so we let there be more
  // aborts.
  AbortFlag = 0;
  Err = Q.memCopy(Var->getDevAddr(), &AbortFlag, sizeof(int32_t));
  if (Err != hipSuccess)
    // Device->host copy succeeded. What went wrong with host->device copy?
    CHIPERR_LOG_AND_THROW("Unexpected mem copy failure.", hipErrorTbd);

  printf("[ABORT IGNORED]\n");
}

hipError_t hipGraphCreate(hipGraph_t *pGraph, unsigned int flags) {
  CHIP_TRY
  CHIPInitialize();
  CHIPGraph *Graph = new CHIPGraph();
  *pGraph = Graph;
  RETURN(hipSuccess);
  CHIP_CATCH
}

hipError_t hipGraphDestroy(hipGraph_t graph) {
  CHIP_TRY
  CHIPInitialize();
  delete graph;
  RETURN(hipSuccess);
  CHIP_CATCH
}

hipError_t hipGraphAddDependencies(hipGraph_t graph, const hipGraphNode_t *from,
                                   const hipGraphNode_t *to,
                                   size_t numDependencies) {
  CHIP_TRY
  CHIPInitialize();
  CHIPGraphNode *FoundNode = GRAPH(graph)->findNode(NODE(*to));
  if (!FoundNode)
    RETURN(hipErrorInvalidValue);

  FoundNode->addDependencies(DECONST_NODES(from), numDependencies);
  RETURN(hipSuccess);
  CHIP_CATCH
}

hipError_t hipGraphRemoveDependencies(hipGraph_t graph,
                                      const hipGraphNode_t *from,
                                      const hipGraphNode_t *to,
                                      size_t numDependencies) {
  CHIP_TRY
  CHIPInitialize();
  CHIPGraphNode *FoundNode = GRAPH(graph)->findNode(NODE(*to));
  if (!FoundNode)
    RETURN(hipErrorInvalidValue);

  FoundNode->removeDependencies(DECONST_NODES(from), numDependencies);
  RETURN(hipSuccess);
  CHIP_CATCH
}

hipError_t hipGraphGetEdges(hipGraph_t graph, hipGraphNode_t *from,
                            hipGraphNode_t *to, size_t *numEdges) {
  CHIP_TRY
  CHIPInitialize();
  auto Edges = GRAPH(graph)->getEdges();
  if (!to && !from) {
    *numEdges = Edges.size();
    RETURN(hipSuccess);
  }

  for (int i = 0; i < Edges.size(); i++) {
    auto Edge = Edges[i];
    auto FromNode = Edge.first;
    auto ToNode = Edge.second;
    from[i] = FromNode;
    to[i] = ToNode;
  }
  RETURN(hipSuccess);
  CHIP_CATCH
}

hipError_t hipGraphGetNodes(hipGraph_t graph, hipGraphNode_t *nodes,
                            size_t *numNodes) {
  CHIP_TRY
  CHIPInitialize();
  auto Nodes = GRAPH(graph)->getNodes();
  *nodes = *(Nodes.data());
  *numNodes = GRAPH(graph)->getNodes().size();
  RETURN(hipSuccess);
  CHIP_CATCH
}

hipError_t hipGraphGetRootNodes(hipGraph_t graph, hipGraphNode_t *pRootNodes,
                                size_t *pNumRootNodes) {
  CHIP_TRY
  CHIPInitialize();
  auto Nodes = GRAPH(graph)->getRootNodes();
  *pRootNodes = *(Nodes.data());
  *pNumRootNodes = GRAPH(graph)->getNodes().size();
  RETURN(hipSuccess);
  CHIP_CATCH
}

hipError_t hipGraphNodeGetDependencies(hipGraphNode_t node,
                                       hipGraphNode_t *pDependencies,
                                       size_t *pNumDependencies) {
  CHIP_TRY
  CHIPInitialize();
  auto Deps = NODE(node)->getDependencies();
  *pNumDependencies = Deps.size();
  if (!pDependencies)
    RETURN(hipSuccess);
  for (int i = 0; i < Deps.size(); i++) {
    pDependencies[i] = Deps[i];
  }
  RETURN(hipSuccess);
  CHIP_CATCH
}

hipError_t hipGraphNodeGetDependentNodes(hipGraphNode_t node,
                                         hipGraphNode_t *pDependentNodes,
                                         size_t *pNumDependentNodes) {
  CHIP_TRY
  CHIPInitialize();
  auto Deps = NODE(node)->getDependants();
  *pNumDependentNodes = Deps.size();
  if (!pDependentNodes)
    RETURN(hipSuccess);
  for (int i = 0; i < Deps.size(); i++) {
    pDependentNodes[i] = Deps[i];
  }
  RETURN(hipSuccess);
  CHIP_CATCH
}

hipError_t hipGraphNodeGetType(hipGraphNode_t node, hipGraphNodeType *pType) {
  CHIP_TRY
  CHIPInitialize();
  *pType = NODE(node)->getType();
  RETURN(hipSuccess);
  CHIP_CATCH
}

hipError_t hipGraphDestroyNode(hipGraphNode_t node) {
  CHIP_TRY
  CHIPInitialize();
  /**
   * have to resort to these shenanigans to call the proper derived destructor
   */
  auto NodeType = NODE(node)->getType();
  switch (NodeType) {
  case hipGraphNodeTypeKernel:
    delete static_cast<CHIPGraphNodeKernel *>(node);
    break;
  case hipGraphNodeTypeMemcpy:
    delete static_cast<CHIPGraphNodeMemcpy *>(node);
    break;
  case hipGraphNodeTypeMemset:
    delete static_cast<CHIPGraphNodeMemset *>(node);
    break;
  case hipGraphNodeTypeHost:
    delete static_cast<CHIPGraphNodeHost *>(node);
    break;
  case hipGraphNodeTypeGraph:
    delete static_cast<CHIPGraphNodeGraph *>(node);
    break;
  case hipGraphNodeTypeEmpty:
    delete static_cast<CHIPGraphNodeEmpty *>(node);
    break;
  case hipGraphNodeTypeWaitEvent:
    delete static_cast<CHIPGraphNodeWaitEvent *>(node);
    break;
  case hipGraphNodeTypeEventRecord:
    delete static_cast<CHIPGraphNodeEventRecord *>(node);
    break;
  case hipGraphNodeTypeMemcpyFromSymbol:
    delete static_cast<CHIPGraphNodeMemcpyFromSymbol *>(node);
    break;
  case hipGraphNodeTypeMemcpyToSymbol:
    delete static_cast<CHIPGraphNodeMemcpyToSymbol *>(node);
    break;
  default:
    CHIPERR_LOG_AND_THROW("Unknown graph node type", hipErrorTbd);
    break;
  }
  RETURN(hipSuccess);
  CHIP_CATCH
}

hipError_t hipGraphClone(hipGraph_t *pGraphClone, hipGraph_t originalGraph) {
  CHIP_TRY
  CHIPInitialize();
  CHIPGraph *CloneGraph = new CHIPGraph(*GRAPH(originalGraph));
  *pGraphClone = CloneGraph;
  RETURN(hipSuccess);
  CHIP_CATCH
}

hipError_t hipGraphNodeFindInClone(hipGraphNode_t *pNode,
                                   hipGraphNode_t originalNode,
                                   hipGraph_t clonedGraph) {
  CHIP_TRY
  CHIPInitialize();
  auto Node = GRAPH(clonedGraph)->getClonedNodeFromOriginal(NODE(originalNode));
  *pNode = Node;
  RETURN(hipSuccess);
  CHIP_CATCH
}

hipError_t hipGraphInstantiate(hipGraphExec_t *pGraphExec, hipGraph_t graph,
                               hipGraphNode_t *pErrorNode, char *pLogBuffer,
                               size_t bufferSize) {
  CHIP_TRY
  CHIPInitialize();
  CHIPGraphExec *GraphExec = new CHIPGraphExec(GRAPH(graph));
  *pGraphExec = GraphExec;

  RETURN(hipSuccess);
  CHIP_CATCH
}

hipError_t hipGraphInstantiateWithFlags(hipGraphExec_t *pGraphExec,
                                        hipGraph_t graph,
                                        unsigned long long flags) {
  CHIP_TRY
  CHIPInitialize();
  // flags not yet defined in HIP API.
  UNIMPLEMENTED(hipErrorNotSupported);
  CHIP_CATCH
}

hipError_t hipGraphLaunch(hipGraphExec_t graphExec, hipStream_t stream) {
  CHIP_TRY
  CHIPInitialize();
  auto ChipQueue = static_cast<CHIPQueue *>(stream);
  ChipQueue = Backend->findQueue(ChipQueue);
  EXEC(graphExec)->launch(ChipQueue);
  RETURN(hipSuccess);
  CHIP_CATCH
}

hipError_t hipGraphExecDestroy(hipGraphExec_t graphExec) {
  CHIP_TRY
  CHIPInitialize();
  delete graphExec;
  RETURN(hipSuccess);
  CHIP_CATCH
}

hipError_t hipGraphExecUpdate(hipGraphExec_t hGraphExec, hipGraph_t hGraph,
                              hipGraphNode_t *hErrorNode_out,
                              hipGraphExecUpdateResult *updateResult_out) {
  CHIP_TRY
  CHIPInitialize();
  // TODO Graphs - hipGraphExecUpdate
  /**
   * cudaGraphExecUpdate sets updateResult_out to
   cudaGraphExecUpdateErrorTopologyChanged under the following conditions:
    1. The count of nodes directly in hGraphExec and hGraph differ, in which
   case hErrorNode_out is NULL.
    2. A node is deleted in hGraph but not not its pair from hGraphExec, in
   which case hErrorNode_out is NULL.
    3. A node is deleted in hGraphExec but not its pair from hGraph, in which
   case hErrorNode_out is the pairless node from hGraph.
    4. The dependent nodes of a pair differ, in which case hErrorNode_out is the
   node from hGraph.
   */
  auto ExecGraph = EXEC(hGraphExec)->getOriginalGraphPtr();
  // 1.
  if (ExecGraph->getNodes().size() != GRAPH(hGraph)->getNodes().size()) {
    *updateResult_out = hipGraphExecUpdateErrorTopologyChanged;
    *hErrorNode_out = nullptr;
    RETURN(hipErrorGraphExecUpdateFailure);
  }
  // 2.
  if (ExecGraph->getNodes().size() > GRAPH(hGraph)->getNodes().size()) {
    *updateResult_out = hipGraphExecUpdateErrorTopologyChanged;
    *hErrorNode_out = nullptr;
    RETURN(hipErrorGraphExecUpdateFailure);
  }
  // 3.
  for (auto Node : GRAPH(hGraph)->getNodes()) {
    auto NodeFound = ExecGraph->nodeLookup(Node);
    if (!NodeFound) {
      *updateResult_out = hipGraphExecUpdateErrorTopologyChanged;
      *hErrorNode_out = Node;
      RETURN(hipErrorGraphExecUpdateFailure);
    }
  }

  /**
   Update Limitations:
    a) Kernel nodes:
        1. The owning context of the function cannot change.
        2. A node whose function originally did not use CUDA dynamic parallelism
   cannot be updated to a function which uses CDP.
        3. A cooperative node cannot be updated to a non-cooperative node, and
   vice-versa.
        4. If the graph was instantiated with
   cudaGraphInstantiateFlagUseNodePriority, the priority attribute cannot
   change. Equality is checked on the originally requested priority values,
   before they are clamped to the device's supported range.

    b) Memset and memcpy nodes:
        1. The CUDA device(s) to which the operand(s) was allocated/mapped
   cannot change.
        2. The source/destination memory must be allocated from the same
   contexts as the original source/destination memory.
        3. Only 1D memsets can be changed.

    c) Additional memcpy node restrictions:
        1. Changing either the source or destination memory type(i.e.
   CU_MEMORYTYPE_DEVICE, CU_MEMORYTYPE_ARRAY, etc.) is not supported.
   **/

  /**
   * cudaGraphExecUpdate sets updateResult_out to:
      1. cudaGraphExecUpdateError if passed an invalid value.
      2. cudaGraphExecUpdateErrorTopologyChanged if the graph topology changed
      3. cudaGraphExecUpdateErrorNodeTypeChanged if the type of a node changed,
   in which case hErrorNode_out is set to the node from hGraph.
      4. cudaGraphExecUpdateErrorFunctionChanged if the function of a kernel
   node changed (CUDA driver < 11.2)
      5. cudaGraphExecUpdateErrorUnsupportedFunctionChange if the func field of
   a kernel changed in an unsupported way(see note above), in which case
   hErrorNode_out is set to the node from hGraph
      cudaGraphExecUpdateErrorParametersChanged if any parameters to a node
   changed in a way that is not supported, in which case hErrorNode_out is set
   to the node from hGraph cudaGraphExecUpdateErrorAttributesChanged if any
   attributes of a node changed in a way that is not supported, in which case
   hErrorNode_out is set to the node from hGraph
      cudaGraphExecUpdateErrorNotSupported if something about a node is
   unsupported, like the node's type or configuration, in which case
   hErrorNode_out is set to the node from hGraph
   **/
  for (auto Node : GRAPH(hGraph)->getNodes()) {
    auto NodeFound = ExecGraph->nodeLookup(Node);
    // 3.
    if (Node->getType() != NodeFound->getType()) {
      *updateResult_out = hipGraphExecUpdateErrorNodeTypeChanged;
      *hErrorNode_out = Node;
      RETURN(hipErrorGraphExecUpdateFailure);
    }

    // 4.
    if (Node->getType() == hipGraphNodeType::hipGraphNodeTypeKernel &&
        NodeFound->getType() == hipGraphNodeType::hipGraphNodeTypeKernel) {
      auto NodeCast = static_cast<CHIPGraphNodeKernel *>(Node);
      auto NodeFoundCast = static_cast<CHIPGraphNodeKernel *>(NodeFound);
      if (NodeCast->getParams().func != NodeFoundCast->getParams().func) {
        *updateResult_out = hipGraphExecUpdateErrorFunctionChanged;
        *hErrorNode_out = Node;
        RETURN(hipErrorGraphExecUpdateFailure);
      }
    }
  }

  RETURN(hipSuccess);
  CHIP_CATCH
}

hipError_t hipGraphAddKernelNode(hipGraphNode_t *pGraphNode, hipGraph_t graph,
                                 const hipGraphNode_t *pDependencies,
                                 size_t numDependencies,
                                 const hipKernelNodeParams *pNodeParams) {
  CHIP_TRY
  CHIPInitialize();
  CHIPGraphNodeKernel *Node = new CHIPGraphNodeKernel{pNodeParams};
  Node->addDependencies(DECONST_NODES(pDependencies), numDependencies);
  *pGraphNode = Node;
  GRAPH(graph)->addNode(Node);
  Node->Msg += "Kernel";
  RETURN(hipSuccess);
  CHIP_CATCH
}

hipError_t hipGraphKernelNodeGetParams(hipGraphNode_t node,
                                       hipKernelNodeParams *pNodeParams) {
  CHIP_TRY
  CHIPInitialize();
  *pNodeParams = ((CHIPGraphNodeKernel *)node)->getParams();
  RETURN(hipSuccess);
  CHIP_CATCH
}

hipError_t hipGraphKernelNodeSetParams(hipGraphNode_t node,
                                       const hipKernelNodeParams *pNodeParams) {
  CHIP_TRY
  CHIPInitialize();
  ((CHIPGraphNodeKernel *)node)->setParams(*pNodeParams);
  RETURN(hipSuccess);
  CHIP_CATCH
}

hipError_t
hipGraphExecKernelNodeSetParams(hipGraphExec_t hGraphExec, hipGraphNode_t node,
                                const hipKernelNodeParams *pNodeParams) {
  CHIP_TRY
  CHIPInitialize();
  // Graph obtained from hipGraphExec_t is a clone of the original
  CHIPGraph *Graph = EXEC(hGraphExec)->getOriginalGraphPtr();
  // KernelNode here is a handle to the original

  CHIPGraphNodeKernel *ExecKernelNode = static_cast<CHIPGraphNodeKernel *>(
      GRAPH(Graph)->getClonedNodeFromOriginal(NODE(node)));
  assert(ExecKernelNode);

  ExecKernelNode->setParams(*pNodeParams);
  RETURN(hipSuccess);
  CHIP_CATCH
}

hipError_t hipGraphAddMemcpyNode(hipGraphNode_t *pGraphNode, hipGraph_t graph,
                                 const hipGraphNode_t *pDependencies,
                                 size_t numDependencies,
                                 const hipMemcpy3DParms *pCopyParams) {
  CHIP_TRY
  CHIPInitialize();

  // graphs test seems wrong - normally we expect hipErrorInvalidHandle
  // NULLCHECK(graph, pGraphNode, pCopyParams);
  if (!graph || !pGraphNode || !pCopyParams)
    RETURN(hipErrorInvalidValue);
  if (pDependencies == nullptr & numDependencies > 0)
    CHIPERR_LOG_AND_THROW(
        "numDependencies is not 0 while pDependencies is null",
        hipErrorInvalidValue);

  if (!pCopyParams->srcArray && !pCopyParams->srcPtr.ptr)
    CHIPERR_LOG_AND_THROW("all src are null", hipErrorInvalidValue);

  if (!pCopyParams->dstArray && !pCopyParams->dstPtr.ptr)
    CHIPERR_LOG_AND_THROW("all dst are null", hipErrorInvalidValue);

  if ((pCopyParams->dstArray && pCopyParams->srcArray) &&
      ((pCopyParams->dstArray->depth != pCopyParams->srcArray->depth) ||
       (pCopyParams->dstArray->height != pCopyParams->srcArray->height) ||
       (pCopyParams->dstArray->width != pCopyParams->srcArray->width)))
    CHIPERR_LOG_AND_THROW(
        "Passing different element size for hipMemcpy3DParms::srcArray and "
        "hipMemcpy3DParms::dstArray",
        hipErrorInvalidValue);
  CHIPGraphNodeMemcpy *Node = new CHIPGraphNodeMemcpy(pCopyParams);
  Node->addDependencies(DECONST_NODES(pDependencies), numDependencies);
  *pGraphNode = Node;
  GRAPH(graph)->addNode(Node);
  Node->Msg += "Memcpy";
  RETURN(hipSuccess);
  CHIP_CATCH
}

hipError_t hipGraphMemcpyNodeGetParams(hipGraphNode_t node,
                                       hipMemcpy3DParms *pNodeParams) {
  CHIP_TRY
  CHIPInitialize();
  hipMemcpy3DParms Params =
      static_cast<CHIPGraphNodeMemcpy *>(node)->getParams();
  pNodeParams = &Params;
  RETURN(hipSuccess);
  CHIP_CATCH
}

hipError_t hipGraphMemcpyNodeSetParams(hipGraphNode_t node,
                                       const hipMemcpy3DParms *pNodeParams) {
  CHIP_TRY
  CHIPInitialize();
  static_cast<CHIPGraphNodeMemcpy *>(node)->setParams(pNodeParams);
  RETURN(hipSuccess);
  CHIP_CATCH
}

hipError_t hipGraphExecMemcpyNodeSetParams(hipGraphExec_t hGraphExec,
                                           hipGraphNode_t node,
                                           hipMemcpy3DParms *pNodeParams) {
  CHIP_TRY
  CHIPInitialize();
  auto ExecNode =
      EXEC(hGraphExec)->getOriginalGraphPtr()->nodeLookup(NODE(node));
  if (!ExecNode)
    CHIPERR_LOG_AND_THROW("Failed to find the node in hipGraphExec_t",
                          hipErrorInvalidValue);

  auto CastNode = static_cast<CHIPGraphNodeMemcpy *>(node);
  if (!CastNode)
    CHIPERR_LOG_AND_THROW("Node provided failed to cast to CHIPGraphNodeMemcpy",
                          hipErrorInvalidValue);

  CastNode->setParams(const_cast<hipMemcpy3DParms *>(pNodeParams));
  RETURN(hipSuccess);
  CHIP_CATCH
}

hipError_t hipGraphAddMemcpyNode1D(hipGraphNode_t *pGraphNode, hipGraph_t graph,
                                   const hipGraphNode_t *pDependencies,
                                   size_t numDependencies, void *dst,
                                   const void *src, size_t count,
                                   hipMemcpyKind kind) {
  CHIP_TRY
  CHIPInitialize();
  CHIPGraphNodeMemcpy *Node = new CHIPGraphNodeMemcpy(dst, src, count, kind);
  *pGraphNode = Node;
  Node->addDependencies(DECONST_NODES(pDependencies), numDependencies);
  GRAPH(graph)->addNode(Node);
  Node->Msg += "Memcpy1D";
  RETURN(hipSuccess);
  CHIP_CATCH
}

hipError_t hipGraphMemcpyNodeSetParams1D(hipGraphNode_t node, void *dst,
                                         const void *src, size_t count,
                                         hipMemcpyKind kind) {
  CHIP_TRY
  CHIPInitialize();
  auto CastNode = static_cast<CHIPGraphNodeMemcpy *>(node);
  if (!CastNode)
    CHIPERR_LOG_AND_THROW("Node provided failed to cast to CHIPGraphNodeMemcpy",
                          hipErrorInvalidValue);

  CastNode->setParams(dst, src, count, kind);
  RETURN(hipSuccess);
  CHIP_CATCH
}

hipError_t hipGraphExecMemcpyNodeSetParams1D(hipGraphExec_t hGraphExec,
                                             hipGraphNode_t node, void *dst,
                                             const void *src, size_t count,
                                             hipMemcpyKind kind) {
  CHIP_TRY
  CHIPInitialize();
  auto ExecNode =
      EXEC(hGraphExec)->getOriginalGraphPtr()->nodeLookup(NODE(node));
  if (!ExecNode)
    CHIPERR_LOG_AND_THROW("Failed to find the node in hipGraphExec_t",
                          hipErrorInvalidValue);

  auto CastNode = static_cast<CHIPGraphNodeMemcpy *>(node);
  if (!CastNode)
    CHIPERR_LOG_AND_THROW("Node provided failed to cast to CHIPGraphNodeMemcpy",
                          hipErrorInvalidValue);

  CastNode->setParams(dst, src, count, kind);
  RETURN(hipSuccess);
  CHIP_CATCH
}

hipError_t hipGraphAddMemcpyNodeFromSymbol(hipGraphNode_t *pGraphNode,
                                           hipGraph_t graph,
                                           const hipGraphNode_t *pDependencies,
                                           size_t numDependencies, void *dst,
                                           const void *symbol, size_t count,
                                           size_t offset, hipMemcpyKind kind) {
  CHIP_TRY
  CHIPInitialize();
  CHIPGraphNodeMemcpyFromSymbol *Node =
      new CHIPGraphNodeMemcpyFromSymbol(dst, symbol, count, offset, kind);
  *pGraphNode = Node;
  Node->addDependencies(DECONST_NODES(pDependencies), numDependencies);
  GRAPH(graph)->addNode(Node);
  Node->Msg += "MemcpyNodeFromSymbol";
  RETURN(hipSuccess);
  CHIP_CATCH
}

hipError_t hipGraphMemcpyNodeSetParamsFromSymbol(hipGraphNode_t node, void *dst,
                                                 const void *symbol,
                                                 size_t count, size_t offset,
                                                 hipMemcpyKind kind) {
  CHIP_TRY
  CHIPInitialize();
  static_cast<CHIPGraphNodeMemcpyFromSymbol *>(node)->setParams(
      dst, symbol, count, offset, kind);
  RETURN(hipSuccess);
  CHIP_CATCH
}

hipError_t hipGraphExecMemcpyNodeSetParamsFromSymbol(
    hipGraphExec_t hGraphExec, hipGraphNode_t node, void *dst,
    const void *symbol, size_t count, size_t offset, hipMemcpyKind kind) {
  CHIP_TRY
  CHIPInitialize();
  // Graph obtained from hipGraphExec_t is a clone of the original
  CHIPGraph *Graph = EXEC(hGraphExec)->getOriginalGraphPtr();
  // KernelNode here is a handle to the original
  CHIPGraphNodeMemcpyFromSymbol *KernelNode =
      ((CHIPGraphNodeMemcpyFromSymbol *)node);
  CHIPGraphNodeMemcpyFromSymbol *ExecKernelNode =
      ((CHIPGraphNodeMemcpyFromSymbol *)GRAPH(Graph)->getClonedNodeFromOriginal(
          KernelNode));

  ExecKernelNode->setParams(dst, symbol, count, offset, kind);
  RETURN(hipSuccess);
  CHIP_CATCH
}

hipError_t hipGraphAddMemcpyNodeToSymbol(hipGraphNode_t *pGraphNode,
                                         hipGraph_t graph,
                                         const hipGraphNode_t *pDependencies,
                                         size_t numDependencies,
                                         const void *symbol, const void *src,
                                         size_t count, size_t offset,
                                         hipMemcpyKind kind) {
  CHIP_TRY
  CHIPInitialize();
  CHIPGraphNodeMemcpyToSymbol *Node = new CHIPGraphNodeMemcpyToSymbol(
      const_cast<void *>(src), symbol, count, offset, kind);
  *pGraphNode = Node;
  Node->addDependencies(DECONST_NODES(pDependencies), numDependencies);
  GRAPH(graph)->addNode(Node);
  Node->Msg += "MemcpyNodeToSymbol";
  RETURN(hipSuccess);
  CHIP_CATCH
}

hipError_t hipGraphMemcpyNodeSetParamsToSymbol(hipGraphNode_t node,
                                               const void *symbol,
                                               const void *src, size_t count,
                                               size_t offset,
                                               hipMemcpyKind kind) {
  CHIP_TRY
  CHIPInitialize();
  static_cast<CHIPGraphNodeMemcpyToSymbol *>(node)->setParams(
      const_cast<void *>(src), symbol, count, offset, kind);
  RETURN(hipSuccess);
  CHIP_CATCH
}

hipError_t hipGraphExecMemcpyNodeSetParamsToSymbol(
    hipGraphExec_t hGraphExec, hipGraphNode_t node, const void *symbol,
    const void *src, size_t count, size_t offset, hipMemcpyKind kind) {
  CHIP_TRY
  CHIPInitialize();
  auto ExecNode =
      EXEC(hGraphExec)->getOriginalGraphPtr()->nodeLookup(NODE(node));
  if (!ExecNode)
    CHIPERR_LOG_AND_THROW("Failed to find the node in hipGraphExec_t",
                          hipErrorInvalidValue);

  auto CastNode = static_cast<CHIPGraphNodeMemcpyToSymbol *>(node);
  if (!CastNode)
    CHIPERR_LOG_AND_THROW(
        "Node provided failed to cast to CHIPGraphNodeMemcpyToSymbol",
        hipErrorInvalidValue);

  CastNode->setParams(const_cast<void *>(src), symbol, count, offset, kind);
  RETURN(hipSuccess);
  CHIP_CATCH
}

hipError_t hipGraphAddMemsetNode(hipGraphNode_t *pGraphNode, hipGraph_t graph,
                                 const hipGraphNode_t *pDependencies,
                                 size_t numDependencies,
                                 const hipMemsetParams *pMemsetParams) {
  CHIP_TRY
  CHIPInitialize();
  CHIPGraphNodeMemset *Node = new CHIPGraphNodeMemset(pMemsetParams);
  Node->addDependencies(DECONST_NODES(pDependencies), numDependencies);
  GRAPH(graph)->addNode(Node);
  *pGraphNode = Node;
  Node->Msg += "Memset";
  RETURN(hipSuccess);
  CHIP_CATCH
}

hipError_t hipGraphMemsetNodeGetParams(hipGraphNode_t node,
                                       hipMemsetParams *pNodeParams) {
  CHIP_TRY
  CHIPInitialize();
  hipMemsetParams Params =
      static_cast<CHIPGraphNodeMemset *>(node)->getParams();
  *pNodeParams = Params;
  RETURN(hipSuccess);
  CHIP_CATCH
}

hipError_t hipGraphMemsetNodeSetParams(hipGraphNode_t node,
                                       const hipMemsetParams *pNodeParams) {
  CHIP_TRY
  CHIPInitialize();
  static_cast<CHIPGraphNodeMemset *>(node)->setParams(pNodeParams);
  RETURN(hipSuccess);
  CHIP_CATCH
}

hipError_t hipGraphExecMemsetNodeSetParams(hipGraphExec_t hGraphExec,
                                           hipGraphNode_t node,
                                           const hipMemsetParams *pNodeParams) {
  CHIP_TRY
  CHIPInitialize();
  auto ExecNode =
      EXEC(hGraphExec)->getOriginalGraphPtr()->nodeLookup(NODE(node));
  if (!ExecNode)
    CHIPERR_LOG_AND_THROW("Failed to find the node in hipGraphExec_t",
                          hipErrorInvalidValue);

  auto CastNode = static_cast<CHIPGraphNodeMemset *>(node);
  if (!CastNode)
    CHIPERR_LOG_AND_THROW("Node provided failed to cast to CHIPGraphNodeMemset",
                          hipErrorInvalidValue);

  CastNode->setParams(pNodeParams);
  RETURN(hipSuccess);
  CHIP_CATCH
}

hipError_t hipGraphAddHostNode(hipGraphNode_t *pGraphNode, hipGraph_t graph,
                               const hipGraphNode_t *pDependencies,
                               size_t numDependencies,
                               const hipHostNodeParams *pNodeParams) {
  CHIP_TRY
  CHIPInitialize();
  CHIPGraphNodeHost *Node = new CHIPGraphNodeHost(pNodeParams);
  Node->addDependencies(DECONST_NODES(pDependencies), numDependencies);
  GRAPH(graph)->addNode(Node);
  *pGraphNode = Node;
  Node->Msg += "Host";
  RETURN(hipSuccess);
  CHIP_CATCH
}

hipError_t hipGraphHostNodeGetParams(hipGraphNode_t node,
                                     hipHostNodeParams *pNodeParams) {
  CHIP_TRY
  CHIPInitialize();
  hipHostNodeParams Params =
      static_cast<CHIPGraphNodeHost *>(node)->getParams();
  *pNodeParams = Params;
  RETURN(hipSuccess);
  CHIP_CATCH
}

hipError_t hipGraphHostNodeSetParams(hipGraphNode_t node,
                                     const hipHostNodeParams *pNodeParams) {
  CHIP_TRY
  CHIPInitialize();
  static_cast<CHIPGraphNodeHost *>(node)->setParams(pNodeParams);
  RETURN(hipSuccess);
  CHIP_CATCH
}

hipError_t hipGraphExecHostNodeSetParams(hipGraphExec_t hGraphExec,
                                         hipGraphNode_t node,
                                         const hipHostNodeParams *pNodeParams) {
  CHIP_TRY
  CHIPInitialize();
  auto ExecNode =
      EXEC(hGraphExec)->getOriginalGraphPtr()->nodeLookup(NODE(node));
  if (!ExecNode)
    CHIPERR_LOG_AND_THROW("Failed to find the node in hipGraphExec_t",
                          hipErrorInvalidValue);

  auto CastNode = static_cast<CHIPGraphNodeHost *>(ExecNode);
  if (!CastNode)
    CHIPERR_LOG_AND_THROW("Node provided failed to cast to CHIPGraphNodeMemset",
                          hipErrorInvalidValue);

  CastNode->setParams(pNodeParams);
  RETURN(hipSuccess);
  CHIP_CATCH
}

hipError_t hipGraphAddChildGraphNode(hipGraphNode_t *pGraphNode,
                                     hipGraph_t graph,
                                     const hipGraphNode_t *pDependencies,
                                     size_t numDependencies,
                                     hipGraph_t childGraph) {
  CHIP_TRY
  CHIPInitialize();
  CHIPGraphNodeGraph *Node = new CHIPGraphNodeGraph(GRAPH(childGraph));
  *pGraphNode = Node;
  Node->addDependencies(DECONST_NODES(pDependencies), numDependencies);
  GRAPH(graph)->addNode(Node);
  Node->Msg += "ChildGraph";
  RETURN(hipSuccess);
  CHIP_CATCH
}

hipError_t hipGraphChildGraphNodeGetGraph(hipGraphNode_t node,
                                          hipGraph_t *pGraph) {
  CHIP_TRY
  CHIPInitialize();
  *pGraph = static_cast<CHIPGraphNodeGraph *>(node)->getGraph();
  RETURN(hipSuccess);
  CHIP_CATCH
}

hipError_t hipGraphExecChildGraphNodeSetParams(hipGraphExec_t hGraphExec,
                                               hipGraphNode_t node,
                                               hipGraph_t childGraph) {
  CHIP_TRY
  CHIPInitialize();
  static_cast<CHIPGraphNodeGraph *>(node)->setGraph(GRAPH(childGraph));
  RETURN(hipSuccess);
  CHIP_CATCH
}

hipError_t hipGraphAddEmptyNode(hipGraphNode_t *pGraphNode, hipGraph_t graph,
                                const hipGraphNode_t *pDependencies,
                                size_t numDependencies) {
  CHIP_TRY
  CHIPInitialize();
  CHIPGraphNodeEmpty *Node = new CHIPGraphNodeEmpty();
  Node->addDependencies(DECONST_NODES(pDependencies), numDependencies);
  *pGraphNode = Node;
  GRAPH(graph)->addNode(Node);
  RETURN(hipSuccess);
  CHIP_CATCH
}

hipError_t hipGraphAddEventRecordNode(hipGraphNode_t *pGraphNode,
                                      hipGraph_t graph,
                                      const hipGraphNode_t *pDependencies,
                                      size_t numDependencies,
                                      hipEvent_t event) {
  CHIP_TRY
  CHIPInitialize();
  CHIPGraphNodeEventRecord *Node =
      new CHIPGraphNodeEventRecord(static_cast<CHIPEvent *>(event));
  Node->addDependencies(DECONST_NODES(pDependencies), numDependencies);
  *pGraphNode = Node;
  GRAPH(graph)->addNode(Node);
  RETURN(hipSuccess);
  CHIP_CATCH
}

hipError_t hipGraphEventRecordNodeGetEvent(hipGraphNode_t node,
                                           hipEvent_t *event_out) {
  CHIP_TRY
  CHIPInitialize();
  auto CastNode = static_cast<CHIPGraphNodeEventRecord *>(node);
  if (!CastNode)
    CHIPERR_LOG_AND_THROW("Failed to cast CHIPGraphNodeEventRecord",
                          hipErrorInvalidValue);
  *event_out = CastNode->getEvent();
  RETURN(hipSuccess);
  CHIP_CATCH
}

hipError_t hipGraphEventRecordNodeSetEvent(hipGraphNode_t node,
                                           hipEvent_t event) {
  CHIP_TRY
  CHIPInitialize();
  auto CastNode = static_cast<CHIPGraphNodeEventRecord *>(node);
  if (!CastNode)
    CHIPERR_LOG_AND_THROW("Failed to cast CHIPGraphNodeEventRecord",
                          hipErrorInvalidValue);
  CastNode->setEvent(static_cast<CHIPEvent *>(event));
  RETURN(hipSuccess);
  CHIP_CATCH
}

hipError_t hipGraphExecEventRecordNodeSetEvent(hipGraphExec_t hGraphExec,
                                               hipGraphNode_t hNode,
                                               hipEvent_t event) {
  CHIP_TRY
  CHIPInitialize();
  auto ExecNode =
      EXEC(hGraphExec)->getOriginalGraphPtr()->nodeLookup(NODE(hNode));
  if (!ExecNode)
    CHIPERR_LOG_AND_THROW("Failed to find the node in hipGraphExec_t",
                          hipErrorInvalidValue);

  auto CastNode = static_cast<CHIPGraphNodeEventRecord *>(hNode);
  if (!CastNode)
    CHIPERR_LOG_AND_THROW(
        "Node provided failed to cast to CHIPGraphNodeEventRecord",
        hipErrorInvalidValue);

  CastNode->setEvent(static_cast<CHIPEvent *>(event));
  RETURN(hipSuccess);
  CHIP_CATCH
}

hipError_t hipGraphAddEventWaitNode(hipGraphNode_t *pGraphNode,
                                    hipGraph_t graph,
                                    const hipGraphNode_t *pDependencies,
                                    size_t numDependencies, hipEvent_t event) {
  CHIP_TRY
  CHIPInitialize();
  CHIPGraphNodeWaitEvent *Node =
      new CHIPGraphNodeWaitEvent(static_cast<CHIPEvent *>(event));
  *pGraphNode = Node;
  Node->addDependencies(DECONST_NODES(pDependencies), numDependencies);
  GRAPH(graph)->addNode(Node);
  Node->Msg += "WaitEvent";
  RETURN(hipSuccess);
  CHIP_CATCH
}

hipError_t hipGraphEventWaitNodeGetEvent(hipGraphNode_t node,
                                         hipEvent_t *event_out) {
  CHIP_TRY
  CHIPInitialize();
  auto CastNode = static_cast<CHIPGraphNodeWaitEvent *>(node);
  if (!CastNode)
    CHIPERR_LOG_AND_THROW(
        "Node provided failed to cast to CHIPGraphNodeWaitEvent",
        hipErrorInvalidValue);

  *event_out = CastNode->getEvent();
  RETURN(hipSuccess);
  CHIP_CATCH
}

hipError_t hipGraphEventWaitNodeSetEvent(hipGraphNode_t node,
                                         hipEvent_t event) {
  CHIP_TRY
  CHIPInitialize();
  auto CastNode = static_cast<CHIPGraphNodeWaitEvent *>(node);
  if (!CastNode)
    CHIPERR_LOG_AND_THROW(
        "Node provided failed to cast to CHIPGraphNodeWaitEvent",
        hipErrorInvalidValue);

  CastNode->setEvent(static_cast<CHIPEvent *>(event));
  RETURN(hipSuccess);
  CHIP_CATCH
}

hipError_t hipGraphExecEventWaitNodeSetEvent(hipGraphExec_t hGraphExec,
                                             hipGraphNode_t hNode,
                                             hipEvent_t event) {
  CHIP_TRY
  CHIPInitialize();
  auto ExecNode =
      EXEC(hGraphExec)->getOriginalGraphPtr()->nodeLookup(NODE(hNode));
  if (!ExecNode)
    CHIPERR_LOG_AND_THROW("Failed to find the node in hipGraphExec_t",
                          hipErrorInvalidValue);

  // TODO Grahs check all of these - somewhere using hNode instead of ExecNode
  auto CastNode = static_cast<CHIPGraphNodeWaitEvent *>(ExecNode);
  if (!CastNode)
    CHIPERR_LOG_AND_THROW(
        "Node provided failed to cast to CHIPGraphNodeWaitEvent",
        hipErrorInvalidValue);

  CastNode->setEvent(static_cast<CHIPEvent *>(event));
  RETURN(hipSuccess);
  CHIP_CATCH
}
hipError_t hipStreamBeginCapture(hipStream_t stream,
                                 hipStreamCaptureMode mode) {
  CHIP_TRY
  CHIPInitialize();
  auto ChipQueue = static_cast<CHIPQueue *>(stream);

  if (ChipQueue == Backend->getActiveDevice()->getLegacyDefaultQueue()) {
    RETURN(hipErrorInvalidValue);
  }
  ChipQueue->initCaptureGraph();
  ChipQueue->setCaptureMode(mode);
  ChipQueue->setCaptureStatus(
      hipStreamCaptureStatus::hipStreamCaptureStatusActive);
  RETURN(hipSuccess);
  CHIP_CATCH
}

hipError_t hipStreamEndCapture(hipStream_t stream, hipGraph_t *pGraph) {
  CHIP_TRY
  CHIPInitialize();
  auto ChipQueue = static_cast<CHIPQueue *>(stream);

  if (ChipQueue == Backend->getActiveDevice()->getLegacyDefaultQueue()) {
    RETURN(hipErrorInvalidValue);
  }
  if (ChipQueue->getCaptureStatus() !=
      hipStreamCaptureStatus::hipStreamCaptureStatusActive) {
    RETURN(hipErrorInvalidValue);
  }
  ChipQueue->setCaptureStatus(
      hipStreamCaptureStatus::hipStreamCaptureStatusNone);
  *pGraph = ChipQueue->getCaptureGraph();
  RETURN(hipSuccess);
  CHIP_CATCH
}

hipError_t hipPointerGetAttributes(hipPointerAttribute_t *attributes,
                                   const void *ptr) {
  CHIP_TRY
  CHIPInitialize();

  for (auto Dev : Backend->getDevices()) {
    auto AllocTracker = Dev->AllocationTracker;
    auto AllocInfo = AllocTracker->getAllocInfo(ptr);
    if (AllocInfo) {
      attributes->allocationFlags = AllocInfo->Flags.getRaw();
      attributes->device = AllocInfo->Device;
      attributes->devicePointer = const_cast<void *>(ptr);
      attributes->hostPointer = AllocInfo->HostPtr;
      attributes->isManaged = AllocInfo->Managed;
      attributes->memoryType = AllocInfo->MemoryType;

      // Seems strange but the expected behavior is that if
      // hipPointerGetAttributes gets called with an offset host pointer, the
      // returned attributes should display the offset pointer as the host
      // pointer (as opposed to the base pointer of the allocation)
      attributes->hostPointer = const_cast<void *>(ptr);
      RETURN(hipSuccess);
    }
  }

  RETURN(hipErrorInvalidValue);
  CHIP_CATCH
}

hipError_t hipIpcOpenMemHandle(void **DevPtr, hipIpcMemHandle_t Handle,
                               unsigned int Flags) {
  CHIP_TRY
  CHIPInitialize();
  UNIMPLEMENTED(hipErrorNotSupported);
  CHIP_CATCH
}
hipError_t hipIpcCloseMemHandle(void *DevPtr) {
  CHIP_TRY
  CHIPInitialize();
  UNIMPLEMENTED(hipErrorNotSupported);
  CHIP_CATCH
}
hipError_t hipIpcGetMemHandle(hipIpcMemHandle_t *Handle, void *DevPtr) {
  CHIP_TRY
  CHIPInitialize();
  UNIMPLEMENTED(hipErrorNotSupported);
  CHIP_CATCH
}

hipError_t hipMemcpyWithStream(void *Dst, const void *Src, size_t SizeBytes,
                               hipMemcpyKind Kind, hipStream_t Stream) {
  CHIP_TRY
  CHIPInitialize();
  auto ChipQueue = static_cast<CHIPQueue *>(Stream);
  ChipQueue = Backend->findQueue(ChipQueue);
  if (ChipQueue->getCaptureStatus() != hipStreamCaptureStatusNone) {
    ChipQueue->setCaptureStatus(hipStreamCaptureStatusInvalidated);
    RETURN(hipErrorStreamCaptureInvalidated);
  }

  auto Status = ChipQueue->memCopy(Dst, Src, SizeBytes);
  RETURN(Status);
  CHIP_CATCH
};

hipError_t hipMemcpyPeer(void *Dst, int DstDeviceId, const void *Src,
                         int SrcDeviceId, size_t SizeBytes) {
  CHIP_TRY
  CHIPInitialize();
  UNIMPLEMENTED(hipErrorNotSupported);
  CHIP_CATCH
};
hipError_t hipMemRangeGetAttribute(void *Data, size_t DataSize,
                                   hipMemRangeAttribute Attribute,
                                   const void *DevPtr, size_t Count) {
  CHIP_TRY
  CHIPInitialize();
  UNIMPLEMENTED(hipErrorNotSupported);
  CHIP_CATCH
};

hipError_t hipMemcpyPeerAsync(void *Dst, int DstDeviceId, const void *Src,
                              int SrcDevice, size_t SizeBytes,
                              hipStream_t Stream) {
  CHIP_TRY
  CHIPInitialize();
  UNIMPLEMENTED(hipErrorNotSupported);
  CHIP_CATCH
};

static inline hipError_t hipMemcpyAsyncInternal(void *Dst, const void *Src,
                                                size_t SizeBytes,
                                                hipMemcpyKind Kind,
                                                hipStream_t Stream) {
  if (SizeBytes == 0)
    return hipSuccess;
  NULLCHECK(Dst, Src);

  auto ChipQueue = Backend->findQueue(static_cast<CHIPQueue *>(Stream));
  if (ChipQueue->captureIntoGraph<CHIPGraphNodeMemcpy>(Dst, Src, SizeBytes,
                                                       Kind)) {
    return hipSuccess;
  }

  if (Kind == hipMemcpyHostToHost) {
    memcpy(Dst, Src, SizeBytes);
    return hipSuccess;
  } else {
    ChipQueue->memCopyAsync(Dst, Src, SizeBytes);
    return hipSuccess;
  }
}

hipError_t hipMemcpyAsync(void *Dst, const void *Src, size_t SizeBytes,
                          hipMemcpyKind Kind, hipStream_t Stream) {
  CHIP_TRY
  CHIPInitialize();
  RETURN(hipMemcpyAsyncInternal(Dst, Src, SizeBytes, Kind, Stream));
  CHIP_CATCH
}

static inline hipError_t
hipMemcpy2DAsyncInternal(void *Dst, size_t DPitch, const void *Src,
                         size_t SPitch, size_t Width, size_t Height,
                         hipMemcpyKind Kind, hipStream_t Stream) {
  NULLCHECK(Dst, Src);

  if (DPitch < 1)
    CHIPERR_LOG_AND_THROW("DPitch <= 0", hipErrorInvalidValue);
  if (SPitch < 1)
    CHIPERR_LOG_AND_THROW("SPitch <= 0", hipErrorInvalidValue);
  if (Width > DPitch)
    CHIPERR_LOG_AND_THROW("Width > DPitch", hipErrorInvalidValue);
  if (Height * Width == 0)
    return hipSuccess;

  auto ChipQueue = Backend->findQueue(static_cast<CHIPQueue *>(Stream));
  const hipMemcpy3DParms Params = {
      /* hipArray_t srcArray */ nullptr,
      /* struct hipPos srcPos */ make_hipPos(1, 1, 1),
      /* struct hipPitchedPtr srcPtr */
      make_hipPitchedPtr(const_cast<void *>(Src), SPitch, Width, Height),
      /* hipArray_t dstArray */ nullptr,
      /* struct hipPos dstPos */ make_hipPos(1, 1, 1),
      /* struct hipPitchedPtr dstPtr */
      make_hipPitchedPtr(Dst, SPitch, Width, Height),
      /* struct hipExtent extent */ make_hipExtent(Width, Height, 1),
      /* enum hipMemcpyKind kind */ Kind};
  if (ChipQueue->captureIntoGraph<CHIPGraphNodeMemcpy>(Params)) {
    return hipSuccess;
  }

  if (SPitch == 0)
    SPitch = Width;
  if (DPitch == 0)
    DPitch = Width;

  if (SPitch == 0 || DPitch == 0)
    return hipErrorInvalidValue;
  LOCK(ChipQueue->QueueMtx); // prevent interruptions
  for (size_t i = 0; i < Height; ++i) {
    if (hipMemcpyAsyncInternal(Dst, Src, Width, Kind, Stream) != hipSuccess)
      return hipErrorLaunchFailure;
    Src = (char *)Src + SPitch;
    Dst = (char *)Dst + DPitch;
  }
  return hipSuccess;
}

hipError_t hipMemcpy2DAsync(void *Dst, size_t DPitch, const void *Src,
                            size_t SPitch, size_t Width, size_t Height,
                            hipMemcpyKind Kind, hipStream_t Stream) {
  CHIP_TRY
  CHIPInitialize();
  RETURN(hipMemcpy2DAsyncInternal(Dst, DPitch, Src, SPitch, Width, Height, Kind,
                                  Stream));
  CHIP_CATCH
}

static inline hipError_t
hipMemcpyParam2DAsyncInternal(const hip_Memcpy2D *PCopy, hipStream_t Stream) {
  auto ChipQueue = static_cast<CHIPQueue *>(Stream);

  ChipQueue = Backend->findQueue(ChipQueue);

  if (PCopy->dstPitch == 0)
    return hipSuccess;
  if (PCopy->srcPitch == 0)
    return hipSuccess;
  if (PCopy->Height * PCopy->WidthInBytes == 0)
    return hipSuccess;
  if (PCopy->srcDevice == nullptr && PCopy->dstDevice == nullptr)
    CHIPERR_LOG_AND_THROW("Source and Destination Device pointer is null",
                          hipErrorTbd);

  if (PCopy->dstDevice != nullptr && PCopy->srcDevice == nullptr)
    CHIPERR_LOG_AND_THROW("Source Device pointer is null", hipErrorTbd);
  if (PCopy->srcDevice != nullptr && PCopy->dstDevice == nullptr)
    CHIPERR_LOG_AND_THROW("Source Device pointer is null", hipErrorTbd);

  if ((PCopy->WidthInBytes > PCopy->dstPitch) ||
      (PCopy->WidthInBytes > PCopy->srcPitch))
    CHIPERR_LOG_AND_THROW("Width > src/dest pitches", hipErrorTbd);

  return hipMemcpy2DAsyncInternal(PCopy->dstArray->data, PCopy->WidthInBytes,
                                  PCopy->srcHost, PCopy->srcPitch,
                                  PCopy->WidthInBytes, PCopy->Height,
                                  hipMemcpyDefault, ChipQueue);
}

hipError_t hipMemcpyParam2DAsync(const hip_Memcpy2D *PCopy,
                                 hipStream_t Stream) {
  CHIP_TRY
  CHIPInitialize();
  NULLCHECK(PCopy);
  RETURN(hipMemcpyParam2DAsyncInternal(PCopy, Stream));
  CHIP_CATCH
}

//*****************************************************************************
//*****************************************************************************
//*****************************************************************************

hipError_t __hipPushCallConfiguration(dim3 GridDim, dim3 BlockDim,
                                      size_t SharedMem, hipStream_t Stream) {
  logDebug("__hipPushCallConfiguration()");
  CHIP_TRY
  CHIPInitialize();
  auto ChipQueue = static_cast<CHIPQueue *>(Stream);
  ChipQueue = Backend->findQueue(ChipQueue);

  RETURN(Backend->configureCall(GridDim, BlockDim, SharedMem, ChipQueue));
  CHIP_CATCH
  RETURN(hipSuccess);
}

hipError_t __hipPopCallConfiguration(dim3 *GridDim, dim3 *BlockDim,
                                     size_t *SharedMem, hipStream_t *Stream) {
  logDebug("__hipPopCallConfiguration()");
  CHIP_TRY
  CHIPInitialize();

  auto *ExecItem = ChipExecStack.top();
  ChipExecStack.pop();
  *GridDim = ExecItem->getGrid();
  *BlockDim = ExecItem->getBlock();
  *SharedMem = ExecItem->getSharedMem();
  *Stream = ExecItem->getQueue();
  delete ExecItem;
  RETURN(hipSuccess);
  CHIP_CATCH
}

hipError_t hipGetDevice(int *DeviceId) {
  CHIP_TRY
  CHIPInitialize();
  NULLCHECK(DeviceId);

  CHIPDevice *ChipDev = Backend->getActiveDevice();
  *DeviceId = ChipDev->getDeviceId();

  RETURN(hipSuccess);
  CHIP_CATCH
}

hipError_t hipGetDeviceCount(int *Count) {
  CHIP_TRY
  CHIPInitialize();
  NULLCHECK(Count);

  *Count = Backend->getNumDevices();

  RETURN(hipSuccess);
  CHIP_CATCH
}

hipError_t hipSetDevice(int DeviceId) {
  CHIP_TRY
  CHIPInitialize();

  ERROR_CHECK_DEVNUM(DeviceId);

  CHIPDevice *SelectedDevice = Backend->getDevices()[DeviceId];
  Backend->setActiveDevice(SelectedDevice);

  RETURN(hipSuccess);
  CHIP_CATCH
}

static inline hipError_t hipDeviceSynchronizeInternal(void) {
  auto Dev = Backend->getActiveDevice();
  {
    LOCK(Dev->DeviceMtx); // prevents queues from being destryed while iterating
    for (auto Q : Dev->getQueuesNoLock()) {
      Q->finish();
    }
  }

  Backend->getActiveDevice()->getLegacyDefaultQueue()->finish();
  if (Backend->getActiveDevice()->isPerThreadStreamUsed()) {
    Backend->getActiveDevice()->getPerThreadDefaultQueue()->finish();
  }

  return hipSuccess;
}

hipError_t hipDeviceSynchronize(void) {
  CHIP_TRY
  CHIPInitialize();
  RETURN(hipDeviceSynchronizeInternal());
  CHIP_CATCH
}

hipError_t hipDeviceReset(void) {
  CHIP_TRY
  CHIPInitialize();

  CHIPDevice *ChipDev = Backend->getActiveDevice();

  ChipDev->reset();
  RETURN(hipSuccess);
  CHIP_CATCH
}

hipError_t hipDeviceGet(hipDevice_t *Device, int Ordinal) {
  CHIP_TRY
  CHIPInitialize();
  NULLCHECK(Device);
  ERROR_CHECK_DEVNUM(Ordinal);

  /// Since the tests are written such that hipDevice_t is an int, this function
  /// is strange
  *Device = Ordinal;

  RETURN(hipSuccess);
  CHIP_CATCH
}

hipError_t hipDeviceComputeCapability(int *Major, int *Minor,
                                      hipDevice_t Device) {
  CHIP_TRY
  CHIPInitialize();
  NULLCHECK(Major, Minor);
  ERROR_CHECK_DEVNUM(Device);

  hipDeviceProp_t Props;
  Backend->getDevices()[Device]->copyDeviceProperties(&Props);

  if (Major)
    *Major = Props.major;
  if (Minor)
    *Minor = Props.minor;

  RETURN(hipSuccess);
  CHIP_CATCH
}

hipError_t hipDeviceGetAttribute(int *RetPtr, hipDeviceAttribute_t Attr,
                                 int DeviceId) {
  CHIP_TRY
  CHIPInitialize();
  NULLCHECK(RetPtr);
  ERROR_CHECK_DEVNUM(DeviceId);

  *RetPtr = Backend->getDevices()[DeviceId]->getAttr(Attr);
  if (*RetPtr == -1)
    RETURN(hipErrorInvalidValue);
  else
    RETURN(hipSuccess);

  CHIP_CATCH
}

hipError_t hipGetDeviceProperties(hipDeviceProp_t *Prop, int DeviceId) {
  CHIP_TRY
  CHIPInitialize();
  NULLCHECK(Prop);
  ERROR_CHECK_DEVNUM(DeviceId);

  Backend->getDevices()[DeviceId]->copyDeviceProperties(Prop);

  RETURN(hipSuccess);
  CHIP_CATCH
}

hipError_t hipDeviceGetLimit(size_t *PValue, enum hipLimit_t Limit) {
  CHIP_TRY
  CHIPInitialize();
  NULLCHECK(PValue);

  auto Device = Backend->getActiveDevice();
  switch (Limit) {
  case hipLimitMallocHeapSize:
    *PValue = Device->getMaxMallocSize();
    break;
  case hipLimitPrintfFifoSize:
    UNIMPLEMENTED(hipErrorNotSupported);
    break;
  default:
    CHIPERR_LOG_AND_THROW("Invalid Limit value", hipErrorInvalidHandle);
  }

  RETURN(hipSuccess);
  CHIP_CATCH
}

hipError_t hipDeviceGetName(char *Name, int Len, hipDevice_t Device) {
  CHIP_TRY
  CHIPInitialize();
  NULLCHECK(Name);
  ERROR_CHECK_DEVNUM(Device);

  std::string DeviceName = (Backend->getDevices()[Device])->getName();

  size_t NameLen = DeviceName.size();
  NameLen = (NameLen < (size_t)Len ? NameLen : Len - 1);
  memcpy(Name, DeviceName.data(), NameLen);
  Name[NameLen] = 0;
  RETURN(hipSuccess);

  CHIP_CATCH
}

hipError_t hipDeviceTotalMem(size_t *Bytes, hipDevice_t Device) {
  CHIP_TRY
  CHIPInitialize();
  NULLCHECK(Bytes);
  ERROR_CHECK_DEVNUM(Device);

  if (Bytes)
    *Bytes = (Backend->getDevices()[Device])->getGlobalMemSize();
  RETURN(hipSuccess);

  CHIP_CATCH
}

hipError_t hipDeviceSetCacheConfig(hipFuncCache_t CacheCfg) {
  CHIP_TRY
  CHIPInitialize();

  Backend->getActiveDevice()->setCacheConfig(CacheCfg);

  RETURN(hipSuccess);
  CHIP_CATCH
}

hipError_t hipDeviceGetCacheConfig(hipFuncCache_t *CacheCfg) {
  CHIP_TRY
  CHIPInitialize();
  NULLCHECK(CacheCfg);

  if (CacheCfg)
    *CacheCfg = Backend->getActiveDevice()->getCacheConfig();
  RETURN(hipSuccess);

  CHIP_CATCH
}

hipError_t hipDeviceGetSharedMemConfig(hipSharedMemConfig *Cfg) {
  CHIP_TRY
  CHIPInitialize();
  NULLCHECK(Cfg);

  if (Cfg)
    *Cfg = Backend->getActiveDevice()->getSharedMemConfig();
  RETURN(hipSuccess);

  CHIP_CATCH
}

hipError_t hipDeviceSetSharedMemConfig(hipSharedMemConfig Cfg) {
  CHIP_TRY
  CHIPInitialize();

  Backend->getActiveDevice()->setSharedMemConfig(Cfg);
  RETURN(hipSuccess);

  CHIP_CATCH
}

hipError_t hipFuncSetCacheConfig(const void *Func, hipFuncCache_t Cfg) {
  CHIP_TRY
  CHIPInitialize();
  NULLCHECK(Func);

  UNIMPLEMENTED(hipErrorNotSupported);
  // RETURN(hipSuccess);

  CHIP_CATCH
}

hipError_t hipDeviceGetPCIBusId(char *PciBusId, int Len, int DeviceId) {
  CHIP_TRY
  CHIPInitialize();
  NULLCHECK(PciBusId);
  ERROR_CHECK_DEVNUM(DeviceId);
  if (Len < 1)
    RETURN(hipErrorInvalidResourceHandle);

  CHIPDevice *Dev = Backend->getDevices()[DeviceId];

  hipDeviceProp_t Prop;
  Dev->copyDeviceProperties(&Prop);
  snprintf(PciBusId, Len, "%04x:%02x:%02x", Prop.pciDomainID, Prop.pciBusID,
           Prop.pciDeviceID);
  RETURN(hipSuccess);

  CHIP_CATCH
}

hipError_t hipDeviceGetByPCIBusId(int *DeviceId, const char *PciBusId) {
  CHIP_TRY
  CHIPInitialize();
  NULLCHECK(DeviceId, PciBusId);

  int PciDomainID, PciBusID, PciDeviceID;
  int Err =
      sscanf(PciBusId, "%4x:%4x:%4x", &PciDomainID, &PciBusID, &PciDeviceID);
  if (Err == EOF || Err < 3)
    RETURN(hipErrorInvalidValue);
  for (size_t DevIdx = 0; DevIdx < Backend->getNumDevices(); DevIdx++) {
    CHIPDevice *Dev = Backend->getDevices()[DevIdx];
    if (Dev->hasPCIBusId(PciDomainID, PciBusID, PciDeviceID)) {
      *DeviceId = DevIdx;
      RETURN(hipSuccess);
    }
  }

  RETURN(hipErrorInvalidDevice);
  CHIP_CATCH
}

hipError_t hipSetDeviceFlags(unsigned Flags) {
  CHIP_TRY
  CHIPInitialize();
  UNIMPLEMENTED(hipErrorNotSupported);
  RETURN(hipSuccess);
  CHIP_CATCH
}

hipError_t hipDeviceCanAccessPeer(int *CanAccessPeer, int DeviceId,
                                  int PeerDeviceId) {
  CHIP_TRY
  CHIPInitialize();
  NULLCHECK(CanAccessPeer);
  ERROR_CHECK_DEVNUM(DeviceId);
  ERROR_CHECK_DEVNUM(PeerDeviceId);

  if (DeviceId == PeerDeviceId) {
    *CanAccessPeer = 0;
    RETURN(hipSuccess);
  }

  CHIPDevice *Dev = Backend->getDevices()[DeviceId];
  CHIPDevice *Peer = Backend->getDevices()[PeerDeviceId];

  *CanAccessPeer = Dev->getPeerAccess(Peer);

  RETURN(hipSuccess);
  CHIP_CATCH
}

hipError_t hipDeviceEnablePeerAccess(int PeerDeviceId, unsigned int Flags) {
  CHIP_TRY
  CHIPInitialize();

  CHIPDevice *Dev = Backend->getActiveDevice();
  CHIPDevice *Peer = Backend->getDevices()[PeerDeviceId];

  RETURN(Dev->setPeerAccess(Peer, Flags, true));
  CHIP_CATCH
}

hipError_t hipDeviceDisablePeerAccess(int PeerDeviceId) {
  CHIP_TRY
  CHIPInitialize();

  CHIPDevice *Dev = Backend->getActiveDevice();
  CHIPDevice *Peer = Backend->getDevices()[PeerDeviceId];

  RETURN(Dev->setPeerAccess(Peer, 0, false));
  CHIP_CATCH
}

hipError_t hipChooseDevice(int *DeviceId, const hipDeviceProp_t *Prop) {
  CHIP_TRY
  CHIPInitialize();
  NULLCHECK(DeviceId, Prop);

  CHIPDevice *Dev = Backend->findDeviceMatchingProps(Prop);
  if (!Dev)
    RETURN(hipErrorInvalidValue);

  *DeviceId = Dev->getDeviceId();

  RETURN(hipSuccess);
  CHIP_CATCH
}

hipError_t hipDriverGetVersion(int *DriverVersion) {
  CHIP_TRY
  CHIPInitialize();
  NULLCHECK(DriverVersion);

  if (DriverVersion) {
    *DriverVersion = 4;
    logWarn("Driver version is hardcoded to 4");
    RETURN(hipSuccess);
  } else
    RETURN(hipErrorInvalidValue);

  CHIP_CATCH
}

hipError_t hipRuntimeGetVersion(int *RuntimeVersion) {
  CHIP_TRY
  CHIPInitialize();
  NULLCHECK(RuntimeVersion);

  if (RuntimeVersion) {
    *RuntimeVersion = 1;
    RETURN(hipSuccess);
  } else
    RETURN(hipErrorInvalidValue);

  CHIP_CATCH
}

hipError_t hipGetLastError(void) {
  // No runtime initialization here as the function does not depend on the
  // driver nor the driver affects the answer.
  hipError_t Temp = CHIPTlsLastError;
  CHIPTlsLastError = hipSuccess;
  return Temp;
}

hipError_t hipPeekAtLastError(void) {
  // No runtime initialization here as the function does not depend on the
  // driver nor the driver affects the answer.
  return CHIPTlsLastError;
}

const char *hipGetErrorNameInternal(hipError_t HipError) {
  switch (HipError) {
  case hipSuccess:
    return "hipSuccess";
  case hipErrorOutOfMemory:
    return "hipErrorOutOfMemory";
  case hipErrorNotInitialized:
    return "hipErrorNotInitialized";
  case hipErrorDeinitialized:
    return "hipErrorDeinitialized";
  case hipErrorProfilerDisabled:
    return "hipErrorProfilerDisabled";
  case hipErrorProfilerNotInitialized:
    return "hipErrorProfilerNotInitialized";
  case hipErrorProfilerAlreadyStarted:
    return "hipErrorProfilerAlreadyStarted";
  case hipErrorProfilerAlreadyStopped:
    return "hipErrorProfilerAlreadyStopped";
  case hipErrorInvalidImage:
    return "hipErrorInvalidImage";
  case hipErrorInvalidContext:
    return "hipErrorInvalidContext";
  case hipErrorContextAlreadyCurrent:
    return "hipErrorContextAlreadyCurrent";
  case hipErrorMapFailed:
    return "hipErrorMapFailed";
  case hipErrorUnmapFailed:
    return "hipErrorUnmapFailed";
  case hipErrorArrayIsMapped:
    return "hipErrorArrayIsMapped";
  case hipErrorAlreadyMapped:
    return "hipErrorAlreadyMapped";
  case hipErrorNoBinaryForGpu:
    return "hipErrorNoBinaryForGpu";
  case hipErrorAlreadyAcquired:
    return "hipErrorAlreadyAcquired";
  case hipErrorNotMapped:
    return "hipErrorNotMapped";
  case hipErrorNotMappedAsArray:
    return "hipErrorNotMappedAsArray";
  case hipErrorNotMappedAsPointer:
    return "hipErrorNotMappedAsPointer";
  case hipErrorECCNotCorrectable:
    return "hipErrorECCNotCorrectable";
  case hipErrorUnsupportedLimit:
    return "hipErrorUnsupportedLimit";
  case hipErrorContextAlreadyInUse:
    return "hipErrorContextAlreadyInUse";
  case hipErrorPeerAccessUnsupported:
    return "hipErrorPeerAccessUnsupported";
  case hipErrorInvalidKernelFile:
    return "hipErrorInvalidKernelFile";
  case hipErrorInvalidGraphicsContext:
    return "hipErrorInvalidGraphicsContext";
  case hipErrorInvalidSource:
    return "hipErrorInvalidSource";
  case hipErrorFileNotFound:
    return "hipErrorFileNotFound";
  case hipErrorSharedObjectSymbolNotFound:
    return "hipErrorSharedObjectSymbolNotFound";
  case hipErrorSharedObjectInitFailed:
    return "hipErrorSharedObjectInitFailed";
  case hipErrorOperatingSystem:
    return "hipErrorOperatingSystem";
  case hipErrorSetOnActiveProcess:
    return "hipErrorSetOnActiveProcess";
  case hipErrorInvalidHandle:
    return "hipErrorInvalidHandle";
  case hipErrorNotFound:
    return "hipErrorNotFound";
  case hipErrorIllegalAddress:
    return "hipErrorIllegalAddress";
  case hipErrorInvalidSymbol:
    return "hipErrorInvalidSymbol";
  case hipErrorMissingConfiguration:
    return "hipErrorMissingConfiguration";
  case hipErrorLaunchFailure:
    return "hipErrorLaunchFailure";
  case hipErrorPriorLaunchFailure:
    return "hipErrorPriorLaunchFailure";
  case hipErrorLaunchTimeOut:
    return "hipErrorLaunchTimeOut";
  case hipErrorLaunchOutOfResources:
    return "hipErrorLaunchOutOfResources";
  case hipErrorInvalidDeviceFunction:
    return "hipErrorInvalidDeviceFunction";
  case hipErrorInvalidConfiguration:
    return "hipErrorInvalidConfiguration";
  case hipErrorInvalidDevice:
    return "hipErrorInvalidDevice";
  case hipErrorInvalidValue:
    return "hipErrorInvalidValue";
  case hipErrorInvalidDevicePointer:
    return "hipErrorInvalidDevicePointer";
  case hipErrorInvalidMemcpyDirection:
    return "hipErrorInvalidMemcpyDirection";
  case hipErrorUnknown:
    return "hipErrorUnknown";
  case hipErrorNotReady:
    return "hipErrorNotReady";
  case hipErrorNoDevice:
    return "hipErrorNoDevice";
  case hipErrorPeerAccessAlreadyEnabled:
    return "hipErrorPeerAccessAlreadyEnabled";
  case hipErrorNotSupported:
    return "hipErrorNotSupported";
  case hipErrorPeerAccessNotEnabled:
    return "hipErrorPeerAccessNotEnabled";
  case hipErrorRuntimeMemory:
    return "hipErrorRuntimeMemory";
  case hipErrorRuntimeOther:
    return "hipErrorRuntimeOther";
  case hipErrorHostMemoryAlreadyRegistered:
    return "hipErrorHostMemoryAlreadyRegistered";
  case hipErrorHostMemoryNotRegistered:
    return "hipErrorHostMemoryNotRegistered";
  case hipErrorTbd:
    return "hipErrorTbd";
  default:
    return "hipErrorUnknown";
  }
}

const char *hipGetErrorName(hipError_t HipError) {
  return hipGetErrorNameInternal(HipError);
}

const char *hipGetErrorString(hipError_t HipError) {
  return hipGetErrorNameInternal(HipError);
}

static inline hipError_t
hipStreamCreateWithPriorityInternal(hipStream_t *Stream, unsigned int Flags,
                                    int Priority) {
  if (Stream == nullptr)
    CHIPERR_LOG_AND_THROW("Stream pointer is null", hipErrorInvalidValue);

  CHIPDevice *Dev = Backend->getActiveDevice();

  CHIPQueueFlags FlagsParsed{Flags};

  // Clamp priority between min and max
  auto MaxPriority = 0;
  auto MinPriority = Backend->getQueuePriorityRange();
  auto ClampedPriority = std::min(MinPriority, std::max(MaxPriority, Priority));
  CHIPQueue *ChipQueue =
      Dev->createQueueAndRegister(FlagsParsed, ClampedPriority);
  *Stream = ChipQueue;
  return hipSuccess;
}

hipError_t hipStreamCreate(hipStream_t *Stream) {
  CHIP_TRY
  CHIPInitialize();
  RETURN(hipStreamCreateWithPriorityInternal(Stream, 0, 1));
  CHIP_CATCH
}

hipError_t hipStreamCreateWithFlags(hipStream_t *Stream, unsigned int Flags) {
  CHIP_TRY
  CHIPInitialize();
  RETURN(hipStreamCreateWithPriorityInternal(Stream, Flags, 1));
  CHIP_CATCH
}

hipError_t hipStreamCreateWithPriority(hipStream_t *Stream, unsigned int Flags,
                                       int Priority) {
  CHIP_TRY
  CHIPInitialize();
  RETURN(hipStreamCreateWithPriorityInternal(Stream, Flags, Priority));
  CHIP_CATCH
}

hipError_t hipDeviceGetStreamPriorityRange(int *LeastPriority,
                                           int *GreatestPriority) {
  CHIP_TRY
  CHIPInitialize();
  NULLCHECK(LeastPriority, GreatestPriority);

  if (LeastPriority)
    *LeastPriority = Backend->getQueuePriorityRange();
  if (GreatestPriority)
    *GreatestPriority = 0;
  RETURN(hipSuccess);

  CHIP_CATCH
}

hipError_t hipStreamDestroy(hipStream_t Stream) {
  CHIP_TRY
  CHIPInitialize();
  auto ChipQueue = static_cast<CHIPQueue *>(Stream);
  if (ChipQueue == hipStreamPerThread)
    CHIPERR_LOG_AND_THROW("Attemped to destroy default per-thread queue",
                          hipErrorTbd);

  if (ChipQueue == hipStreamLegacy)
    CHIPERR_LOG_AND_THROW("Attemped to destroy default legacy queue",
                          hipErrorTbd);

  ChipQueue = Backend->findQueue(ChipQueue);
  if (ChipQueue->getCaptureStatus() != hipStreamCaptureStatusNone) {
    ChipQueue->setCaptureStatus(hipStreamCaptureStatusInvalidated);
    RETURN(hipErrorStreamCaptureInvalidated);
  }

  CHIPDevice *Dev = Backend->getActiveDevice();

  // make sure nothing is pending in the stream
  ChipQueue->finish();

  if (Dev->removeQueue(ChipQueue))
    RETURN(hipSuccess);
  else
    RETURN(hipErrorInvalidValue);

  CHIP_CATCH
}

static inline hipError_t hipStreamQueryInternal(hipStream_t Stream) {
  auto ChipQueue = static_cast<CHIPQueue *>(Stream);
  ChipQueue = Backend->findQueue(ChipQueue);
  if (ChipQueue->getCaptureStatus() != hipStreamCaptureStatusNone) {
    ChipQueue->setCaptureStatus(hipStreamCaptureStatusInvalidated);
    return hipErrorStreamCaptureInvalidated;
  }

  if (ChipQueue->query()) {
    return hipSuccess;
  } else
    return hipErrorNotReady;
}

hipError_t hipStreamQuery(hipStream_t Stream) {
  CHIP_TRY
  CHIPInitialize();
  RETURN(hipStreamQueryInternal(Stream));
  CHIP_CATCH
}

static inline hipError_t hipStreamSynchronizeInternal(hipStream_t Stream) {
  auto ChipQueue = static_cast<CHIPQueue *>(Stream);
  ChipQueue = Backend->findQueue(ChipQueue);
  if (ChipQueue->getCaptureStatus() != hipStreamCaptureStatusNone) {
    ChipQueue->setCaptureStatus(hipStreamCaptureStatusInvalidated);
    return hipErrorStreamCaptureInvalidated;
  }

  Backend->getActiveDevice()->getContext()->syncQueues(ChipQueue);
  ChipQueue->finish();
  return hipSuccess;
}

hipError_t hipStreamSynchronize(hipStream_t Stream) {
  CHIP_TRY
  CHIPInitialize();
  RETURN(hipStreamSynchronizeInternal(Stream));
  CHIP_CATCH
}

hipError_t hipStreamWaitEventInternal(hipStream_t Stream, hipEvent_t Event,
                                      unsigned int Flags) {
  auto ChipQueue = static_cast<CHIPQueue *>(Stream);
  auto ChipEvent = static_cast<CHIPEvent *>(Event);

  ChipQueue = Backend->findQueue(ChipQueue);
  if (ChipQueue->captureIntoGraph<CHIPGraphNodeWaitEvent>(ChipEvent)) {
    return hipSuccess;
  }
  ERROR_IF((ChipQueue == nullptr), hipErrorInvalidResourceHandle);
  ERROR_IF((Event == nullptr), hipErrorInvalidResourceHandle);

  if (ChipEvent->getEventStatus() == EVENT_STATUS_INIT) {
    RETURN(hipSuccess);
  }
  std::shared_ptr<CHIPEvent> ChipEventShared =
      Backend->userEventLookup(ChipEvent);
  std::vector<std::shared_ptr<CHIPEvent>> EventsToWaitOn;
  if (ChipEventShared.get())
    EventsToWaitOn.push_back(ChipEventShared);
  auto BarrierEvent = ChipQueue->enqueueBarrier(EventsToWaitOn);
  BarrierEvent->Msg = "hipStreamWaitEvent-enqueueBarrier";

  return hipSuccess;
}

hipError_t hipStreamWaitEvent(hipStream_t Stream, hipEvent_t Event,
                              unsigned int Flags) {
  CHIP_TRY
  CHIPInitialize();
  RETURN(hipStreamWaitEventInternal(Stream, Event, Flags));
  CHIP_CATCH
}

int hipGetStreamDeviceId(hipStream_t Stream) {
  CHIP_TRY
  CHIPInitialize();
  CHIPDevice *Device =
      Backend->findQueue(static_cast<CHIPQueue *>(Stream))->getDevice();
  return Device->getDeviceId();
  CHIP_CATCH
}

static inline hipError_t hipStreamGetFlagsInternal(hipStream_t Stream,
                                                   unsigned int *Flags) {
  auto ChipQueue = static_cast<CHIPQueue *>(Stream);
  ChipQueue = Backend->findQueue(ChipQueue);
  if (ChipQueue->getCaptureStatus() != hipStreamCaptureStatusNone) {
    ChipQueue->setCaptureStatus(hipStreamCaptureStatusInvalidated);
    return hipErrorStreamCaptureInvalidated;
  }

  auto ChipQueueFlags = ChipQueue->getFlags();
  *Flags = ChipQueueFlags.getRaw();
  return hipSuccess;
}

hipError_t hipStreamGetFlags(hipStream_t Stream, unsigned int *Flags) {
  CHIP_TRY
  CHIPInitialize();
  NULLCHECK(Flags);
  RETURN(hipStreamGetFlagsInternal(Stream, Flags));
  CHIP_CATCH
}

static inline hipError_t hipStreamGetPriorityInternal(hipStream_t Stream,
                                                      int *Priority) {
  auto ChipQueue = static_cast<CHIPQueue *>(Stream);
  if (Priority == nullptr) {
    CHIPERR_LOG_AND_THROW("Priority is nullptr", hipErrorInvalidValue);
  }

  ChipQueue = Backend->findQueue(ChipQueue);
  if (ChipQueue->getCaptureStatus() != hipStreamCaptureStatusNone) {
    ChipQueue->setCaptureStatus(hipStreamCaptureStatusInvalidated);
    return hipErrorStreamCaptureInvalidated;
  }

  *Priority = ChipQueue->getPriority();
  return hipSuccess;
}

hipError_t hipStreamGetPriority(hipStream_t Stream, int *Priority) {
  CHIP_TRY
  CHIPInitialize();
  RETURN(hipStreamGetPriorityInternal(Stream, Priority));
  CHIP_CATCH
}

hipError_t hipStreamAddCallback(hipStream_t Stream,
                                hipStreamCallback_t Callback, void *UserData,
                                unsigned int Flags) {
  CHIP_TRY
  CHIPInitialize();
  if (Flags)
    CHIPERR_LOG_AND_THROW(
        "hipStreamAddCallback: Flags are non-zero (reserved argument. Must be "
        "0)",
        hipErrorTbd);
  // TODO: Can't use NULLCHECK for this one
  if (Callback == nullptr)
    CHIPERR_LOG_AND_THROW("passed in nullptr", hipErrorInvalidValue);
  auto ChipQueue = static_cast<CHIPQueue *>(Stream);
  ChipQueue = Backend->findQueue(ChipQueue);
  if (ChipQueue->getCaptureStatus() != hipStreamCaptureStatusNone) {
    ChipQueue->setCaptureStatus(hipStreamCaptureStatusInvalidated);
    RETURN(hipErrorStreamCaptureInvalidated);
  }

  ChipQueue->addCallback(Callback, UserData);
  RETURN(hipSuccess);
  CHIP_CATCH
}

hipError_t hipMemGetAddressRange(hipDeviceptr_t *Base, size_t *Size,
                                 hipDeviceptr_t Ptr) {
  CHIP_TRY
  CHIPInitialize();
  NULLCHECK(Base, Size, Ptr);

  auto AllocTracker = Backend->getActiveDevice()->AllocationTracker;
  auto AllocInfo = AllocTracker->getAllocInfo(Ptr);
  if (!AllocInfo)
    RETURN(hipErrorInvalidValue);

  *Base = AllocInfo->DevPtr;
  *Size = AllocInfo->Size;

  RETURN(hipSuccess);
  CHIP_CATCH
}

static inline hipError_t hipEventCreateWithFlagsInternal(hipEvent_t *Event,
                                                         unsigned Flags) {
  CHIPEventFlags EventFlags{Flags};

  auto ChipEvent =
      Backend->createCHIPEvent(Backend->getActiveContext(), EventFlags, true);
  {
    LOCK(Backend->UserEventsMtx);
    Backend->UserEvents.push_back(ChipEvent);
  }

  *Event = ChipEvent.get();;
  return hipSuccess;
}

hipError_t hipEventCreate(hipEvent_t *Event) {
  CHIP_TRY
  CHIPInitialize();
  NULLCHECK(Event);
  RETURN(hipEventCreateWithFlagsInternal(Event, 0));
  CHIP_CATCH
}

hipError_t hipEventCreateWithFlags(hipEvent_t *Event, unsigned Flags) {
  CHIP_TRY
  CHIPInitialize();
  NULLCHECK(Event);
  RETURN(hipEventCreateWithFlagsInternal(Event, Flags));
  CHIP_CATCH
}

hipError_t hipEventRecordInternal(hipEvent_t Event, hipStream_t Stream) {
  auto ChipEvent = static_cast<CHIPEvent *>(Event);
  auto ChipQueue = static_cast<CHIPQueue *>(Stream);
  ChipQueue = Backend->findQueue(ChipQueue);
  if (ChipQueue->captureIntoGraph<CHIPGraphNodeEventRecord>(ChipEvent)) {
    return hipSuccess;
  }

  ChipEvent->recordStream(ChipQueue);
  return hipSuccess;
}

hipError_t hipEventRecord(hipEvent_t Event, hipStream_t Stream) {
  CHIP_TRY
  CHIPInitialize();
  // TODO: Why does this check fail for OpenCL but not for Level0
  NULLCHECK(Event);
  RETURN(hipEventRecordInternal(Event, Stream));
  CHIP_CATCH
}

hipError_t hipEventDestroy(hipEvent_t Event) {
  CHIP_TRY
  CHIPInitialize();
  NULLCHECK(Event);
  CHIPEvent *ChipEvent = static_cast<CHIPEvent *>(Event);

  LOCK(Backend->UserEventsMtx);
  Backend->UserEvents.erase(
      std::remove_if(Backend->UserEvents.begin(), Backend->UserEvents.end(),
                     [&ChipEvent](const std::shared_ptr<CHIPEvent> &x) {
                       return x.get() == ChipEvent;
                     }),
      Backend->UserEvents.end());

  RETURN(hipSuccess);

  CHIP_CATCH
}

hipError_t hipEventSynchronize(hipEvent_t Event) {
  CHIP_TRY
  CHIPInitialize();
  NULLCHECK(Event);
  CHIPEvent *ChipEvent = static_cast<CHIPEvent *>(Event);

  ChipEvent->wait();
  RETURN(hipSuccess);

  CHIP_CATCH
}

hipError_t hipEventElapsedTime(float *Ms, hipEvent_t Start, hipEvent_t Stop) {
  CHIP_TRY
  CHIPInitialize();
  if (!Ms)
    CHIPERR_LOG_AND_THROW("Ms pointer is null", hipErrorInvalidValue);
  NULLCHECK(Start, Stop);
  CHIPEvent *ChipEventStart = static_cast<CHIPEvent *>(Start);
  CHIPEvent *ChipEventStop = static_cast<CHIPEvent *>(Stop);
  if (!ChipEventStart->isRecordingOrRecorded() ||
      !ChipEventStop->isRecordingOrRecorded()) {
    CHIPERR_LOG_AND_THROW("One of the events was not recorded",
                          hipErrorInvalidHandle);
  }
  if (ChipEventStart->getFlags().isDisableTiming() ||
      ChipEventStop->getFlags().isDisableTiming())
    CHIPERR_LOG_AND_THROW("One of the events has timings disabled. "
                          "Unable to return elasped time",
                          hipErrorInvalidResourceHandle);

  *Ms = ChipEventStart->getElapsedTime(ChipEventStop);
  RETURN(hipSuccess);

  CHIP_CATCH
}

hipError_t hipEventQuery(hipEvent_t Event) {
  CHIP_TRY
  CHIPInitialize();
  NULLCHECK(Event);
  CHIPEvent *ChipEvent = static_cast<CHIPEvent *>(Event);

  ChipEvent->updateFinishStatus();
  if (ChipEvent->isFinished())
    RETURN(hipSuccess);

  RETURN(hipErrorNotReady);

  CHIP_CATCH
}

static inline hipError_t hipMallocInternal(void **Ptr, size_t Size) {
  if (Size == 0) {
    *Ptr = nullptr;
    return hipSuccess;
  }
  void *RetVal = Backend->getActiveContext()->allocate(
      Size, hipMemoryType::hipMemoryTypeDevice);
  ERROR_IF((RetVal == nullptr), hipErrorMemoryAllocation);

  *Ptr = RetVal;
  logInfo("hipMallocInternal(ptr={}, size={})", (void *)RetVal, Size);

  // currently required for PVC
  bool firstTouch;
  auto Status = Backend->getActiveDevice()->getDefaultQueue()->memCopy(
      RetVal, &firstTouch, 1);
  assert(Status == hipSuccess);

  return hipSuccess;
}

hipError_t hipMalloc(void **Ptr, size_t Size) {
  CHIP_TRY
  CHIPInitialize();
  NULLCHECK(Ptr);
  RETURN(hipMallocInternal(Ptr, Size));
  CHIP_CATCH
}

hipError_t hipMallocManaged(void **DevPtr, size_t Size, unsigned int Flags) {
  CHIP_TRY
  CHIPInitialize();
  NULLCHECK(DevPtr);

  // TODO: Create a class for parsing this, default to attach global
  // attach host should be device allocate with associated host poitner?
  auto FlagsParsed = CHIPManagedMemFlags{Flags};
  switch (FlagsParsed) {
  case CHIPManagedMemFlags::AttachGlobal:
    break;
  case CHIPManagedMemFlags::AttachHost:
    break;
  default:
    CHIPERR_LOG_AND_THROW("Invalid value passed for hipMallocManaged flags",
                          hipErrorInvalidValue);
  }

  if (Size < 0)
    CHIPERR_LOG_AND_THROW("Negative Allocation size",
                          hipErrorInvalidResourceHandle);

  if (Size == 0) {
    *DevPtr = nullptr;
    RETURN(hipSuccess);
  }

  void *RetVal = Backend->getActiveDevice()->getContext()->allocate(
      Size, hipMemoryType::hipMemoryTypeUnified);
  ERROR_IF((RetVal == nullptr), hipErrorMemoryAllocation);

  *DevPtr = RetVal;
  RETURN(hipSuccess);

  CHIP_CATCH
};

static inline hipError_t hipHostMallocInternal(void **Ptr, size_t Size,
                                               unsigned int Flags) {
  if (Ptr == nullptr)
    CHIPERR_LOG_AND_THROW("Ptr is null", hipErrorInvalidValue);
  if (Size == 0) {
    *Ptr = nullptr;
    return hipSuccess;
  }

  auto FlagsParsed = CHIPHostAllocFlags(Flags);

  void *RetVal = Backend->getActiveContext()->allocate(
      Size, 0x1000, hipMemoryType::hipMemoryTypeHost, FlagsParsed);
  ERROR_IF((RetVal == nullptr), hipErrorMemoryAllocation);

  int PageLockSuccess = mlock(RetVal, Size);
  if (PageLockSuccess != 0)
    logCritical("Page Lock failure {}", errno);
  assert(PageLockSuccess == 0 && "Failed to page lock memory");

  *Ptr = RetVal;
  return hipSuccess;
}

hipError_t hipHostMalloc(void **Ptr, size_t Size, unsigned int Flags) {
  CHIP_TRY
  CHIPInitialize();
  RETURN(hipHostMallocInternal(Ptr, Size, Flags));
  CHIP_CATCH
}

hipError_t hipMallocHost(void **Ptr, size_t Size) {
  CHIP_TRY
  CHIPInitialize();
  RETURN(hipHostMallocInternal(Ptr, Size, hipHostMallocDefault));
  CHIP_CATCH
}

hipError_t hipHostAlloc(void **Ptr, size_t Size, unsigned int Flags) {
  CHIP_TRY
  CHIPInitialize();
  RETURN(hipHostMallocInternal(Ptr, Size, Flags));
  CHIP_CATCH
}

static inline hipError_t hipFreeInternal(void *Ptr) {
  logInfo("hipFreeInternal(ptr={})", (void *)Ptr);

  auto Status = hipDeviceSynchronizeInternal();
  ERROR_IF((Status != hipSuccess), hipErrorTbd);

  if (Ptr == nullptr)
    return hipSuccess;
  return Backend->getActiveContext()->free(Ptr);
}

hipError_t hipFree(void *Ptr) {
  CHIP_TRY
  CHIPInitialize();
  RETURN(hipFreeInternal(Ptr));
  CHIP_CATCH
}

static inline hipError_t hipHostFreeInternal(void *Ptr) {
  int Status = munlock(Ptr, 0);
  assert(Status == 0 && "Failed to unlock page-locked memory");
<<<<<<< HEAD
  return hipFreeInternal(Ptr);
=======

  auto *AllocTracker = Backend->getActiveDevice()->AllocationTracker;
  auto *AllocInfo = AllocTracker->getAllocInfo(Ptr);
  if (AllocInfo && AllocInfo->IsHostRegistered)
    RETURN(hipErrorInvalidValue); // Must use hipHostUnregister() instead.

  RETURN(hipFree(Ptr));
>>>>>>> a0e59c9c
}

hipError_t hipHostFree(void *Ptr) {
  CHIP_TRY
  CHIPInitialize();
  RETURN(hipHostFreeInternal(Ptr));
  CHIP_CATCH
}

hipError_t hipFreeHost(void *Ptr) {
  CHIP_TRY
  CHIPInitialize();
  RETURN(hipHostFreeInternal(Ptr));
  CHIP_CATCH
}

hipError_t hipMemPrefetchAsync(const void *Ptr, size_t Count, int DstDevId,
                               hipStream_t Stream) {
  CHIP_TRY
  UNIMPLEMENTED(hipErrorTbd);
  CHIPInitialize();
  NULLCHECK(Ptr);
  auto ChipQueue = static_cast<CHIPQueue *>(Stream);
  ChipQueue = Backend->findQueue(ChipQueue);
  // TODO Graphs - async operation should be supported by graphs but no prefetch
  // node is defined
  ERROR_CHECK_DEVNUM(DstDevId);
  CHIPDevice *Dev = Backend->getDevices()[DstDevId];

  // Check if given Stream belongs to the requested device
  ERROR_IF(ChipQueue->getDevice() != Dev, hipErrorInvalidDevice);
  ChipQueue->memPrefetch(Ptr, Count);

  RETURN(hipSuccess);
  CHIP_CATCH
}

hipError_t hipMemAdvise(const void *Ptr, size_t Count, hipMemoryAdvise Advice,
                        int DstDevId) {
  CHIP_TRY
  CHIPInitialize();
  NULLCHECK(Ptr);

  if (Ptr == 0 || Count == 0) {
    RETURN(hipSuccess);
  }

  UNIMPLEMENTED(hipErrorNotSupported);

  RETURN(hipSuccess);
  CHIP_CATCH
}

hipError_t hipHostGetDevicePointer(void **DevPtr, void *HostPtr,
                                   unsigned int Flags) {
  CHIP_TRY
  CHIPInitialize();
  NULLCHECK(DevPtr, HostPtr);

  auto Device = Backend->getActiveDevice();
  auto AllocInfo = Device->AllocationTracker->getAllocInfo(HostPtr);
  if (!AllocInfo)
    CHIPERR_LOG_AND_THROW("Host pointer is not allocated by hipHostMalloc or "
                          "registered with hipHostRegister!",
                          hipErrorInvalidValue);

  *DevPtr = AllocInfo->DevPtr;

  RETURN(hipSuccess);
  CHIP_CATCH
}

hipError_t hipHostGetFlags(unsigned int *FlagsPtr, void *HostPtr) {
  CHIP_TRY
  CHIPInitialize();
  NULLCHECK(FlagsPtr, HostPtr);

  auto AllocTracker = Backend->getActiveDevice()->AllocationTracker;
  auto AllocInfo = AllocTracker->getAllocInfo(HostPtr);

  *FlagsPtr = AllocInfo->Flags.getRaw();

  RETURN(hipSuccess);
  CHIP_CATCH
}

hipError_t hipHostRegister(void *HostPtr, size_t SizeBytes,
                           unsigned int Flags) {
  CHIP_TRY
  CHIPInitialize();
  if (!HostPtr || !SizeBytes)
    RETURN(hipErrorInvalidValue);

  // TODO fixOpenCLTests - make this a class
  if (Flags) {
    // Currently, the flags are ignored. This only exists to satisfy hip-tests.

    // First 4 bits are valid flag bits. This includes flags from CUDA which are
    // not supported or documented in HIP.
    constexpr unsigned FlagMask = (1u << 4u) - 1u;

    if (Flags & ~FlagMask) // Has invalid flags
      CHIPERR_LOG_AND_THROW("Invalid hipHostRegister flags passed",
                             hipErrorInvalidValue);

    if (Flags & hipHostRegisterIoMemory)
      CHIPERR_LOG_AND_THROW("Unsupported hipHostRegisterIoMemory flag",
                             hipErrorInvalidValue);
  }

  void *DevPtr;
<<<<<<< HEAD
  auto Err = hipMallocInternal(&DevPtr, SizeBytes);
  ERROR_IF(Err != hipSuccess, Err);
=======
  if (hipMalloc(&DevPtr, SizeBytes) != hipSuccess)
    // Translate hipOutOfMemory to hipErrorInvalidValue. The latter is
    // the one hip-tests suite expects in case of OoM.
    RETURN(hipErrorInvalidValue);
>>>>>>> a0e59c9c

  // Associate the pointer
  auto Device = Backend->getActiveDevice();
  // TODO fixOpenCLTests - use recordAllocation()
  Device->AllocationTracker->registerHostPointer(HostPtr, DevPtr);

  RETURN(hipSuccess);

  CHIP_CATCH
}

hipError_t hipHostUnregister(void *HostPtr) {
  CHIP_TRY
  CHIPInitialize();
  if (!HostPtr)
    CHIPERR_LOG_AND_THROW("Host pointer is nullptr!", hipErrorInvalidValue);

<<<<<<< HEAD
  auto Device = Backend->getActiveDevice();
  auto AllocInfo = Device->AllocationTracker->getAllocInfo(HostPtr);
  auto Err = hipFreeInternal(AllocInfo->DevPtr);
=======
  auto *Device = Backend->getActiveDevice();
  auto *AllocInfo = Device->AllocationTracker->getAllocInfo(HostPtr);
  if (!AllocInfo)
    CHIPERR_LOG_AND_THROW("Host pointer is not registered!",
                          hipErrorHostMemoryNotRegistered);
  auto Err = hipFree(AllocInfo->DevPtr);
>>>>>>> a0e59c9c
  RETURN(Err);

  CHIP_CATCH
}

static inline hipError_t hipMallocPitch3DInternal(void **Ptr, size_t *Pitch,
                                                  size_t Width, size_t Height,
                                                  size_t Depth) {
  *Pitch = ((((int)Width - 1) / SVM_ALIGNMENT) + 1) * SVM_ALIGNMENT;
  const size_t SizeBytes =
      (*Pitch) * std::max<size_t>(1, Height) * std::max<size_t>(1, Depth);

  void *RetVal = Backend->getActiveContext()->allocate(
      SizeBytes, hipMemoryType::hipMemoryTypeDevice);
  ERROR_IF((RetVal == nullptr), hipErrorMemoryAllocation);

  *Ptr = RetVal;
  return hipSuccess;
}

hipError_t hipMallocPitch(void **Ptr, size_t *Pitch, size_t Width,
                          size_t Height) {
  CHIP_TRY
  CHIPInitialize();
  NULLCHECK(Ptr, Pitch);

  RETURN(hipMallocPitch3DInternal(Ptr, Pitch, Width, Height, 0));

  CHIP_CATCH
}

hipError_t hipMalloc3DArray(hipArray **Array,
                            const struct hipChannelFormatDesc *Desc,
                            struct hipExtent Extent, unsigned int Flags) {
  CHIP_TRY
  CHIPInitialize();
  NULLCHECK(Array, Desc);

  auto Width = Extent.width;
  auto Height = Extent.height;
  auto Depth = Extent.depth;

  ERROR_IF((Width == 0), hipErrorInvalidValue);

  *Array = new hipArray;
  ERROR_IF((*Array == nullptr), hipErrorOutOfMemory);

  auto TexType = hipTextureType1D;
  if (Depth) {
    TexType = hipTextureType3D;
  } else if (Height) {
    TexType = hipTextureType2D;
  }
  hipArray_Format hipArrayFormatArray;
  switch (Desc->f) {
  case hipChannelFormatKindSigned:
    hipArrayFormatArray = HIP_AD_FORMAT_SIGNED_INT32;
    break;

  case hipChannelFormatKindUnsigned:
    hipArrayFormatArray = HIP_AD_FORMAT_UNSIGNED_INT32;
    break;

  case hipChannelFormatKindFloat:
    hipArrayFormatArray = HIP_AD_FORMAT_FLOAT;
    break;

  case hipChannelFormatKindNone:
    CHIPERR_LOG_AND_THROW("hipChannelFormatKindNone?", hipErrorInvalidValue);
    break;

  default:
    CHIPERR_LOG_AND_THROW("Invalid channel format", hipErrorInvalidValue);
  }

  (*Array)->data = nullptr;
  (*Array)->desc = *Desc;
  (*Array)->type = hipArrayDefault;
  (*Array)->width = Width;
  (*Array)->height = Height;
  (*Array)->depth = Depth;
  (*Array)->Format = hipArrayFormatArray;
  (*Array)->NumChannels = 1;
  (*Array)->isDrv = false;
  (*Array)->textureType = TexType;
  void **Ptr = &Array[0]->data;

  size_t AllocSize = Width * std::max<size_t>(Height, 1) *
                     std::max<size_t>(Depth, 1) * getChannelByteSize(*Desc);

  void *RetVal = Backend->getActiveContext()->allocate(
      AllocSize, hipMemoryType::hipMemoryTypeDevice);
  ERROR_IF((RetVal == nullptr), hipErrorMemoryAllocation);

  *Ptr = RetVal;
  RETURN(hipSuccess);
  CHIP_CATCH
};

hipError_t hipMallocArray(hipArray **Array, const hipChannelFormatDesc *Desc,
                          size_t Width, size_t Height, unsigned int Flags) {

  // TODO: Sink the logic here into hipMalloc3DArray and call it when
  // it is implemented.
  CHIP_TRY
  CHIPInitialize();
  NULLCHECK(Array, Desc);

  ERROR_IF((Width == 0), hipErrorInvalidValue);

  *Array = new hipArray;
  ERROR_IF((*Array == nullptr), hipErrorOutOfMemory);

  auto TexType = Height ? hipTextureType2D : hipTextureType1D;
  Array[0]->type = Flags;
  Array[0]->width = Width;
  Array[0]->height = Height;
  Array[0]->depth = 0;
  Array[0]->desc = *Desc;
  Array[0]->isDrv = false;
  Array[0]->textureType = TexType;
  void **Ptr = &Array[0]->data;

  size_t AllocSize =
      Width * std::max<size_t>(Height, 1) * getChannelByteSize(*Desc);

  void *RetVal = Backend->getActiveContext()->allocate(
      AllocSize, hipMemoryType::hipMemoryTypeDevice);
  ERROR_IF((RetVal == nullptr), hipErrorMemoryAllocation);

  *Ptr = RetVal;
  RETURN(hipSuccess);
  CHIP_CATCH
}

hipError_t hipArrayCreate(hipArray **Array,
                          const HIP_ARRAY_DESCRIPTOR *AllocateArray) {
  CHIP_TRY
  CHIPInitialize();
  NULLCHECK(Array, AllocateArray);

  ERROR_IF((AllocateArray->Width == 0), hipErrorInvalidValue);

  *Array = new hipArray;
  ERROR_IF((*Array == nullptr), hipErrorOutOfMemory);

  Array[0]->width = AllocateArray->Width;
  Array[0]->height = AllocateArray->Height;
  Array[0]->isDrv = true;
  Array[0]->textureType = hipTextureType2D;
  void **Ptr = &Array[0]->data;

  size_t Size = AllocateArray->Width;
  if (AllocateArray->Height > 0) {
    Size = Size * AllocateArray->Height;
  }
  size_t AllocSize = 0;
  switch (AllocateArray->Format) {
  case HIP_AD_FORMAT_UNSIGNED_INT8:
    AllocSize = Size * sizeof(uint8_t);
    break;
  case HIP_AD_FORMAT_UNSIGNED_INT16:
    AllocSize = Size * sizeof(uint16_t);
    break;
  case HIP_AD_FORMAT_UNSIGNED_INT32:
    AllocSize = Size * sizeof(uint32_t);
    break;
  case HIP_AD_FORMAT_SIGNED_INT8:
    AllocSize = Size * sizeof(int8_t);
    break;
  case HIP_AD_FORMAT_SIGNED_INT16:
    AllocSize = Size * sizeof(int16_t);
    break;
  case HIP_AD_FORMAT_SIGNED_INT32:
    AllocSize = Size * sizeof(int32_t);
    break;
  case HIP_AD_FORMAT_HALF:
    AllocSize = Size * sizeof(int16_t);
    break;
  case HIP_AD_FORMAT_FLOAT:
    AllocSize = Size * sizeof(float);
    break;
  default:
    AllocSize = Size;
    break;
  }

  void *RetVal = Backend->getActiveContext()->allocate(
      AllocSize, hipMemoryType::hipMemoryTypeDevice);
  ERROR_IF((RetVal == nullptr), hipErrorMemoryAllocation);

  *Ptr = RetVal;
  RETURN(hipSuccess);
  CHIP_CATCH
}

hipError_t hipFreeArray(hipArray *Array) {
  CHIP_TRY
  CHIPInitialize();
  if (!Array || !Array->data)
    RETURN(hipErrorInvalidValue);

<<<<<<< HEAD
  hipError_t Err = hipFreeInternal(Array->data);
=======
  hipError_t Err = hipFree(Array->data);
  if (Err != hipSuccess)
    // HIP test suite expects this but HIP API doc doesn't even list it as
    // one of the possible error codes.
    RETURN(hipErrorContextIsDestroyed);
>>>>>>> a0e59c9c
  delete Array;
  RETURN(hipSuccess);

  CHIP_CATCH
}

hipError_t hipMalloc3D(hipPitchedPtr *PitchedDevPtr, hipExtent Extent) {
  CHIP_TRY
  CHIPInitialize();
  NULLCHECK(PitchedDevPtr);

  ERROR_IF((Extent.width == 0 || Extent.height == 0), hipErrorInvalidValue);

  size_t Pitch;

  hipError_t HipStatus = hipMallocPitch3DInternal(
      &PitchedDevPtr->ptr, &Pitch, Extent.width, Extent.height, Extent.depth);

  if (HipStatus == hipSuccess) {
    PitchedDevPtr->pitch = Pitch;
    PitchedDevPtr->xsize = Extent.width;
    PitchedDevPtr->ysize = Extent.height;
  }
  RETURN(HipStatus);

  CHIP_CATCH
}

hipError_t hipMemGetInfo(size_t *Free, size_t *Total) {
  CHIP_TRY
  CHIPInitialize();
  NULLCHECK(Free, Total);

  ERROR_IF((Total == nullptr || Free == nullptr), hipErrorInvalidValue);

  auto Dev = Backend->getActiveDevice();
  *Total = Dev->getGlobalMemSize();
  assert(Dev->getGlobalMemSize() > Dev->getUsedGlobalMem());
  *Free = Dev->getGlobalMemSize() - Dev->getUsedGlobalMem();

  RETURN(hipSuccess);
  CHIP_CATCH
}

hipError_t hipMemPtrGetInfo(void *Ptr, size_t *Size) {
  CHIP_TRY
  CHIPInitialize();
  NULLCHECK(Ptr, Size);

  AllocationInfo *AllocInfo =
      Backend->getActiveDevice()->AllocationTracker->getAllocInfo(Ptr);
  *Size = AllocInfo->Size;

  RETURN(hipSuccess);
  CHIP_CATCH
}

hipError_t hipMemcpyInternal(void *Dst, const void *Src, size_t SizeBytes,
                             hipMemcpyKind Kind) {
  logInfo("hipMemcpy Dst={} Src={} Size={} Kind={}", Dst, Src, SizeBytes,
          hipMemcpyKindToString(Kind));

  if (SizeBytes == 0)
    return hipSuccess;

  NULLCHECK(Dst, Src);

  if (Dst == Src) {
    logWarn("Src and Dst are same. Skipping the copy");
    return hipSuccess;
  }

  if (Kind == hipMemcpyHostToHost) {
    memcpy(Dst, Src, SizeBytes);
    return hipSuccess;
  }

  return Backend->getActiveDevice()->getDefaultQueue()->memCopy(Dst, Src,
                                                                SizeBytes);
}

hipError_t hipMemcpy(void *Dst, const void *Src, size_t SizeBytes,
                     hipMemcpyKind Kind) {
  CHIP_TRY
  CHIPInitialize();
  RETURN(hipMemcpyInternal(Dst, Src, SizeBytes, Kind));
  CHIP_CATCH
}

hipError_t hipMemcpyDtoDAsync(hipDeviceptr_t Dst, hipDeviceptr_t Src,
                              size_t SizeBytes, hipStream_t Stream) {
  CHIP_TRY
  CHIPInitialize();
  RETURN(hipMemcpyAsyncInternal(Dst, Src, SizeBytes, hipMemcpyDeviceToDevice,
                                Stream));
  CHIP_CATCH
}

hipError_t hipMemcpyDtoD(hipDeviceptr_t Dst, hipDeviceptr_t Src,
                         size_t SizeBytes) {
  CHIP_TRY
  CHIPInitialize();
  RETURN(hipMemcpyInternal(Dst, Src, SizeBytes, hipMemcpyDeviceToDevice));
  CHIP_CATCH
}

hipError_t hipMemcpyHtoDAsync(hipDeviceptr_t Dst, void *Src, size_t SizeBytes,
                              hipStream_t Stream) {
  CHIP_TRY
  CHIPInitialize();
  RETURN(hipMemcpyAsyncInternal(Dst, Src, SizeBytes, hipMemcpyHostToDevice,
                                Stream));
  CHIP_CATCH
}

hipError_t hipMemcpyHtoD(hipDeviceptr_t Dst, void *Src, size_t SizeBytes) {
  CHIP_TRY
  CHIPInitialize();
  RETURN(hipMemcpyInternal(Dst, Src, SizeBytes, hipMemcpyHostToDevice));
  CHIP_CATCH
}

hipError_t hipMemcpyDtoHAsync(void *Dst, hipDeviceptr_t Src, size_t SizeBytes,
                              hipStream_t Stream) {
  CHIP_TRY
  CHIPInitialize();
  RETURN(hipMemcpyAsyncInternal(Dst, Src, SizeBytes, hipMemcpyDeviceToHost,
                                Stream));
  CHIP_CATCH
}

hipError_t hipMemcpyDtoH(void *Dst, hipDeviceptr_t Src, size_t SizeBytes) {
  CHIP_TRY
  CHIPInitialize();
  RETURN(hipMemcpyInternal(Dst, Src, SizeBytes, hipMemcpyDeviceToHost));
  CHIP_CATCH
}

static inline hipError_t hipMemsetAsyncInternal(void *Dst, int Value,
                                                size_t SizeBytes,
                                                hipStream_t Stream) {
  auto ChipQueue = Backend->findQueue(static_cast<CHIPQueue *>(Stream));
  const hipMemsetParams Params = {
      /* Dst */ Dst,
      /* elementSize*/ 1,
      /* height */ 1,
      /* pitch */ 1,
      /* value */ (unsigned int)Value, /* TODO Graphs - why is the arg for
                                          memset unsigned? */
      /* width */ SizeBytes};
  if (ChipQueue->captureIntoGraph<CHIPGraphNodeMemset>(Params)) {
    return hipSuccess;
  }

  char CharVal = Value;
  ChipQueue->memFillAsync(Dst, SizeBytes, &CharVal, 1);

  return hipSuccess;
}

hipError_t hipMemsetAsync(void *Dst, int Value, size_t SizeBytes,
                          hipStream_t Stream) {
  CHIP_TRY
  CHIPInitialize();
  NULLCHECK(Dst);
  RETURN(hipMemsetAsyncInternal(Dst, Value, SizeBytes, Stream));
  CHIP_CATCH
}

static inline hipError_t hipMemset2DAsyncInternal(void *Dst, size_t Pitch,
                                                  int Value, size_t Width,
                                                  size_t Height,
                                                  hipStream_t Stream) {
  auto ChipQueue = Backend->findQueue(static_cast<CHIPQueue *>(Stream));
  const hipMemsetParams Params = {
      /* Dst */ Dst,
      /* elementSize*/ 1,
      /* height */ Height,
      /* pitch */ Pitch,
      /* value */ (unsigned int)Value, /* TODO Graphs - why is the arg for
                                          memset unsigned? */
      /* width */ Width};
  if (ChipQueue->captureIntoGraph<CHIPGraphNodeMemset>(Params)) {
    return hipSuccess;
  }

  hipError_t Res = hipSuccess;
  LOCK(ChipQueue->QueueMtx); // prevent interruptions
  for (size_t i = 0; i < Height; i++) {
    size_t SizeBytes = Width;
    auto Offset = Pitch * i;
    char *DstP = (char *)Dst;
    if (SizeBytes > 0) {
      auto Res =
          hipMemsetAsyncInternal(DstP + Offset, Value, SizeBytes, Stream);
      if (Res != hipSuccess)
        break;
    }
  }

  return Res;
}

hipError_t hipMemset2DAsync(void *Dst, size_t Pitch, int Value, size_t Width,
                            size_t Height, hipStream_t Stream) {
  CHIP_TRY
  CHIPInitialize();
  NULLCHECK(Dst);
  RETURN(hipMemset2DAsyncInternal(Dst, Pitch, Value, Width, Height, Stream));
  CHIP_CATCH
}

hipError_t hipMemset2D(void *Dst, size_t Pitch, int Value, size_t Width,
                       size_t Height) {
  CHIP_TRY
  CHIPInitialize();
  NULLCHECK(Dst);

  auto ChipQueue = Backend->getActiveDevice()->getDefaultQueue();
  auto Res =
      hipMemset2DAsyncInternal(Dst, Pitch, Value, Width, Height, ChipQueue);
  if (Res == hipSuccess)
    ChipQueue->finish();

  RETURN(Res);
  CHIP_CATCH
}

static inline hipError_t hipMemset3DAsyncInternal(hipPitchedPtr PitchedDevPtr,
                                                  int Value, hipExtent Extent,
                                                  hipStream_t Stream) {
  auto ChipQueue = Backend->findQueue(static_cast<CHIPQueue *>(Stream));
  const hipMemsetParams Params = {
      /* Dst */ PitchedDevPtr.ptr,
      /* elementSize*/ 1,
      /* height */ Extent.height,
      /* pitch */ PitchedDevPtr.pitch,
      /* value */ (unsigned int)Value, /* TODO Graphs - why is the arg for
                                          memset unsigned? */
      /* width */ Extent.width};
  if (ChipQueue->captureIntoGraph<CHIPGraphNodeMemset>(Params)) {
    return hipSuccess;
  }

  if (Extent.height * Extent.width * Extent.depth == 0)
    return hipSuccess;

  if (Extent.height > PitchedDevPtr.ysize ||
      Extent.width > PitchedDevPtr.xsize || Extent.depth > PitchedDevPtr.pitch)
    CHIPERR_LOG_AND_THROW("Extent exceeds allocation", hipErrorTbd);

  // Check if pointer inside allocation range
  auto AllocTracker = ChipQueue->getDevice()->AllocationTracker;
  AllocationInfo *AllocInfo =
      AllocTracker->getAllocInfoCheckPtrRanges(PitchedDevPtr.ptr);
  if (!AllocInfo)
    CHIPERR_LOG_AND_THROW("PitchedDevPointer not found in allocation ranges",
                          hipErrorTbd);

  // Check if extents don't overextend the allocation?

  size_t Width = Extent.width;
  size_t Height = Extent.height;
  size_t Depth = Extent.depth;

  if (PitchedDevPtr.pitch == Extent.width) {
    return hipMemsetAsyncInternal(PitchedDevPtr.ptr, Value,
                                  Width * Height * Depth, Stream);
  }

  // auto Height = std::max<size_t>(1, Extent.height);
  // auto Depth = std::max<size_t>(1, Extent.depth);
  auto Pitch = PitchedDevPtr.pitch;
  auto Dst = PitchedDevPtr.ptr;
  LOCK(ChipQueue->QueueMtx); // prevent interruptions
  hipError_t Res = hipSuccess;
  for (size_t i = 0; i < Depth; i++)
    for (size_t j = 0; j < Height; j++) {
      size_t SizeBytes = Width;
      auto Offset = i * (Pitch * PitchedDevPtr.ysize) + j * Pitch;
      char *DstP = (char *)Dst;
      auto Res =
          hipMemsetAsyncInternal(DstP + Offset, Value, SizeBytes, Stream);
      if (Res != hipSuccess)
        break;
    }

  return Res;
}

hipError_t hipMemset3DAsync(hipPitchedPtr PitchedDevPtr, int Value,
                            hipExtent Extent, hipStream_t Stream) {
  CHIP_TRY
  CHIPInitialize();
  NULLCHECK(PitchedDevPtr.ptr);
  RETURN(hipMemset3DAsyncInternal(PitchedDevPtr, Value, Extent, Stream));
  CHIP_CATCH
}

hipError_t hipMemset3D(hipPitchedPtr PitchedDevPtr, int Value,
                       hipExtent Extent) {
  CHIP_TRY
  CHIPInitialize();
  NULLCHECK(PitchedDevPtr.ptr);

  auto ChipQueue = Backend->getActiveDevice()->getDefaultQueue();
  auto Res = hipMemset3DAsyncInternal(PitchedDevPtr, Value, Extent, ChipQueue);
  if (Res == hipSuccess)
    ChipQueue->finish();

  RETURN(Res);
  CHIP_CATCH
}

static inline hipError_t hipMemsetInternal(void *Dst, int Value,
                                           size_t SizeBytes) {
  logInfo("hipMemset(Dst={}, Value={}, SizeBytes={})", Dst, Value, SizeBytes);

  char CharVal = Value;

  // Check if this pointer is registered
  auto AllocTracker = Backend->getActiveDevice()->AllocationTracker;
  auto AllocInfo = AllocTracker->getAllocInfo(Dst);

  if (!AllocInfo) {
    CHIPERR_LOG_AND_THROW("AllocInfo not found for the given pointer",
                          hipErrorInvalidValue);
  }

  Backend->getActiveDevice()->getDefaultQueue()->memFill(Dst, SizeBytes,
                                                         &CharVal, 1);

  if (AllocInfo->HostPtr) {
    logDebug("DevPtr {} is associated with HostPtr {}", AllocInfo->DevPtr,
             AllocInfo->HostPtr);
    if (AllocInfo->MemoryType == hipMemoryTypeUnified) {
      logDebug("AllocInfo->MemoryType == hipMemoryTypeUnified - skipping "
               "memset on host");
    } else if (AllocInfo->MemoryType == hipMemoryTypeHost) {
      logDebug("AllocInfo->MemoryType == hipMemoryTypeHost - executing memset "
               "on host");
      Backend->getActiveDevice()->getDefaultQueue()->MemMap(
          AllocInfo, CHIPQueue::MEM_MAP_TYPE::HOST_WRITE);
      memset(AllocInfo->HostPtr, Value, SizeBytes);
      Backend->getActiveDevice()->getDefaultQueue()->MemUnmap(AllocInfo);
    } else if (AllocInfo->MemoryType == hipMemoryTypeManaged) {
      UNIMPLEMENTED(hipErrorTbd);
    } else if (AllocInfo->MemoryType == hipMemoryTypeDevice) {
      CHIPERR_LOG_AND_THROW(
          "hipMemoryTypeDevice can't have an associated HostPtr", hipErrorTbd);
    } else if (AllocInfo->MemoryType == hipMemoryTypeArray) {
      CHIPERR_LOG_AND_THROW(
          "hipMemoryTypeArray can't have an associated HostPtr", hipErrorTbd);
    } else {
      CHIPERR_LOG_AND_THROW("Unknown MemoryType", hipErrorTbd);
    }
  }
  return hipSuccess;
}

hipError_t hipMemset(void *Dst, int Value, size_t SizeBytes) {
  CHIP_TRY
  CHIPInitialize();
  NULLCHECK(Dst);
  RETURN(hipMemsetInternal(Dst, Value, SizeBytes));
  CHIP_CATCH
}

hipError_t hipMemsetD8Async(hipDeviceptr_t Dest, unsigned char Value,
                            size_t Count, hipStream_t Stream) {
  CHIP_TRY
  CHIPInitialize();
  NULLCHECK(Dest);

  auto ChipQueue = Backend->findQueue(static_cast<CHIPQueue *>(Stream));
  const hipMemsetParams Params = {
      /* Dst */ Dest,
      /* elementSize*/ 1,
      /* height */ 1,
      /* pitch */ 1,
      /* value */ (unsigned int)Value, /* TODO Graphs - why is the arg for
                                          memset unsigned? */
      /* width */ Count};
  if (ChipQueue->captureIntoGraph<CHIPGraphNodeMemset>(Params)) {
    RETURN(hipSuccess);
  }

  ChipQueue->memFillAsync(Dest, 1 * Count, &Value, 1);
  RETURN(hipSuccess);

  CHIP_CATCH
};

hipError_t hipMemsetD8(hipDeviceptr_t Dest, unsigned char Value,
                       size_t SizeBytes) {
  CHIP_TRY
  CHIPInitialize();
  NULLCHECK(Dest);
  RETURN(hipMemsetInternal(Dest, Value, SizeBytes));
  CHIP_CATCH
}

hipError_t hipMemsetD16Async(hipDeviceptr_t Dest, unsigned short Value,
                             size_t Count, hipStream_t Stream) {
  CHIP_TRY
  CHIPInitialize();

  auto ChipQueue = Backend->findQueue(static_cast<CHIPQueue *>(Stream));
  const hipMemsetParams Params = {
      /* Dst */ Dest,
      /* elementSize*/ 2,
      /* height */ 1,
      /* pitch */ 1,
      /* value */ (unsigned int)Value, /* TODO Graphs - why is the arg for
                                          memset unsigned? */
      /* width */ 2 * Count};
  if (ChipQueue->captureIntoGraph<CHIPGraphNodeMemset>(Params)) {
    RETURN(hipSuccess);
  }

  ChipQueue->memFillAsync(Dest, 2 * Count, &Value, 2);
  RETURN(hipSuccess);

  CHIP_CATCH
}
hipError_t hipMemsetD16(hipDeviceptr_t Dest, unsigned short Value,
                        size_t Count) {
  CHIP_TRY
  CHIPInitialize();
  NULLCHECK(Dest);

  Backend->getActiveDevice()->getDefaultQueue()->memFill(Dest, 2 * Count,
                                                         &Value, 2);
  RETURN(hipSuccess);

  CHIP_CATCH
};

hipError_t hipMemsetD32Async(hipDeviceptr_t Dst, int Value, size_t Count,
                             hipStream_t Stream) {
  CHIP_TRY
  CHIPInitialize();

  auto ChipQueue = Backend->findQueue(static_cast<CHIPQueue *>(Stream));
  const hipMemsetParams Params = {
      /* Dst */ Dst,
      /* elementSize*/ 4,
      /* height */ 1,
      /* pitch */ 1,
      /* value */ (unsigned int)Value, /* TODO Graphs - why is the arg for
                                          memset unsigned? */
      /* width */ 4 * Count};
  if (ChipQueue->captureIntoGraph<CHIPGraphNodeMemset>(Params)) {
    RETURN(hipSuccess);
  }

  ChipQueue->memFillAsync(Dst, 4 * Count, &Value, 4);
  RETURN(hipSuccess);

  CHIP_CATCH
}

hipError_t hipMemsetD32(hipDeviceptr_t Dst, int Value, size_t Count) {
  CHIP_TRY
  CHIPInitialize();
  NULLCHECK(Dst);

  Backend->getActiveDevice()->getDefaultQueue()->memFill(Dst, 4 * Count, &Value,
                                                         4);
  RETURN(hipSuccess);

  CHIP_CATCH
}

hipError_t hipMemcpyParam2D(const hip_Memcpy2D *PCopy) {
  CHIP_TRY
  CHIPInitialize();
  NULLCHECK(PCopy);
  auto ChipQueue = Backend->getActiveDevice()->getDefaultQueue();
  auto Res = hipMemcpyParam2DAsyncInternal(PCopy, ChipQueue);
  if (Res == hipSuccess)
    ChipQueue->finish();

  RETURN(Res);
  CHIP_CATCH
}

hipError_t hipMemcpy2D(void *Dst, size_t DPitch, const void *Src, size_t SPitch,
                       size_t Width, size_t Height, hipMemcpyKind Kind) {
  CHIP_TRY
  CHIPInitialize();
  NULLCHECK(Dst, Src);
  if (SPitch < 1 || DPitch < 1 || Width > DPitch) {
    CHIPERR_LOG_AND_THROW("Source Pitch less than 1", hipErrorInvalidValue);
  }

  auto ChipQueue = Backend->getActiveDevice()->getDefaultQueue();

  hipError_t Res = hipMemcpy2DAsyncInternal(Dst, DPitch, Src, SPitch, Width,
                                            Height, Kind, ChipQueue);

  if (Res == hipSuccess)
    ChipQueue->finish();

  RETURN(hipSuccess);
  CHIP_CATCH
}

static inline hipError_t
hipMemcpy2DToArrayAsyncInternal(hipArray *Dst, size_t WOffset, size_t HOffset,
                                const void *Src, size_t SPitch, size_t Width,
                                size_t Height, hipMemcpyKind Kind,
                                hipStream_t Stream) {
  auto ChipQueue = Backend->findQueue(static_cast<CHIPQueue *>(Stream));
  const hipMemcpy3DParms Params = {
      /* hipArray_t srcArray */ nullptr,
      /* struct hipPos srcPos */ make_hipPos(1, 1, 1),
      /* struct hipPitchedPtr srcPtr */
      make_hipPitchedPtr(const_cast<void *>(Src), SPitch, Width, Height),
      /* hipArray_t dstArray */ Dst,
      /* struct hipPos dstPos */ make_hipPos(WOffset, HOffset, 1),
      /* struct hipPitchedPtr dstPtr */ make_hipPitchedPtr(nullptr, 0, 0, 0),
      /* struct hipExtent extent */ make_hipExtent(Width, Height, 1),
      /* enum hipMemcpyKind kind */ Kind};
  if (ChipQueue->captureIntoGraph<CHIPGraphNodeMemcpy>(Params)) {
    return hipSuccess;
  }

  if (!Dst)
    return hipErrorUnknown;

  size_t ByteSize = getChannelByteSize(Dst->desc);

  if ((WOffset + Width > (Dst->width * ByteSize)) || Width > SPitch)
    return hipErrorInvalidValue;

  size_t SrcW = SPitch;
  size_t DstW = (Dst->width) * ByteSize;
  LOCK(ChipQueue->QueueMtx); // prevent interruptions
  for (size_t Offset = HOffset; Offset < Height; ++Offset) {
    void *DstP = ((unsigned char *)Dst->data + Offset * DstW);
    void *SrcP = ((unsigned char *)Src + Offset * SrcW);
    if (hipMemcpyAsyncInternal(DstP, SrcP, Width, Kind, Stream) != hipSuccess)
      return hipErrorLaunchFailure;
  }

  return hipSuccess;
};

hipError_t hipMemcpy2DToArrayAsync(hipArray *Dst, size_t WOffset,
                                   size_t HOffset, const void *Src,
                                   size_t SPitch, size_t Width, size_t Height,
                                   hipMemcpyKind Kind, hipStream_t Stream) {
  CHIP_TRY
  CHIPInitialize();
  NULLCHECK(Dst, Src);
  RETURN(hipMemcpy2DToArrayAsyncInternal(Dst, WOffset, HOffset, Src, SPitch,
                                         Width, Height, Kind, Stream));
  CHIP_CATCH
};

hipError_t hipMemcpy2DToArray(hipArray *Dst, size_t WOffset, size_t HOffset,
                              const void *Src, size_t SPitch, size_t Width,
                              size_t Height, hipMemcpyKind Kind) {
  CHIP_TRY
  CHIPInitialize();
  NULLCHECK(Dst, Src);
  auto ChipQueue = Backend->getActiveDevice()->getDefaultQueue();

  auto Res = hipMemcpy2DToArrayAsyncInternal(Dst, WOffset, HOffset, Src, SPitch,
                                             Width, Height, Kind, ChipQueue);

  if (Res == hipSuccess)
    ChipQueue->finish();

  RETURN(Res);
  CHIP_CATCH
}

static inline hipError_t
hipMemcpy2DFromArrayAsyncInternal(void *Dst, size_t DPitch,
                                  hipArray_const_t Src, size_t WOffset,
                                  size_t HOffset, size_t Width, size_t Height,
                                  hipMemcpyKind Kind, hipStream_t Stream) {
  auto ChipQueue = Backend->findQueue(static_cast<CHIPQueue *>(Stream));
  const hipMemcpy3DParms Params = {
      /* hipArray_t srcArray */ const_cast<hipArray_t>(Src),
      /* struct hipPos srcPos */ make_hipPos(WOffset, HOffset, 1),
      /* struct hipPitchedPtr srcPtr */ make_hipPitchedPtr(nullptr, 0, 0, 0),
      /* hipArray_t dstArray */ nullptr,
      /* struct hipPos dstPos */ make_hipPos(1, 1, 1),
      /* struct hipPitchedPtr dstPtr */
      make_hipPitchedPtr(Dst, DPitch, Width, Height),
      /* struct hipExtent extent */ make_hipExtent(Width, Height, 1),
      /* enum hipMemcpyKind kind */ Kind};
  if (ChipQueue->captureIntoGraph<CHIPGraphNodeMemcpy>(Params)) {
    return hipSuccess;
  }

  if (!Width || !Height)
    return hipSuccess;

  size_t ByteSize;
  if (Src) {
    switch (Src[0].desc.f) {
    case hipChannelFormatKindSigned:
      ByteSize = sizeof(int);
      break;
    case hipChannelFormatKindUnsigned:
      ByteSize = sizeof(unsigned int);
      break;
    case hipChannelFormatKindFloat:
      ByteSize = sizeof(float);
      break;
    case hipChannelFormatKindNone:
      ByteSize = sizeof(size_t);
      break;
    }
  } else {
    return hipErrorUnknown;
  }

  if ((WOffset + Width > (Src->width * ByteSize)) || Width > DPitch) {
    return hipErrorInvalidValue;
  }

  size_t DstW = DPitch;
  size_t SrcW = (Src->width) * ByteSize;
  LOCK(ChipQueue->QueueMtx); // prevent interruptions
  for (size_t Offset = 0; Offset < Height; ++Offset) {
    void *SrcP = ((unsigned char *)Src->data + Offset * SrcW);
    void *DstP = ((unsigned char *)Dst + Offset * DstW);
    auto Err = hipMemcpyAsyncInternal(DstP, SrcP, Width, Kind, Stream);
    ERROR_IF(Err != hipSuccess, Err);
  }

  return hipSuccess;
}

hipError_t hipMemcpy2DFromArrayAsync(void *Dst, size_t DPitch,
                                     hipArray_const_t Src, size_t WOffset,
                                     size_t HOffset, size_t Width,
                                     size_t Height, hipMemcpyKind Kind,
                                     hipStream_t Stream) {
  CHIP_TRY
  CHIPInitialize();
  NULLCHECK(Dst, Src);
  RETURN(hipMemcpy2DFromArrayAsyncInternal(Dst, DPitch, Src, WOffset, HOffset,
                                           Width, Height, Kind, Stream));
  CHIP_CATCH
}

hipError_t hipMemcpy2DFromArray(void *Dst, size_t DPitch, hipArray_const_t Src,
                                size_t WOffset, size_t HOffset, size_t Width,
                                size_t Height, hipMemcpyKind Kind) {
  CHIP_TRY
  CHIPInitialize();
  NULLCHECK(Dst, Src);
  auto ChipQueue = Backend->getActiveDevice()->getDefaultQueue();

  auto Res = hipMemcpy2DFromArrayAsyncInternal(
      Dst, DPitch, Src, WOffset, HOffset, Width, Height, Kind, ChipQueue);
  if (Res == hipSuccess)
    ChipQueue->finish();

  RETURN(Res);
  CHIP_CATCH
}

hipError_t hipMemcpyToArray(hipArray *Dst, size_t WOffset, size_t HOffset,
                            const void *Src, size_t Count, hipMemcpyKind Kind) {
  CHIP_TRY
  CHIPInitialize();
  NULLCHECK(Dst, Src);

  void *DstP = (unsigned char *)Dst->data + WOffset;
  RETURN(hipMemcpyInternal(DstP, Src, Count, Kind));
  CHIP_CATCH
}

hipError_t hipMemcpyFromArray(void *Dst, hipArray_const_t SrcArray,
                              size_t WOffset, size_t HOffset, size_t Count,
                              hipMemcpyKind Kind) {
  CHIP_TRY
  CHIPInitialize();
  NULLCHECK(Dst, SrcArray);

  void *SrcP = (unsigned char *)SrcArray->data + WOffset;
  RETURN(hipMemcpyInternal(Dst, SrcP, Count, Kind));

  CHIP_CATCH
}

hipError_t hipMemcpyAtoH(void *Dst, hipArray *SrcArray, size_t SrcOffset,
                         size_t Count) {
  CHIP_TRY
  CHIPInitialize();
  NULLCHECK(Dst, SrcArray);
  if (SrcOffset > Count)
    CHIPERR_LOG_AND_THROW("Offset larger than count", hipErrorTbd);

  auto Info = Backend->getActiveDevice()->AllocationTracker->getAllocInfo(
      SrcArray->data);
  if (Info->Size < Count)
    CHIPERR_LOG_AND_THROW("MemCopy larger than allocated size", hipErrorTbd);

  RETURN(hipMemcpyInternal((char *)Dst, (char *)SrcArray->data + SrcOffset,
                           Count, hipMemcpyDeviceToHost));

  CHIP_CATCH
}

hipError_t hipMemcpyHtoA(hipArray *DstArray, size_t DstOffset,
                         const void *SrcHost, size_t Count) {
  CHIP_TRY
  CHIPInitialize();
  NULLCHECK(SrcHost, DstArray);

  auto AllocTracker = Backend->getActiveDevice()->AllocationTracker;
  auto AllocInfo = AllocTracker->getAllocInfo(DstArray->data);
  if (!AllocInfo)
    CHIPERR_LOG_AND_THROW("Destination device pointer not allocated on device",
                          hipErrorTbd);
  if (DstOffset > AllocInfo->Size)
    CHIPERR_LOG_AND_THROW("Offset greater than allocation size", hipErrorTbd);
  if (Count > AllocInfo->Size)
    CHIPERR_LOG_AND_THROW("Copy size greater than allocation size",
                          hipErrorTbd);

  RETURN(hipMemcpyInternal((char *)DstArray->data + DstOffset, SrcHost, Count,
                           hipMemcpyHostToDevice));

  CHIP_CATCH
}

hipError_t hipMemcpy3DAsyncInternal(const struct hipMemcpy3DParms *Params,
                                    hipStream_t Stream) {
  auto ChipQueue = Backend->findQueue(static_cast<CHIPQueue *>(Stream));
  if (ChipQueue->captureIntoGraph<CHIPGraphNodeMemcpy>(Params)) {
    return hipSuccess;
  }

  const HIP_MEMCPY3D PDrvI = getDrvMemcpy3DDesc(*Params);
  const HIP_MEMCPY3D *PDrv = &PDrvI;

  size_t ByteSize = 1;
  size_t Depth;
  size_t Height;
  size_t WidthInBytes;
  size_t SrcPitch;
  size_t DstPitch;
  void *SrcPtr;
  void *DstPtr;
  size_t YSize;

  bool ArrayDst = Params->dstArray != nullptr ? true : false;
  bool ArraySrc = Params->srcArray != nullptr ? true : false;
  bool DrvSrc = false;
  if (ArrayDst)
    DrvSrc = Params->dstArray->isDrv;

  if (ArrayDst || ArraySrc) {
    auto Desc = ArrayDst ? Params->dstArray->desc.f : Params->srcArray->desc.f;
    switch (Desc) {
    case hipChannelFormatKindSigned:
      ByteSize = sizeof(int);
      break;
    case hipChannelFormatKindUnsigned:
      ByteSize = sizeof(unsigned int);
      break;
    case hipChannelFormatKindFloat:
      ByteSize = sizeof(float);
      break;
    case hipChannelFormatKindNone:
      ByteSize = sizeof(size_t);
      break;
    }
  }

  if (ArrayDst && DrvSrc) {

    Depth = PDrv->Depth;
    Height = PDrv->Height;
    WidthInBytes = PDrv->WidthInBytes;
    DstPitch = PDrv->dstArray->width * 4;
    SrcPitch = PDrv->srcPitch;
    SrcPtr = (void *)PDrv->srcHost;
    YSize = PDrv->srcHeight;
    DstPtr = PDrv->dstArray->data;
  } else { // non Drc params
    Depth = Params->extent.depth;
    Height = Params->extent.height;
    WidthInBytes = Params->extent.width * ByteSize;

    if (ArraySrc) {
      SrcPitch = PDrv->srcArray->width * ByteSize; // ???
      SrcPtr = Params->srcArray->data;
    } else {
      SrcPitch = Params->srcPtr.pitch;
      SrcPtr = Params->srcPtr.ptr;
    }

    if (ArraySrc) {
      YSize = Params->srcArray->height;
    } else {
      YSize = Params->srcPtr.ysize;
    }

    if (ArrayDst) {
      DstPitch = Params->dstArray->width * ByteSize;
      DstPtr = Params->dstArray->data;
    } else {
      DstPitch = Params->dstPtr.pitch;
      DstPtr = Params->dstPtr.ptr;
    }
  }
  LOCK(ChipQueue->QueueMtx); // prevent interruptions
  if ((WidthInBytes == DstPitch) && (WidthInBytes == SrcPitch)) {
    return hipMemcpyInternal((void *)DstPtr, (void *)SrcPtr,
                             WidthInBytes * Height * Depth, Params->kind);
  } else {
    for (size_t i = 0; i < Depth; i++) {
      for (size_t j = 0; j < Height; j++) {
        unsigned char *Src =
            (unsigned char *)SrcPtr + i * YSize * SrcPitch + j * SrcPitch;
        unsigned char *Dst =
            (unsigned char *)DstPtr + i * Height * DstPitch + j * DstPitch;
        if (hipMemcpyAsyncInternal(Dst, Src, WidthInBytes, Params->kind,
                                   Stream) != hipSuccess)
          return hipErrorLaunchFailure;
      }
    }

    ChipQueue->finish();
    return hipSuccess;
  }
  return hipSuccess;
}

hipError_t hipMemcpy3DAsync(const struct hipMemcpy3DParms *Params,
                            hipStream_t Stream) {
  CHIP_TRY
  CHIPInitialize();
  NULLCHECK(Params);
  RETURN(hipMemcpy3DAsyncInternal(Params, Stream));
  CHIP_CATCH
}

hipError_t hipMemcpy3D(const struct hipMemcpy3DParms *Params) {
  CHIP_TRY
  CHIPInitialize();
  NULLCHECK(Params);

  auto ChipQueue = Backend->getActiveDevice()->getDefaultQueue();
  auto Res = hipMemcpy3DAsyncInternal(Params, ChipQueue);
  if (Res == hipSuccess)
    ChipQueue->finish();

  RETURN(Res);
  CHIP_CATCH
}

hipError_t hipFuncGetAttributes(hipFuncAttributes *Attr,
                                const void *HostFunction) {
  CHIP_TRY
  CHIPInitialize();

  CHIPDevice *Dev = Backend->getActiveDevice();
  CHIPKernel *Kernel = Dev->findKernel(HostPtr(HostFunction));
  if (!Kernel)
    RETURN(hipErrorInvalidDeviceFunction);
  hipError_t Res = Kernel->getAttributes(Attr);
  RETURN(Res);

  CHIP_CATCH
}

hipError_t hipModuleGetGlobal(hipDeviceptr_t *Dptr, size_t *Bytes,
                              hipModule_t Hmod, const char *Name) {
  CHIP_TRY
  CHIPInitialize();
  NULLCHECK(Dptr, Bytes, Hmod, Name);
  auto ChipModule = static_cast<CHIPModule *>(Hmod);

  CHIPDeviceVar *Var = ChipModule->getGlobalVar(Name);
  *Dptr = Var->getDevAddr();

  RETURN(hipSuccess);
  CHIP_CATCH
}

hipError_t hipGetSymbolSize(size_t *Size, const void *Symbol) {
  CHIP_TRY
  CHIPInitialize();
  NULLCHECK(Size, Symbol);

  CHIPDeviceVar *Var =
      Backend->getActiveDevice()->getGlobalVar((const char *)Symbol);
  ERROR_IF(!Var, hipErrorInvalidSymbol);

  *Size = Var->getSize();
  RETURN(hipSuccess);
  CHIP_CATCH
}

hipError_t hipMemcpyToSymbolAsyncInternal(const void *Symbol, const void *Src,
                                          size_t SizeBytes, size_t Offset,
                                          hipMemcpyKind Kind,
                                          hipStream_t Stream) {
  auto ChipQueue = Backend->findQueue(static_cast<CHIPQueue *>(Stream));
  if (ChipQueue->captureIntoGraph<CHIPGraphNodeMemcpyToSymbol>(
          const_cast<void *>(Src), Symbol, SizeBytes, Offset, Kind)) {
    return hipSuccess;
  }

  Backend->getActiveDevice()->prepareDeviceVariables(HostPtr(Symbol));

  CHIPDeviceVar *Var = Backend->getActiveDevice()->getGlobalVar(Symbol);
  ERROR_IF(!Var, hipErrorInvalidSymbol);
  void *DevPtr = Var->getDevAddr();
  assert(DevPtr && "Found the symbol but not its device address?");

  return hipMemcpyAsyncInternal((void *)((intptr_t)DevPtr + Offset), Src,
                                SizeBytes, Kind, Stream);
}

hipError_t hipMemcpyToSymbolAsync(const void *Symbol, const void *Src,
                                  size_t SizeBytes, size_t Offset,
                                  hipMemcpyKind Kind, hipStream_t Stream) {
  CHIP_TRY
  CHIPInitialize();
  NULLCHECK(Symbol, Src);
  RETURN(hipMemcpyToSymbolAsyncInternal(Symbol, Src, SizeBytes, Offset, Kind,
                                        Stream));
  CHIP_CATCH
}

hipError_t hipMemcpyToSymbol(const void *Symbol, const void *Src,
                             size_t SizeBytes, size_t Offset,
                             hipMemcpyKind Kind) {
  CHIP_TRY
  CHIPInitialize();
  NULLCHECK(Symbol, Src);
  auto ChipQueue = Backend->getActiveDevice()->getDefaultQueue();

  hipError_t Res = hipMemcpyToSymbolAsyncInternal(Symbol, Src, SizeBytes,
                                                  Offset, Kind, ChipQueue);

  if (Res == hipSuccess)
    ChipQueue->finish();

  RETURN(hipSuccess);
  CHIP_CATCH
}

hipError_t hipMemcpyFromSymbolAsyncInternal(void *Dst, const void *Symbol,
                                            size_t SizeBytes, size_t Offset,
                                            hipMemcpyKind Kind,
                                            hipStream_t Stream) {
  auto ChipQueue = Backend->findQueue(static_cast<CHIPQueue *>(Stream));
  if (ChipQueue->captureIntoGraph<CHIPGraphNodeMemcpyFromSymbol>(
          const_cast<void *>(Dst), Symbol, SizeBytes, Offset, Kind)) {
    return hipSuccess;
  }

  Backend->getActiveDevice()->prepareDeviceVariables(HostPtr(Symbol));
  CHIPDeviceVar *Var = ChipQueue->getDevice()->getGlobalVar(Symbol);
  ERROR_IF(!Var, hipErrorInvalidSymbol);
  void *DevPtr = Var->getDevAddr();

  return hipMemcpyAsyncInternal(Dst, (void *)((intptr_t)DevPtr + Offset),
                                SizeBytes, Kind, Stream);
}

hipError_t hipMemcpyFromSymbolAsync(void *Dst, const void *Symbol,
                                    size_t SizeBytes, size_t Offset,
                                    hipMemcpyKind Kind, hipStream_t Stream) {
  CHIP_TRY
  CHIPInitialize();
  NULLCHECK(Dst, Symbol);
  RETURN(hipMemcpyFromSymbolAsyncInternal(Dst, Symbol, SizeBytes, Offset, Kind,
                                          Stream));
  CHIP_CATCH
}

hipError_t hipMemcpyFromSymbol(void *Dst, const void *Symbol, size_t SizeBytes,
                               size_t Offset, hipMemcpyKind Kind) {
  CHIP_TRY
  CHIPInitialize();
  NULLCHECK(Dst, Symbol);

  auto ChipQueue = Backend->getActiveDevice()->getDefaultQueue();

  hipError_t Res = hipMemcpyFromSymbolAsyncInternal(Dst, Symbol, SizeBytes,
                                                    Offset, Kind, ChipQueue);

  if (Res == hipSuccess)
    ChipQueue->finish();

  RETURN(hipSuccess);
  CHIP_CATCH
}

static inline hipError_t hipModuleLoadDataInternal(hipModule_t *ModuleHandle,
                                                   const void *Image) {
  std::string ErrorMsg;
  // Image is expected to be a Clang offload bundle.
  std::string_view ModuleCode = extractSPIRVModule(Image, ErrorMsg);
  if (ModuleCode.empty()) {
    logDebug("{}", ErrorMsg);
    return hipErrorTbd;
  }

  auto Entry = getSPVRegister().registerSource(ModuleCode);
  auto *SrcMod = getSPVRegister().getSource(Entry);
  auto *ChipModule = Backend->getActiveDevice()->getOrCreateModule(*SrcMod);
  *ModuleHandle = ChipModule;

  return hipSuccess;
}

hipError_t hipModuleLoadData(hipModule_t *ModuleHandle, const void *Image) {
  CHIP_TRY
  CHIPInitialize();
  NULLCHECK(ModuleHandle, Image);
  RETURN(hipModuleLoadDataInternal(ModuleHandle, Image));
  CHIP_CATCH
}

hipError_t hipModuleLoadDataEx(hipModule_t *Module, const void *Image,
                               unsigned int NumOptions, hipJitOption *Options,
                               void **OptionValues) {
  CHIP_TRY
  CHIPInitialize();
  NULLCHECK(Module, Image);
  RETURN(hipModuleLoadDataInternal(Module, Image));
  CHIP_CATCH
}

static inline hipError_t hipLaunchKernelInternal(const void *HostFunction,
                                                 dim3 GridDim, dim3 BlockDim,
                                                 void **Args, size_t SharedMem,
                                                 hipStream_t Stream) {
  auto ChipQueue = Backend->findQueue(static_cast<CHIPQueue *>(Stream));
  if (ChipQueue->captureIntoGraph<CHIPGraphNodeKernel>(
          HostFunction, GridDim, BlockDim, Args, SharedMem)) {
    return hipSuccess;
  }

  auto *Device = Backend->getActiveDevice();
  Device->prepareDeviceVariables(HostPtr(HostFunction));

  auto *ChipKernel = Device->findKernel(HostPtr(HostFunction));
  if (!ChipKernel)
    CHIPERR_LOG_AND_THROW("Unexpected error: could not find a kernel.",
                          hipErrorTbd);
  ChipQueue->launchKernel(ChipKernel, GridDim, BlockDim, Args, SharedMem);
  handleAbortRequest(*ChipQueue, *ChipKernel->getModule());

  return hipSuccess;
}

hipError_t hipLaunchKernel(const void *HostFunction, dim3 GridDim,
                           dim3 BlockDim, void **Args, size_t SharedMem,
                           hipStream_t Stream) {
  CHIP_TRY
  CHIPInitialize();
  NULLCHECK(HostFunction, Args);
  RETURN(hipLaunchKernelInternal(HostFunction, GridDim, BlockDim, Args,
                                 SharedMem, Stream));
  CHIP_CATCH
}

static unsigned getNumTextureDimensions(const hipResourceDesc *ResDesc) {
  switch (ResDesc->resType) {
  default:
    CHIPASSERT(false && "Unknown resource type.");
    return 0;
  case hipResourceTypeLinear:
    return 1;
  case hipResourceTypePitch2D:
    return 2;
  case hipResourceTypeArray: {
    switch (ResDesc->res.array.array->textureType) {
    default:
      CHIPASSERT(false && "Unknown texture type.");
      return 0;
    case hipTextureType1D:
    case hipTextureType1DLayered:
      return 1;
    case hipTextureType2D:
    case hipTextureType2DLayered:
    case hipTextureTypeCubemap:
    case hipTextureTypeCubemapLayered:
      return 2;
    case hipTextureType3D:
      return 3;
    }
  }
  }
  CHIPASSERT(false && "Unreachable.");
  return 0;
}

hipError_t
hipCreateTextureObject(hipTextureObject_t *TexObject,
                       const hipResourceDesc *ResDesc,
                       const hipTextureDesc *TexDesc,
                       const struct hipResourceViewDesc *ResViewDesc) {
  CHIP_TRY
  CHIPInitialize();
  NULLCHECK(TexObject, ResDesc, TexDesc);

  // Check the descriptions are valid and supported.
  switch (ResDesc->resType) {
  default:
    RETURN(hipErrorInvalidValue);
  case hipResourceTypeArray: {
    if (!ResDesc->res.array.array || !ResDesc->res.array.array->data)
      RETURN(hipErrorInvalidValue);

    break;
  }
  case hipResourceTypeLinear: {
    if (!ResDesc->res.linear.devPtr)
      RETURN(hipErrorInvalidValue);

    size_t MaxTexInTexels = Backend->getActiveDevice()->getAttr(
        hipDeviceAttributeMaxTexture1DLinear);
    size_t MaxTexInBytes =
        MaxTexInTexels * getChannelByteSize(ResDesc->res.linear.desc);
    if (ResDesc->res.linear.sizeInBytes > MaxTexInBytes)
      RETURN(hipErrorInvalidValue);

    break;
  }
  case hipResourceTypePitch2D: {
    auto &Pitch2dDesc = ResDesc->res.pitch2D;
    if (!Pitch2dDesc.devPtr)
      RETURN(hipErrorInvalidValue);

    size_t PitchInTexels =
        Pitch2dDesc.pitchInBytes / getChannelByteSize(Pitch2dDesc.desc);
    if (PitchInTexels < Pitch2dDesc.width)
      RETURN(hipErrorInvalidValue);

    size_t MaxDimSize = Backend->getActiveDevice()->getAttr(
        hipDeviceAttributeMaxTexture2DLinear);
    if (Pitch2dDesc.width > MaxDimSize || Pitch2dDesc.height > MaxDimSize ||
        PitchInTexels > MaxDimSize)
      RETURN(hipErrorInvalidValue);

    break;
  }
  };

  unsigned NumDims = getNumTextureDimensions(ResDesc);
  bool AddrModeSupported =
      (NumDims < 2 || TexDesc->addressMode[0] == TexDesc->addressMode[1]) &&
      (NumDims < 3 || TexDesc->addressMode[0] == TexDesc->addressMode[2]);
  if (!AddrModeSupported)
    CHIPERR_LOG_AND_THROW(
        "Heterogeneous texture addressing modes are not supported yet",
        hipErrorTbd);

  CHIPTexture *RetObj =
      Backend->getActiveDevice()->createTexture(ResDesc, TexDesc, ResViewDesc);
  if (RetObj != nullptr) {
    *TexObject = reinterpret_cast<hipTextureObject_t>(RetObj);
    RETURN(hipSuccess);
  } else
    RETURN(hipErrorInvalidValue);
  CHIP_CATCH
}

hipError_t hipDestroyTextureObject(hipTextureObject_t TextureObject) {
  CHIP_TRY
  CHIPInitialize();
  // TODO CRITCAL look into the define for hipTextureObject_t
  if (TextureObject == nullptr)
    RETURN(hipSuccess);
  CHIPTexture *ChipTexture = (CHIPTexture *)TextureObject;
  Backend->getActiveDevice()->destroyTexture(ChipTexture);
  RETURN(hipSuccess);
  CHIP_CATCH
}

hipError_t hipGetTextureObjectResourceDesc(hipResourceDesc *ResDesc,
                                           hipTextureObject_t TextureObject) {
  CHIP_TRY
  CHIPInitialize();
  if (TextureObject == nullptr)
    RETURN(hipErrorInvalidValue);
  CHIPTexture *ChipTexture = (CHIPTexture *)TextureObject;
  *ResDesc = ChipTexture->getResourceDesc();
  RETURN(hipSuccess);
  CHIP_CATCH
}

hipError_t hipModuleLoad(hipModule_t *Module, const char *FuncName) {
  CHIP_TRY
  CHIPInitialize();
  NULLCHECK(Module, FuncName);

#if 0
  // TODO: This is likely bit-rotted (due to lack of testing).
  //       Reimplement this again.

  std::ifstream ModuleFile(FuncName,
                           std::ios::in | std::ios::binary | std::ios::ate);
  ERROR_IF((ModuleFile.fail()), hipErrorFileNotFound);

  size_t Size = ModuleFile.tellg();
  char *MemBlock = new char[Size];
  ModuleFile.seekg(0, std::ios::beg);
  ModuleFile.read(MemBlock, Size);
  ModuleFile.close();
  std::string Content(MemBlock, Size);
  delete[] MemBlock;

  // CHIPModule *chip_module = new CHIPModule(std::move(content));
  for (auto &Dev : Backend->getDevices())
    Dev->addModule(&Content);
#endif
  RETURN(hipSuccess);
  CHIP_CATCH
}

hipError_t hipModuleUnload(hipModule_t Module) {
  CHIP_TRY
  CHIPInitialize();
  NULLCHECK(Module);
  logInfo("hipModuleUnload(Module={}", (void *)Module);

  auto *ChipModule = reinterpret_cast<CHIPModule *>(Module);
  const auto &SrcMod = ChipModule->getSourceModule();
  Backend->getActiveDevice()->eraseModule(ChipModule);
  getSPVRegister().unregisterSource(&SrcMod);

  RETURN(hipSuccess);
  CHIP_CATCH
}

hipError_t hipModuleGetFunction(hipFunction_t *Function, hipModule_t Module,
                                const char *Name) {
  CHIP_TRY
  CHIPInitialize();
  NULLCHECK(Function, Module, Name);
  auto ChipModule = (CHIPModule *)Module;
  CHIPKernel *Kernel = ChipModule->getKernelByName(Name);

  ERROR_IF((Kernel == nullptr), hipErrorInvalidDeviceFunction);

  *Function = Kernel;
  RETURN(hipSuccess);
  CHIP_CATCH
}

static inline hipError_t hipModuleLaunchKernelInternal(
    hipFunction_t Kernel, unsigned int GridDimX, unsigned int GridDimY,
    unsigned int GridDimZ, unsigned int BlockDimX, unsigned int BlockDimY,
    unsigned int BlockDimZ, unsigned int SharedMemBytes, hipStream_t Stream,
    void *KernelParams[], void *Extra[]) {
  auto ChipQueue = Backend->findQueue(static_cast<CHIPQueue *>(Stream));

  if (KernelParams == Extra)
    CHIPERR_LOG_AND_THROW("either kernelParams or extra is required",
                          hipErrorLaunchFailure);

  dim3 Grid(GridDimX, GridDimY, GridDimZ);
  dim3 Block(BlockDimX, BlockDimY, BlockDimZ);

  auto ChipKernel = static_cast<CHIPKernel *>(Kernel);
  Backend->getActiveDevice()->prepareDeviceVariables(
      HostPtr(ChipKernel->getHostPtr()));

  if (KernelParams)
    ChipQueue->launchKernel(ChipKernel, Grid, Block, KernelParams,
                            SharedMemBytes);
  else {
    // Convert the "extra" argument passing style to KernelParams's
    // format (an array of pointers to the argument data) for avoiding
    // adding another argument processing logic in the downstream.

    void *ExtraArgBuf = nullptr;
    // Some limit to avoid a run away case (e.g. missing HIP_LAUNCH_PARAM_END).
    constexpr unsigned ArgLimit = 100;
    for (unsigned i = 0; Extra[i] != HIP_LAUNCH_PARAM_END && i < ArgLimit;
         i++) {
      if (Extra[i] == HIP_LAUNCH_PARAM_BUFFER_POINTER)
        ExtraArgBuf = Extra[++i];
      else if (Extra[i] == HIP_LAUNCH_PARAM_BUFFER_SIZE) {
        i++; // Ignore setting value.
        continue;
      } else
        return hipErrorInvalidValue;
    }

    if (!ExtraArgBuf) // Null argument pointer.
      return hipErrorInvalidValue;

    auto ChipKernel = static_cast<CHIPKernel *>(Kernel);

    auto *FuncInfo = ChipKernel->getFuncInfo();
    auto ParamBuffer = convertExtraArgsToPointerArray(ExtraArgBuf, *FuncInfo);

    ChipQueue->launchKernel(ChipKernel, Grid, Block, ParamBuffer.data(),
                            SharedMemBytes);
  }

  handleAbortRequest(*ChipQueue, *ChipKernel->getModule());
  return hipSuccess;
}

hipError_t hipModuleLaunchKernel(hipFunction_t Kernel, unsigned int GridDimX,
                                 unsigned int GridDimY, unsigned int GridDimZ,
                                 unsigned int BlockDimX, unsigned int BlockDimY,
                                 unsigned int BlockDimZ,
                                 unsigned int SharedMemBytes,
                                 hipStream_t Stream, void *KernelParams[],
                                 void *Extra[]) {
  CHIP_TRY
  CHIPInitialize();
  RETURN(hipModuleLaunchKernelInternal(
      Kernel, GridDimX, GridDimY, GridDimZ, BlockDimX, BlockDimY, BlockDimZ,
      SharedMemBytes, Stream, KernelParams, Extra));
  CHIP_CATCH
}

hipError_t hipExtModuleLaunchKernel(
    hipFunction_t Kernel,
    // NOTE: Grid units are threads/work-items instead of blocks/workgroups.
    uint32_t GlobalWorkSizeX, uint32_t GlobalWorkSizeY,
    uint32_t GlobalWorkSizeZ, uint32_t LocalWorkSizeX, uint32_t LocalWorkSizeY,
    uint32_t LocalWorkSizeZ, size_t SharedMemBytes, hipStream_t Stream,
    void **KernelParams, void **Extra, hipEvent_t StartEvent,
    hipEvent_t StopEvent, uint32_t Flags) {

  CHIP_TRY
  NULLCHECK(Kernel);
  // Null checks on the KernelParams and Extra arguments are performed by
  // hipModuleLaunchKernelInternal().
  CHIPInitialize();

  // TODO: Process flags (hipExtAnyOrderLaunch).

  // Check local sizes divide grids.
  if (GlobalWorkSizeX % LocalWorkSizeX != 0 ||
      GlobalWorkSizeY % LocalWorkSizeY != 0 ||
      GlobalWorkSizeZ % LocalWorkSizeZ != 0)
    RETURN(hipErrorInvalidValue);

  auto GridBlocksX = GlobalWorkSizeX / LocalWorkSizeX;
  auto GridBlocksY = GlobalWorkSizeY / LocalWorkSizeY;
  auto GridBlocksZ = GlobalWorkSizeZ / LocalWorkSizeZ;

  hipError_t Result = hipSuccess;

  if (StartEvent)
    Result = hipEventRecordInternal(StartEvent, Stream);
  if (Result != hipSuccess)
    RETURN(Result);

  Result = hipModuleLaunchKernelInternal(
      Kernel, GridBlocksX, GridBlocksY, GridBlocksZ, LocalWorkSizeX,
      LocalWorkSizeY, LocalWorkSizeZ, SharedMemBytes, Stream, KernelParams,
      Extra);
  if (Result != hipSuccess)
    RETURN(Result);

  if (StopEvent)
    Result = hipEventRecordInternal(StopEvent, Stream);

  RETURN(Result);
  CHIP_CATCH
}

//*****************************************************************************
//*****************************************************************************
//*****************************************************************************

hipError_t hipLaunchByPtr(const void *HostFunction) {
  CHIP_TRY
  CHIPInitialize();
  NULLCHECK(HostFunction);

  logTrace("hipLaunchByPtr");
  Backend->getActiveDevice()->prepareDeviceVariables(HostPtr(HostFunction));
  CHIPExecItem *ExecItem = ChipExecStack.top();
  ChipExecStack.pop();

  auto ChipQueue = ExecItem->getQueue();
  if (!ChipQueue) {
    std::string Msg = "Tried to launch CHIPExecItem but its queue is null";
    CHIPERR_LOG_AND_THROW(Msg, hipErrorLaunchFailure);
  }

  auto *ChipDev = ChipQueue->getDevice();
  auto *ChipKernel = ChipDev->findKernel(HostPtr(HostFunction));
  ExecItem->setKernel(ChipKernel);

  ChipQueue->launch(ExecItem);
  handleAbortRequest(*ChipQueue, *ChipKernel->getModule());
  delete ExecItem;

  return hipSuccess;
  CHIP_CATCH
}

hipError_t hipConfigureCall(dim3 GridDim, dim3 BlockDim, size_t SharedMem,
                            hipStream_t Stream) {
  CHIP_TRY
  CHIPInitialize();
  auto ChipQueue = Backend->findQueue(static_cast<CHIPQueue *>(Stream));
  logDebug("hipConfigureCall()");
  RETURN(Backend->configureCall(GridDim, BlockDim, SharedMem, Stream));
  RETURN(hipSuccess);
  CHIP_CATCH
}

// Reference of HIP entity registration, generated by Clang, presented
// in pseudo C++ which was derived from LLVM bitcode:
//
//   static void **Handle = nullptr;
//
//   static void __attribute__((constructor)) __hip_module_ctor() {
//     if (!Handle)
//       Handle = __hipRegisterFatBinary(...);
//     __hip_register_globals(Handle);
//     atexit(__hip_module_dtor);
//   }
//
//   static void __hip_register_globals(void **Handle) {
//     // One for each __global__ definition.
//     __hipRegisterFunction(Handle, ...);
//     ...
//     // One for each __device__ and __constant__ variable in the module.
//     __hipRegisterVar(Handle, ...);
//     ...
//     // And possibly more registrations of other entities (legacy
//     // textures, surfaces, managed variables, etc.)
//   }
//
//   static void __hip_module_dtor(void **Handle) {
//     if (Handle) {
//       __hipUnregisterFatBinary(Handle);
//       Handle = nullptr;
//     }
//   }

extern "C" void **__hipRegisterFatBinary(const void *Data) {
  CHIP_TRY
  // Increment before calling potentially exception throwing functions.
  CHIPNumRegisteredFatBinaries++;

  logDebug("__hipRegisterFatBinary");

  // NOTE: CHIP backend initialization is undesired here. This is done
  //       for avoiding start-up lag and other unexpected issues that
  //       may come from the backend before a client makes any HIP API
  //       function call.

  // FIXME: There are segfaults that occur sometimes at program exit
  //        in some cases (e.g. in Unit_hipStreamPerThread_DeviceReset_1 test
  //        case) and they go away if we have the CHIP runtime initialized
  //        early. Should find the causes, fix them and then and then remove the
  //        CHIPInitialize() call.
  CHIPInitialize();

  const __CudaFatBinaryWrapper *Wrapper =
      reinterpret_cast<const __CudaFatBinaryWrapper *>(Data);
  if (Wrapper->magic != __hipFatMAGIC2 || Wrapper->version != 1) {
    CHIPERR_LOG_AND_THROW("The given object is not hipFatBinary",
                          hipErrorInitializationError);
  }

  std::string ErrorMsg;
  auto SPIRVModuleSpan = extractSPIRVModule(Wrapper->binary, ErrorMsg);
  if (SPIRVModuleSpan.empty())
    CHIPERR_LOG_AND_THROW(ErrorMsg, hipErrorInitializationError);

  auto ModHandle = getSPVRegister().registerSource(SPIRVModuleSpan);
  logDebug("Registered SPIR-V module {}, source-binary={}",
           static_cast<const void *>(ModHandle.Module),
           static_cast<const void *>(SPIRVModuleSpan.data()));
  return (void **)ModHandle.Module;

  CHIP_CATCH_NO_RETURN
  return nullptr;
}

extern "C" void __hipUnregisterFatBinary(void *Data) {
  // With current Clang codegen this method is not called with nullptr.
  assert(Data && "__hipUnregisterFatBinary called with nullptr!");

  CHIP_TRY

  // Decrement before calling potentially exception throwing functions.
  auto NumBins = CHIPNumRegisteredFatBinaries.fetch_sub(1);
  assert(NumBins && "Underflow!");

  logDebug("Unregister module: {}", Data);
  SPVRegister::Handle ModHandle{Data};
  getSPVRegister().unregisterSource(ModHandle);

  logDebug("Modules left: {}", NumBins - 1);

  if (Backend && NumBins == 1)
    CHIPUninitialize();

  CHIP_CATCH_NO_RETURN
}

extern "C" void __hipRegisterFunction(void **Data, const void *HostFunction,
                                      char *DeviceFunction,
                                      const char *DeviceName,
                                      unsigned int ThreadLimit, void *Tid,
                                      void *Bid, dim3 *BlockDim, dim3 *GridDim,
                                      int *WSize) {
  if (!Data) // May happen if the fatbin registration failed.
    return;

  CHIP_TRY
  // NOTE: CHIP backend initialization is undesired here. See the
  //       rationale in __hipRegisterFatBinary().

  logDebug("Module {}: register function ({}) {}",
           static_cast<const void *>(Data),
           static_cast<const void *>(HostFunction), DeviceName);
  SPVRegister::Handle ModHandle{reinterpret_cast<void *>(Data)};
  getSPVRegister().bindFunction(ModHandle, HostPtr(HostFunction), DeviceName);
  CHIP_CATCH_NO_RETURN
}

hipError_t hipSetupArgument(const void *Arg, size_t Size, size_t Offset) {
  CHIP_TRY
  CHIPInitialize();
  // Development focus has been on the new HIP launch API so this path
  // is likely bitrotted.
  UNIMPLEMENTED(hipErrorNotSupported);
  CHIP_CATCH
}

extern "C" void
__hipRegisterVar(void **Data,
                 void *Var,        // The shadow variable in host code
                 char *HostName,   // Variable name in host code
                 char *DeviceName, // Variable name in device code
                 int Ext,          // Whether this variable is external
                 int Size,         // Size of the variable
                 int Constant,     // Whether this variable is constant
                 int Global        // Unknown, always 0
) {
  assert(Ext == 0);    // Device code should be fully linked so no
                       // external variables.
  assert(Global == 0); // HIP-Clang fixes this to zero.
  assert(std::string(HostName) == std::string(DeviceName));

  if (!Data) // May happen if the fatbin registration failed.
    return;

  CHIP_TRY
  // NOTE: CHIP backend initialization is undesired here. See the
  //       rationale in __hipRegisterFatBinary().

  logDebug("Module {}: Register variable ({}) size={}, name={}", (void *)Data,
           (void *)Var, Size, DeviceName);

  SPVRegister::Handle ModHandle{reinterpret_cast<void *>(Data)};
  getSPVRegister().bindVariable(ModHandle, HostPtr(Var), DeviceName, Size);

  CHIP_CATCH_NO_RETURN
}

/*
 *
__hipRegisterTexture (void **fatCubinHandle,
                       const struct textureReference *hostVar, // shadow
variable in host code const void **deviceAddress, // actually variable name
                       const char *deviceName, // variable name, same as ^^
                       int TextureType, // 1D/2D/3D
                       int Normalized, //
                       int Extern)
*/

hipError_t hipGetSymbolAddress(void **DevPtr, const void *Symbol) {
  CHIP_TRY
  CHIPInitialize();
  NULLCHECK(DevPtr, Symbol);

  Backend->getActiveDevice()->prepareDeviceVariables(HostPtr(Symbol));
  CHIPDeviceVar *Var = Backend->getActiveDevice()->getGlobalVar(Symbol);
  ERROR_IF(!Var, hipErrorInvalidSymbol);
  *DevPtr = Var->getDevAddr();
  assert(*DevPtr);
  RETURN(hipSuccess);

  CHIP_CATCH
}

hipError_t hipIpcOpenEventHandle(hipEvent_t *Event,
                                 hipIpcEventHandle_t Handle) {
  CHIP_TRY
  CHIPInitialize();
  UNIMPLEMENTED(hipErrorNotSupported);
  CHIP_CATCH
}
hipError_t hipIpcGetEventHandle(hipIpcEventHandle_t *Handle, hipEvent_t Event) {
  CHIP_TRY
  CHIPInitialize();
  UNIMPLEMENTED(hipErrorNotSupported);
  CHIP_CATCH
}

hipError_t hipModuleOccupancyMaxPotentialBlockSize(int *GridSize,
                                                   int *BlockSize,
                                                   hipFunction_t Func,
                                                   size_t DynSharedMemPerBlk,
                                                   int BlockSizeLimit);

hipError_t hipModuleOccupancyMaxPotentialBlockSizeWithFlags(
    int *GridSize, int *BlockSize, hipFunction_t Func,
    size_t DynSharedMemPerBlk, int BlockSizeLimit, unsigned int Flags) {
  CHIP_TRY
  CHIPInitialize();
  UNIMPLEMENTED(hipErrorNotSupported);
  CHIP_CATCH
}

hipError_t hipModuleOccupancyMaxActiveBlocksPerMultiprocessor(
    int *NumBlocks, hipFunction_t Func, int BlockSize,
    size_t DynSharedMemPerBlk) {
  CHIP_TRY
  CHIPInitialize();
  UNIMPLEMENTED(hipErrorNotSupported);
  CHIP_CATCH
}

hipError_t hipModuleOccupancyMaxActiveBlocksPerMultiprocessorWithFlags(
    int *NumBlocks, hipFunction_t Func, int BlockSize,
    size_t DynSharedMemPerBlk, unsigned int Flags) {
  CHIP_TRY
  CHIPInitialize();
  UNIMPLEMENTED(hipErrorNotSupported);
  CHIP_CATCH
}

hipError_t
hipOccupancyMaxActiveBlocksPerMultiprocessor(int *NumBlocks, const void *Func,
                                             int BlockSize,
                                             size_t DynSharedMemPerBlk) {
  CHIP_TRY
  CHIPInitialize();
  UNIMPLEMENTED(hipErrorNotSupported);
  CHIP_CATCH
}

hipError_t hipOccupancyMaxActiveBlocksPerMultiprocessorWithFlags(
    int *NumBlocks, const void *Func, int BlockSize, size_t DynSharedMemPerBlk,
    unsigned int Flags) {
  CHIP_TRY
  CHIPInitialize();
  UNIMPLEMENTED(hipErrorNotSupported);
  CHIP_CATCH
}

hipError_t hipOccupancyMaxPotentialBlockSize(int *GridSize, int *BlockSize,
                                             const void *Func,
                                             size_t DynSharedMemPerBlk,
                                             int BlockSizeLimit) {
  CHIP_TRY
  CHIPInitialize();
  UNIMPLEMENTED(hipErrorNotSupported);
  CHIP_CATCH
}

hipError_t hipGetDeviceFlags(unsigned int *Flags) {
  CHIP_TRY
  CHIPInitialize();
  UNIMPLEMENTED(hipErrorNotSupported);
  CHIP_CATCH
}

/************************************************************
 ************************************************************
 ************************************************************/

hipError_t hipMemcpy_spt(void *dst, const void *src, size_t sizeBytes,
                         hipMemcpyKind kind) {
  CHIP_TRY
  CHIPInitialize();
  hipError_t Res =
      hipMemcpyAsyncInternal(dst, src, sizeBytes, kind, hipStreamPerThread);
  if (hipSuccess != Res)
    RETURN(Res);
  RETURN(hipStreamSynchronizeInternal(hipStreamPerThread));
  CHIP_CATCH
}

hipError_t hipMemcpyToSymbol_spt(const void *symbol, const void *src,
                                 size_t sizeBytes, size_t offset,
                                 hipMemcpyKind kind) {
  CHIP_TRY
  CHIPInitialize();
  NULLCHECK(symbol, src);
  hipError_t Res = hipMemcpyToSymbolAsyncInternal(
      symbol, src, sizeBytes, offset, kind, hipStreamPerThread);
  if (hipSuccess != Res)
    RETURN(Res);
  RETURN(hipStreamSynchronizeInternal(hipStreamPerThread));
  CHIP_CATCH
}

hipError_t hipMemcpyFromSymbol_spt(void *dst, const void *symbol,
                                   size_t sizeBytes, size_t offset,
                                   hipMemcpyKind kind) {
  CHIP_TRY
  CHIPInitialize();
  NULLCHECK(dst, symbol);
  hipError_t Res = hipMemcpyFromSymbolAsyncInternal(
      dst, symbol, sizeBytes, offset, kind, hipStreamPerThread);
  if (hipSuccess != Res)
    RETURN(Res);
  RETURN(hipStreamSynchronizeInternal(hipStreamPerThread));
  CHIP_CATCH
}

hipError_t hipMemcpy2D_spt(void *dst, size_t dpitch, const void *src,
                           size_t spitch, size_t width, size_t height,
                           hipMemcpyKind kind) {
  CHIP_TRY
  CHIPInitialize();
  hipError_t Res = hipMemcpy2DAsyncInternal(dst, dpitch, src, spitch, width,
                                            height, kind, hipStreamPerThread);
  if (hipSuccess != Res)
    RETURN(Res);
  RETURN(hipStreamSynchronizeInternal(hipStreamPerThread));
  CHIP_CATCH
}

hipError_t hipMemcpy2DToArray_spt(hipArray *dst, size_t wOffset, size_t hOffset,
                                  const void *src, size_t spitch, size_t width,
                                  size_t height, hipMemcpyKind kind) {
  CHIP_TRY
  CHIPInitialize();
  NULLCHECK(dst, src);
  hipError_t Res =
      hipMemcpy2DToArrayAsyncInternal(dst, wOffset, hOffset, src, spitch, width,
                                      height, kind, hipStreamPerThread);
  if (hipSuccess != Res)
    RETURN(Res);
  RETURN(hipStreamSynchronizeInternal(hipStreamPerThread));
  CHIP_CATCH
}

hipError_t hipMemcpy2DFromArray_spt(void *dst, size_t dpitch,
                                    hipArray_const_t src, size_t wOffset,
                                    size_t hOffset, size_t width, size_t height,
                                    hipMemcpyKind kind) {
  CHIP_TRY
  CHIPInitialize();
  NULLCHECK(dst, src);
  hipError_t Res = hipMemcpy2DFromArrayAsyncInternal(dst, dpitch, src, wOffset,
                                                     hOffset, width, height,
                                                     kind, hipStreamPerThread);
  if (hipSuccess != Res)
    RETURN(Res);
  RETURN(hipStreamSynchronizeInternal(hipStreamPerThread));
  CHIP_CATCH
}

hipError_t hipMemcpy3D_spt(const struct hipMemcpy3DParms *p) {
  CHIP_TRY
  CHIPInitialize();
  NULLCHECK(p);
  hipError_t Res = hipMemcpy3DAsyncInternal(p, hipStreamPerThread);
  if (hipSuccess != Res)
    RETURN(Res);
  RETURN(hipStreamSynchronizeInternal(hipStreamPerThread));
  CHIP_CATCH
}

hipError_t hipMemset_spt(void *dst, int value, size_t sizeBytes) {
  CHIP_TRY
  CHIPInitialize();
  NULLCHECK(dst);
  hipError_t Res =
      hipMemsetAsyncInternal(dst, value, sizeBytes, hipStreamPerThread);
  if (hipSuccess != Res)
    RETURN(Res);
  RETURN(hipStreamSynchronizeInternal(hipStreamPerThread));
  CHIP_CATCH
}

hipError_t hipMemset2D_spt(void *dst, size_t pitch, int value, size_t width,
                           size_t height) {
  CHIP_TRY
  CHIPInitialize();
  NULLCHECK(dst);
  hipError_t Res = hipMemset2DAsyncInternal(dst, pitch, value, width, height,
                                            hipStreamPerThread);
  if (hipSuccess != Res)
    RETURN(Res);
  RETURN(hipStreamSynchronizeInternal(hipStreamPerThread));
  CHIP_CATCH
}

hipError_t hipMemset3D_spt(hipPitchedPtr pitchedDevPtr, int value,
                           hipExtent extent) {
  CHIP_TRY
  CHIPInitialize();
  NULLCHECK(pitchedDevPtr.ptr);
  hipError_t Res = hipMemset3DAsyncInternal(pitchedDevPtr, value, extent,
                                            hipStreamPerThread);
  if (hipSuccess != Res)
    RETURN(Res);
  RETURN(hipStreamSynchronizeInternal(hipStreamPerThread));
  CHIP_CATCH
}

hipError_t hipMemcpyAsync_spt(void *dst, const void *src, size_t sizeBytes,
                              hipMemcpyKind kind, hipStream_t stream) {
  CHIP_TRY
  CHIPInitialize();
  auto Queue = stream ? stream : hipStreamPerThread;
  RETURN(hipMemcpyAsyncInternal(dst, src, sizeBytes, kind, Queue));
  CHIP_CATCH
}

hipError_t hipStreamQuery_spt(hipStream_t stream) {
  CHIP_TRY
  CHIPInitialize();
  auto Queue = stream ? stream : hipStreamPerThread;
  RETURN(hipStreamQueryInternal(Queue));
  CHIP_CATCH
}

hipError_t hipStreamSynchronize_spt(hipStream_t stream) {
  CHIP_TRY
  CHIPInitialize();
  auto Queue = stream ? stream : hipStreamPerThread;
  RETURN(hipStreamSynchronizeInternal(Queue));
  CHIP_CATCH
}

hipError_t hipStreamGetPriority_spt(hipStream_t stream, int *priority) {
  CHIP_TRY
  CHIPInitialize();
  auto Queue = stream ? stream : hipStreamPerThread;
  RETURN(hipStreamGetPriorityInternal(Queue, priority));
  CHIP_CATCH
}

hipError_t hipStreamWaitEvent_spt(hipStream_t stream, hipEvent_t event,
                                  unsigned int flags) {
  CHIP_TRY
  CHIPInitialize();
  auto Queue = stream ? stream : hipStreamPerThread;
  RETURN(hipStreamWaitEventInternal(Queue, event, flags));
  CHIP_CATCH
}

hipError_t hipEventRecord_spt(hipEvent_t Event, hipStream_t Stream) {
  CHIP_TRY
  CHIPInitialize();
  NULLCHECK(Event);
  auto Queue = Stream ? Stream : hipStreamPerThread;
  RETURN(hipEventRecordInternal(Event, Queue));
  CHIP_CATCH
}

hipError_t hipStreamGetFlags_spt(hipStream_t stream, unsigned int *flags) {
  CHIP_TRY
  CHIPInitialize();
  NULLCHECK(flags);
  auto Queue = stream ? stream : hipStreamPerThread;
  RETURN(hipStreamGetFlagsInternal(Queue, flags));
  CHIP_CATCH
}

hipError_t hipLaunchCooperativeKernel_spt(const void *f, dim3 gridDim,
                                          dim3 blockDim, void **kernelParams,
                                          uint32_t sharedMemBytes,
                                          hipStream_t hStream) {
  UNIMPLEMENTED(hipErrorNotSupported);
}

hipError_t hipLaunchKernel_spt(const void *function_address, dim3 numBlocks,
                               dim3 dimBlocks, void **args,
                               size_t sharedMemBytes, hipStream_t stream) {
  CHIP_TRY
  CHIPInitialize();
  NULLCHECK(function_address, args);
  auto Queue = stream ? stream : hipStreamPerThread;
  RETURN(hipLaunchKernelInternal(function_address, numBlocks, dimBlocks, args,
                                 sharedMemBytes, Queue));
  CHIP_CATCH
}

/************************************************************
 ************************************************************
 ************************************************************/

// returning a hipError_t from these API is problematic, because icpx is used
// as compiler for sycl and the use of hipError_t mandates inclusion
// of hip/hip_runtime.h which is not compatible which icpx

int hipGetBackendNativeHandles(uintptr_t Stream, uintptr_t *NativeHandles,
                               int *NumHandles) {
  CHIP_TRY
  CHIPInitialize();
  logDebug("hipGetBackendNativeHandles");
  auto ChipQueue = Backend->findQueue(reinterpret_cast<CHIPQueue *>(Stream));
  RETURN(ChipQueue->getBackendHandles(NativeHandles, NumHandles));
  CHIP_CATCH
}

int hipInitFromNativeHandles(const uintptr_t *NativeHandles, int NumHandles) {
  CHIP_TRY
  logDebug("hipInitFromNativeHandles");
  RETURN(CHIPReinitialize(NativeHandles, NumHandles));
  CHIP_CATCH
}

void *hipGetNativeEventFromHipEvent(void *HipEvent) {
  logDebug("hipGetNativeEventFromHipEvent");
  void *E = nullptr;
  CHIP_TRY
  CHIPInitialize();

  if (HipEvent == NULL)
    return NULL;

  E = Backend->getNativeEvent((hipEvent_t)HipEvent);
  CHIP_CATCH_NO_RETURN
  return E;
}

void *hipGetHipEventFromNativeEvent(void *NativeEvent) {
  logDebug("hipGetHipEventFromNativeEvent");
  hipEvent_t E = nullptr;
  CHIP_TRY
  CHIPInitialize();

  if (NativeEvent == NULL)
    return NULL;

  E = Backend->getHipEvent(NativeEvent);
  CHIP_CATCH_NO_RETURN
  return E;
}

const char *hipGetBackendName() {
  logDebug("hipGetCHIPBackend");
  return CHIPGetBackendName();
}

hipError_t hipProfilerStart() {
  CHIP_TRY
  CHIPInitialize();
  UNIMPLEMENTED(hipErrorNotSupported);
  CHIP_CATCH
}

hipError_t hipProfilerStop() {
  CHIP_TRY
  CHIPInitialize();
  UNIMPLEMENTED(hipErrorNotSupported);
  CHIP_CATCH
}

#endif<|MERGE_RESOLUTION|>--- conflicted
+++ resolved
@@ -2529,17 +2529,13 @@
 static inline hipError_t hipHostFreeInternal(void *Ptr) {
   int Status = munlock(Ptr, 0);
   assert(Status == 0 && "Failed to unlock page-locked memory");
-<<<<<<< HEAD
-  return hipFreeInternal(Ptr);
-=======
 
   auto *AllocTracker = Backend->getActiveDevice()->AllocationTracker;
   auto *AllocInfo = AllocTracker->getAllocInfo(Ptr);
   if (AllocInfo && AllocInfo->IsHostRegistered)
-    RETURN(hipErrorInvalidValue); // Must use hipHostUnregister() instead.
-
-  RETURN(hipFree(Ptr));
->>>>>>> a0e59c9c
+    return hipErrorInvalidValue; // Must use hipHostUnregister() instead.
+
+  return hipFreeInternal(Ptr);
 }
 
 hipError_t hipHostFree(void *Ptr) {
@@ -2651,15 +2647,10 @@
   }
 
   void *DevPtr;
-<<<<<<< HEAD
-  auto Err = hipMallocInternal(&DevPtr, SizeBytes);
-  ERROR_IF(Err != hipSuccess, Err);
-=======
-  if (hipMalloc(&DevPtr, SizeBytes) != hipSuccess)
+  if (hipMallocInternal(&DevPtr, SizeBytes) != hipSuccess)
     // Translate hipOutOfMemory to hipErrorInvalidValue. The latter is
     // the one hip-tests suite expects in case of OoM.
     RETURN(hipErrorInvalidValue);
->>>>>>> a0e59c9c
 
   // Associate the pointer
   auto Device = Backend->getActiveDevice();
@@ -2677,18 +2668,12 @@
   if (!HostPtr)
     CHIPERR_LOG_AND_THROW("Host pointer is nullptr!", hipErrorInvalidValue);
 
-<<<<<<< HEAD
-  auto Device = Backend->getActiveDevice();
-  auto AllocInfo = Device->AllocationTracker->getAllocInfo(HostPtr);
-  auto Err = hipFreeInternal(AllocInfo->DevPtr);
-=======
   auto *Device = Backend->getActiveDevice();
   auto *AllocInfo = Device->AllocationTracker->getAllocInfo(HostPtr);
   if (!AllocInfo)
     CHIPERR_LOG_AND_THROW("Host pointer is not registered!",
                           hipErrorHostMemoryNotRegistered);
-  auto Err = hipFree(AllocInfo->DevPtr);
->>>>>>> a0e59c9c
+  auto Err = hipFreeInternal(AllocInfo->DevPtr);
   RETURN(Err);
 
   CHIP_CATCH
@@ -2891,15 +2876,11 @@
   if (!Array || !Array->data)
     RETURN(hipErrorInvalidValue);
 
-<<<<<<< HEAD
   hipError_t Err = hipFreeInternal(Array->data);
-=======
-  hipError_t Err = hipFree(Array->data);
   if (Err != hipSuccess)
     // HIP test suite expects this but HIP API doc doesn't even list it as
     // one of the possible error codes.
     RETURN(hipErrorContextIsDestroyed);
->>>>>>> a0e59c9c
   delete Array;
   RETURN(hipSuccess);
 
