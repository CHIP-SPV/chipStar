/*
 * Copyright (c) 2021-22 CHIP-SPV developers
 *
 * Permission is hereby granted, free of charge, to any person obtaining a copy
 * of this software and associated documentation files (the "Software"), to deal
 * in the Software without restriction, including without limitation the rights
 * to use, copy, modify, merge, publish, distribute, sublicense, and/or sell
 * copies of the Software, and to permit persons to whom the Software is
 * furnished to do so, subject to the following conditions:
 *
 * The above copyright notice and this permission notice shall be included
 * in all copies or substantial portions of the Software.
 *
 * THE SOFTWARE IS PROVIDED "AS IS", WITHOUT WARRANTY OF ANY KIND, EXPRESS OR
 * IMPLIED, INCLUDING BUT NOT LIMITED TO THE WARRANTIES OF MERCHANTABILITY,
 * FITNESS FOR A PARTICULAR PURPOSE AND NONINFRINGEMENT. IN NO EVENT SHALL
 * THE AUTHORS OR COPYRIGHT HOLDERS BE LIABLE FOR ANY CLAIM, DAMAGES OR OTHER
 * LIABILITY, WHETHER IN AN ACTION OF CONTRACT, TORT OR OTHERWISE, ARISING
 * FROM, OUT OF OR IN CONNECTION WITH THE SOFTWARE OR THE USE OR OTHER
 * DEALINGS IN THE SOFTWARE.
 */

/**
 * @file CHIPBindings.hh
 * @author Paulius Velesko (pvelesko@pglc.io)
 * @brief Implementations of the HIP API functions using the CHIP interface
 * providing basic functionality such hipMemcpy, host and device function
 * registration, hipLaunchByPtr, etc.
 * These functions operate on base CHIP class pointers allowing for backend
 * selection at runtime and backend-specific implementations are done by
 * inheriting from base CHIP classes and overriding virtual member functions.
 * @version 0.1
 * @date 2021-08-19
 *
 * @copyright Copyright (c) 2021
 *
 */
#ifndef CHIP_BINDINGS_H
#define CHIP_BINDINGS_H

#include <fstream>

#include "CHIPBackend.hh"
#include "CHIPDriver.hh"
#include "CHIPException.hh"
#include "common.hh"
#include "hip/hip_interop.h"
#include "hip/hip_runtime_api.h"
#include "hip_conversions.hh"
#include "macros.hh"
#include "Utils.hh"

static unsigned NumBinariesLoaded = 0;

#define SVM_ALIGNMENT 128 // TODO Pass as CMAKE Define?

hipError_t hipInit(unsigned int flags) { return hipSuccess; };

// Handles device side abort() call by checking the abort flag global
// variable used for signaling the request.
static void handleAbortRequest(CHIPQueue &Q, CHIPModule &M) {
  logTrace("handleAbortRequest()");
  CHIPDeviceVar *Var = M.getGlobalVar("__chipspv_abort_called");

  if (!Var)
    // If the flag is not found, we have removed it in HipAbort pass
    // to denote abort is not called by any kernel in the module. This
    // is used for avoiding kernel launches to read the value to
    // minimize overheads when abort is not used.
    return;

  int32_t AbortFlag = 0;
  hipError_t Err = Q.memCopy(&AbortFlag, Var->getDevAddr(), sizeof(int32_t));
  if (Err != hipSuccess)
    // We know the abort flag exist so what went wrong on the copy?
    CHIPERR_LOG_AND_THROW("Unexpected mem copy failure.", hipErrorTbd);

  if (!AbortFlag)
    return; // Abort was not called.

  // Disable host-side abort behavior for making the unit testing of abort
  // cases easier.
  if (!getenv("CHIP_HOST_IGNORES_DEVICE_ABORT"))
    abort();

  // Just act like nothing happened. Reset the flag so we let there be more
  // aborts.
  AbortFlag = 0;
  Err = Q.memCopy(Var->getDevAddr(), &AbortFlag, sizeof(int32_t));
  if (Err != hipSuccess)
    // Device->host copy succeeded. What went wrong with host->device copy?
    CHIPERR_LOG_AND_THROW("Unexpected mem copy failure.", hipErrorTbd);

  printf("[ABORT IGNORED]\n");
}

hipError_t hipGraphCreate(hipGraph_t *pGraph, unsigned int flags) {
  CHIP_TRY
  CHIPInitialize();
  UNIMPLEMENTED(hipErrorNotSupported);
  CHIP_CATCH
}

hipError_t hipGraphDestroy(hipGraph_t graph) {
  CHIP_TRY
  CHIPInitialize();
  UNIMPLEMENTED(hipErrorNotSupported);
  CHIP_CATCH
}

hipError_t hipGraphAddDependencies(hipGraph_t graph, const hipGraphNode_t *from,
                                   const hipGraphNode_t *to,
                                   size_t numDependencies) {
  CHIP_TRY
  CHIPInitialize();
  UNIMPLEMENTED(hipErrorNotSupported);
  CHIP_CATCH
}

hipError_t hipGraphRemoveDependencies(hipGraph_t graph,
                                      const hipGraphNode_t *from,
                                      const hipGraphNode_t *to,
                                      size_t numDependencies) {
  CHIP_TRY
  CHIPInitialize();
  UNIMPLEMENTED(hipErrorNotSupported);
  CHIP_CATCH
}

hipError_t hipGraphGetEdges(hipGraph_t graph, hipGraphNode_t *from,
                            hipGraphNode_t *to, size_t *numEdges) {
  CHIP_TRY
  CHIPInitialize();
  UNIMPLEMENTED(hipErrorNotSupported);
  CHIP_CATCH
}

hipError_t hipGraphGetNodes(hipGraph_t graph, hipGraphNode_t *nodes,
                            size_t *numNodes) {
  CHIP_TRY
  CHIPInitialize();
  UNIMPLEMENTED(hipErrorNotSupported);
  CHIP_CATCH
}

hipError_t hipGraphGetRootNodes(hipGraph_t graph, hipGraphNode_t *pRootNodes,
                                size_t *pNumRootNodes) {
  CHIP_TRY
  CHIPInitialize();
  UNIMPLEMENTED(hipErrorNotSupported);
  CHIP_CATCH
}

hipError_t hipGraphNodeGetDependencies(hipGraphNode_t node,
                                       hipGraphNode_t *pDependencies,
                                       size_t *pNumDependencies) {
  CHIP_TRY
  CHIPInitialize();
  UNIMPLEMENTED(hipErrorNotSupported);
  CHIP_CATCH
}

hipError_t hipGraphNodeGetDependentNodes(hipGraphNode_t node,
                                         hipGraphNode_t *pDependentNodes,
                                         size_t *pNumDependentNodes) {
  CHIP_TRY
  CHIPInitialize();
  UNIMPLEMENTED(hipErrorNotSupported);
  CHIP_CATCH
}

hipError_t hipGraphNodeGetType(hipGraphNode_t node, hipGraphNodeType *pType) {
  CHIP_TRY
  CHIPInitialize();
  UNIMPLEMENTED(hipErrorNotSupported);
  CHIP_CATCH
}

hipError_t hipGraphDestroyNode(hipGraphNode_t node) {
  CHIP_TRY
  CHIPInitialize();
  UNIMPLEMENTED(hipErrorNotSupported);
  CHIP_CATCH
}

hipError_t hipGraphClone(hipGraph_t *pGraphClone, hipGraph_t originalGraph) {
  CHIP_TRY
  CHIPInitialize();
  UNIMPLEMENTED(hipErrorNotSupported);
  CHIP_CATCH
}

hipError_t hipGraphNodeFindInClone(hipGraphNode_t *pNode,
                                   hipGraphNode_t originalNode,
                                   hipGraph_t clonedGraph) {
  CHIP_TRY
  CHIPInitialize();
  UNIMPLEMENTED(hipErrorNotSupported);
  CHIP_CATCH
}

hipError_t hipGraphInstantiate(hipGraphExec_t *pGraphExec, hipGraph_t graph,
                               hipGraphNode_t *pErrorNode, char *pLogBuffer,
                               size_t bufferSize) {
  CHIP_TRY
  CHIPInitialize();
  UNIMPLEMENTED(hipErrorNotSupported);
  CHIP_CATCH
}

hipError_t hipGraphInstantiateWithFlags(hipGraphExec_t *pGraphExec,
                                        hipGraph_t graph,
                                        unsigned long long flags) {
  CHIP_TRY
  CHIPInitialize();
  UNIMPLEMENTED(hipErrorNotSupported);
  CHIP_CATCH
}

hipError_t hipGraphLaunch(hipGraphExec_t graphExec, hipStream_t stream) {
  CHIP_TRY
  CHIPInitialize();
  UNIMPLEMENTED(hipErrorNotSupported);
  CHIP_CATCH
}

hipError_t hipGraphExecDestroy(hipGraphExec_t graphExec) {
  CHIP_TRY
  CHIPInitialize();
  UNIMPLEMENTED(hipErrorNotSupported);
  CHIP_CATCH
}

hipError_t hipGraphExecUpdate(hipGraphExec_t hGraphExec, hipGraph_t hGraph,
                              hipGraphNode_t *hErrorNode_out,
                              hipGraphExecUpdateResult *updateResult_out) {
  CHIP_TRY
  CHIPInitialize();
  UNIMPLEMENTED(hipErrorNotSupported);
  CHIP_CATCH
}

hipError_t hipGraphAddKernelNode(hipGraphNode_t *pGraphNode, hipGraph_t graph,
                                 const hipGraphNode_t *pDependencies,
                                 size_t numDependencies,
                                 const hipKernelNodeParams *pNodeParams) {
  CHIP_TRY
  CHIPInitialize();
  UNIMPLEMENTED(hipErrorNotSupported);
  CHIP_CATCH
}

hipError_t hipGraphKernelNodeGetParams(hipGraphNode_t node,
                                       hipKernelNodeParams *pNodeParams) {
  CHIP_TRY
  CHIPInitialize();
  UNIMPLEMENTED(hipErrorNotSupported);
  CHIP_CATCH
}

hipError_t hipGraphKernelNodeSetParams(hipGraphNode_t node,
                                       const hipKernelNodeParams *pNodeParams) {
  CHIP_TRY
  CHIPInitialize();
  UNIMPLEMENTED(hipErrorNotSupported);
  CHIP_CATCH
}

hipError_t
hipGraphExecKernelNodeSetParams(hipGraphExec_t hGraphExec, hipGraphNode_t node,
                                const hipKernelNodeParams *pNodeParams) {
  CHIP_TRY
  CHIPInitialize();
  UNIMPLEMENTED(hipErrorNotSupported);
  CHIP_CATCH
}

hipError_t hipGraphAddMemcpyNode(hipGraphNode_t *pGraphNode, hipGraph_t graph,
                                 const hipGraphNode_t *pDependencies,
                                 size_t numDependencies,
                                 const hipMemcpy3DParms *pCopyParams) {
  CHIP_TRY
  CHIPInitialize();
  UNIMPLEMENTED(hipErrorNotSupported);
  CHIP_CATCH
}

hipError_t hipGraphMemcpyNodeGetParams(hipGraphNode_t node,
                                       hipMemcpy3DParms *pNodeParams) {
  CHIP_TRY
  CHIPInitialize();
  UNIMPLEMENTED(hipErrorNotSupported);
  CHIP_CATCH
}

hipError_t hipGraphMemcpyNodeSetParams(hipGraphNode_t node,
                                       const hipMemcpy3DParms *pNodeParams) {
  CHIP_TRY
  CHIPInitialize();
  UNIMPLEMENTED(hipErrorNotSupported);
  CHIP_CATCH
}

hipError_t hipGraphExecMemcpyNodeSetParams(hipGraphExec_t hGraphExec,
                                           hipGraphNode_t node,
                                           hipMemcpy3DParms *pNodeParams) {
  CHIP_TRY
  CHIPInitialize();
  UNIMPLEMENTED(hipErrorNotSupported);
  CHIP_CATCH
}

hipError_t hipGraphAddMemcpyNode1D(hipGraphNode_t *pGraphNode, hipGraph_t graph,
                                   const hipGraphNode_t *pDependencies,
                                   size_t numDependencies, void *dst,
                                   const void *src, size_t count,
                                   hipMemcpyKind kind) {
  CHIP_TRY
  CHIPInitialize();
  UNIMPLEMENTED(hipErrorNotSupported);
  CHIP_CATCH
}

hipError_t hipGraphMemcpyNodeSetParams1D(hipGraphNode_t node, void *dst,
                                         const void *src, size_t count,
                                         hipMemcpyKind kind) {
  CHIP_TRY
  CHIPInitialize();
  UNIMPLEMENTED(hipErrorNotSupported);
  CHIP_CATCH
}

hipError_t hipGraphExecMemcpyNodeSetParams1D(hipGraphExec_t hGraphExec,
                                             hipGraphNode_t node, void *dst,
                                             const void *src, size_t count,
                                             hipMemcpyKind kind) {
  CHIP_TRY
  CHIPInitialize();
  UNIMPLEMENTED(hipErrorNotSupported);
  CHIP_CATCH
}

hipError_t hipGraphAddMemcpyNodeFromSymbol(hipGraphNode_t *pGraphNode,
                                           hipGraph_t graph,
                                           const hipGraphNode_t *pDependencies,
                                           size_t numDependencies, void *dst,
                                           const void *symbol, size_t count,
                                           size_t offset, hipMemcpyKind kind) {
  CHIP_TRY
  CHIPInitialize();
  UNIMPLEMENTED(hipErrorNotSupported);
  CHIP_CATCH
}

hipError_t hipGraphMemcpyNodeSetParamsFromSymbol(hipGraphNode_t node, void *dst,
                                                 const void *symbol,
                                                 size_t count, size_t offset,
                                                 hipMemcpyKind kind) {
  CHIP_TRY
  CHIPInitialize();
  UNIMPLEMENTED(hipErrorNotSupported);
  CHIP_CATCH
}

hipError_t hipGraphExecMemcpyNodeSetParamsFromSymbol(
    hipGraphExec_t hGraphExec, hipGraphNode_t node, void *dst,
    const void *symbol, size_t count, size_t offset, hipMemcpyKind kind) {
  CHIP_TRY
  CHIPInitialize();
  UNIMPLEMENTED(hipErrorNotSupported);
  CHIP_CATCH
}

hipError_t hipGraphAddMemcpyNodeToSymbol(hipGraphNode_t *pGraphNode,
                                         hipGraph_t graph,
                                         const hipGraphNode_t *pDependencies,
                                         size_t numDependencies,
                                         const void *symbol, const void *src,
                                         size_t count, size_t offset,
                                         hipMemcpyKind kind) {
  CHIP_TRY
  CHIPInitialize();
  UNIMPLEMENTED(hipErrorNotSupported);
  CHIP_CATCH
}

hipError_t hipGraphMemcpyNodeSetParamsToSymbol(hipGraphNode_t node,
                                               const void *symbol,
                                               const void *src, size_t count,
                                               size_t offset,
                                               hipMemcpyKind kind) {
  CHIP_TRY
  CHIPInitialize();
  UNIMPLEMENTED(hipErrorNotSupported);
  CHIP_CATCH
}

hipError_t hipGraphExecMemcpyNodeSetParamsToSymbol(
    hipGraphExec_t hGraphExec, hipGraphNode_t node, const void *symbol,
    const void *src, size_t count, size_t offset, hipMemcpyKind kind) {
  CHIP_TRY
  CHIPInitialize();
  UNIMPLEMENTED(hipErrorNotSupported);
  CHIP_CATCH
}

hipError_t hipGraphAddMemsetNode(hipGraphNode_t *pGraphNode, hipGraph_t graph,
                                 const hipGraphNode_t *pDependencies,
                                 size_t numDependencies,
                                 const hipMemsetParams *pMemsetParams) {
  CHIP_TRY
  CHIPInitialize();
  UNIMPLEMENTED(hipErrorNotSupported);
  CHIP_CATCH
}

hipError_t hipGraphMemsetNodeGetParams(hipGraphNode_t node,
                                       hipMemsetParams *pNodeParams) {
  CHIP_TRY
  CHIPInitialize();
  UNIMPLEMENTED(hipErrorNotSupported);
  CHIP_CATCH
}

hipError_t hipGraphMemsetNodeSetParams(hipGraphNode_t node,
                                       const hipMemsetParams *pNodeParams) {
  CHIP_TRY
  CHIPInitialize();
  UNIMPLEMENTED(hipErrorNotSupported);
  CHIP_CATCH
}

hipError_t hipGraphExecMemsetNodeSetParams(hipGraphExec_t hGraphExec,
                                           hipGraphNode_t node,
                                           const hipMemsetParams *pNodeParams) {
  CHIP_TRY
  CHIPInitialize();
  UNIMPLEMENTED(hipErrorNotSupported);
  CHIP_CATCH
}

hipError_t hipGraphAddHostNode(hipGraphNode_t *pGraphNode, hipGraph_t graph,
                               const hipGraphNode_t *pDependencies,
                               size_t numDependencies,
                               const hipHostNodeParams *pNodeParams) {
  CHIP_TRY
  CHIPInitialize();
  UNIMPLEMENTED(hipErrorNotSupported);
  CHIP_CATCH
}

hipError_t hipGraphHostNodeGetParams(hipGraphNode_t node,
                                     hipHostNodeParams *pNodeParams) {
  CHIP_TRY
  CHIPInitialize();
  UNIMPLEMENTED(hipErrorNotSupported);
  CHIP_CATCH
}

hipError_t hipGraphHostNodeSetParams(hipGraphNode_t node,
                                     const hipHostNodeParams *pNodeParams) {
  CHIP_TRY
  CHIPInitialize();
  UNIMPLEMENTED(hipErrorNotSupported);
  CHIP_CATCH
}

hipError_t hipGraphExecHostNodeSetParams(hipGraphExec_t hGraphExec,
                                         hipGraphNode_t node,
                                         const hipHostNodeParams *pNodeParams) {
  CHIP_TRY
  CHIPInitialize();
  UNIMPLEMENTED(hipErrorNotSupported);
  CHIP_CATCH
}

hipError_t hipGraphAddChildGraphNode(hipGraphNode_t *pGraphNode,
                                     hipGraph_t graph,
                                     const hipGraphNode_t *pDependencies,
                                     size_t numDependencies,
                                     hipGraph_t childGraph) {
  CHIP_TRY
  CHIPInitialize();
  UNIMPLEMENTED(hipErrorNotSupported);
  CHIP_CATCH
}

hipError_t hipGraphChildGraphNodeGetGraph(hipGraphNode_t node,
                                          hipGraph_t *pGraph) {
  CHIP_TRY
  CHIPInitialize();
  UNIMPLEMENTED(hipErrorNotSupported);
  CHIP_CATCH
}

hipError_t hipGraphExecChildGraphNodeSetParams(hipGraphExec_t hGraphExec,
                                               hipGraphNode_t node,
                                               hipGraph_t childGraph) {
  CHIP_TRY
  CHIPInitialize();
  UNIMPLEMENTED(hipErrorNotSupported);
  CHIP_CATCH
}

hipError_t hipGraphAddEmptyNode(hipGraphNode_t *pGraphNode, hipGraph_t graph,
                                const hipGraphNode_t *pDependencies,
                                size_t numDependencies) {
  CHIP_TRY
  CHIPInitialize();
  UNIMPLEMENTED(hipErrorNotSupported);
  CHIP_CATCH
}

hipError_t hipGraphAddEventRecordNode(hipGraphNode_t *pGraphNode,
                                      hipGraph_t graph,
                                      const hipGraphNode_t *pDependencies,
                                      size_t numDependencies,
                                      hipEvent_t event) {
  CHIP_TRY
  CHIPInitialize();
  UNIMPLEMENTED(hipErrorNotSupported);
  CHIP_CATCH
}

hipError_t hipGraphEventRecordNodeGetEvent(hipGraphNode_t node,
                                           hipEvent_t *event_out) {
  CHIP_TRY
  CHIPInitialize();
  UNIMPLEMENTED(hipErrorNotSupported);
  CHIP_CATCH
}

hipError_t hipGraphEventRecordNodeSetEvent(hipGraphNode_t node,
                                           hipEvent_t event) {
  CHIP_TRY
  CHIPInitialize();
  UNIMPLEMENTED(hipErrorNotSupported);
  CHIP_CATCH
}

hipError_t hipGraphExecEventRecordNodeSetEvent(hipGraphExec_t hGraphExec,
                                               hipGraphNode_t hNode,
                                               hipEvent_t event) {
  CHIP_TRY
  CHIPInitialize();
  UNIMPLEMENTED(hipErrorNotSupported);
  CHIP_CATCH
}

hipError_t hipGraphAddEventWaitNode(hipGraphNode_t *pGraphNode,
                                    hipGraph_t graph,
                                    const hipGraphNode_t *pDependencies,
                                    size_t numDependencies, hipEvent_t event) {
  CHIP_TRY
  CHIPInitialize();
  UNIMPLEMENTED(hipErrorNotSupported);
  CHIP_CATCH
}

hipError_t hipGraphEventWaitNodeGetEvent(hipGraphNode_t node,
                                         hipEvent_t *event_out) {
  CHIP_TRY
  CHIPInitialize();
  UNIMPLEMENTED(hipErrorNotSupported);
  CHIP_CATCH
}

hipError_t hipGraphEventWaitNodeSetEvent(hipGraphNode_t node,
                                         hipEvent_t event) {
  CHIP_TRY
  CHIPInitialize();
  UNIMPLEMENTED(hipErrorNotSupported);
  CHIP_CATCH
}

hipError_t hipGraphExecEventWaitNodeSetEvent(hipGraphExec_t hGraphExec,
                                             hipGraphNode_t hNode,
                                             hipEvent_t event) {
  CHIP_TRY
  CHIPInitialize();
  UNIMPLEMENTED(hipErrorNotSupported);
  CHIP_CATCH
}
hipError_t hipStreamBeginCapture(hipStream_t stream,
                                 hipStreamCaptureMode mode) {
  CHIP_TRY
  CHIPInitialize();
  UNIMPLEMENTED(hipErrorNotSupported);
  CHIP_CATCH
}

hipError_t hipStreamEndCapture(hipStream_t stream, hipGraph_t *pGraph) {
  CHIP_TRY
  CHIPInitialize();
  UNIMPLEMENTED(hipErrorNotSupported);
  CHIP_CATCH
}

hipError_t hipPointerGetAttributes(hipPointerAttribute_t *attributes,
                                   const void *ptr) {
  CHIP_TRY
  CHIPInitialize();

  for (auto Dev : Backend->getDevices()) {
    auto AllocTracker = Dev->AllocationTracker;
    auto AllocInfo = AllocTracker->getAllocInfo(ptr);
    if (AllocInfo) {
      attributes->allocationFlags = AllocInfo->Flags.getRaw();
      attributes->device = AllocInfo->Device;
      attributes->devicePointer = const_cast<void *>(ptr);
      attributes->hostPointer = AllocInfo->HostPtr;
      attributes->isManaged = AllocInfo->Managed;
      attributes->memoryType = AllocInfo->MemoryType;

      // Seems strange but the expected behavior is that if
      // hipPointerGetAttributes gets called with an offset host pointer, the
      // returned attributes should display the offset pointer as the host
      // pointer (as opposed to the base pointer of the allocation)
      attributes->hostPointer = const_cast<void *>(ptr);
      RETURN(hipSuccess);
    }
  }

  RETURN(hipErrorInvalidValue);
  CHIP_CATCH
}

hipError_t hipIpcOpenMemHandle(void **DevPtr, hipIpcMemHandle_t Handle,
                               unsigned int Flags) {
  CHIP_TRY
  CHIPInitialize();
  UNIMPLEMENTED(hipErrorNotSupported);
  CHIP_CATCH
}
hipError_t hipIpcCloseMemHandle(void *DevPtr) {
  CHIP_TRY
  CHIPInitialize();
  UNIMPLEMENTED(hipErrorNotSupported);
  CHIP_CATCH
}
hipError_t hipIpcGetMemHandle(hipIpcMemHandle_t *Handle, void *DevPtr) {
  CHIP_TRY
  CHIPInitialize();
  UNIMPLEMENTED(hipErrorNotSupported);
  CHIP_CATCH
}

hipError_t hipMemcpyWithStream(void *Dst, const void *Src, size_t SizeBytes,
                               hipMemcpyKind Kind, hipStream_t Stream) {
  auto Status = hipMemcpyAsync(Dst, Src, SizeBytes, Kind, Stream);
  Stream->finish();
  RETURN(Status);
};

hipError_t hipMemcpyPeer(void *Dst, int DstDeviceId, const void *Src,
                         int SrcDeviceId, size_t SizeBytes) {
  CHIP_TRY
  CHIPInitialize();
  UNIMPLEMENTED(hipErrorNotSupported);
  CHIP_CATCH
};
hipError_t hipMemRangeGetAttribute(void *Data, size_t DataSize,
                                   hipMemRangeAttribute Attribute,
                                   const void *DevPtr, size_t Count) {
  CHIP_TRY
  CHIPInitialize();
  UNIMPLEMENTED(hipErrorNotSupported);
  CHIP_CATCH
};

hipError_t hipMemcpyPeerAsync(void *Dst, int DstDeviceId, const void *Src,
                              int SrcDevice, size_t SizeBytes,
                              hipStream_t Stream) {
  CHIP_TRY
  CHIPInitialize();
  UNIMPLEMENTED(hipErrorNotSupported);
  CHIP_CATCH
};

hipError_t hipMemcpyParam2DAsync(const hip_Memcpy2D *PCopy,
                                 hipStream_t Stream) {
  CHIP_TRY
  CHIPInitialize();

  Stream = Backend->findQueue(Stream);

  if (PCopy->dstPitch == 0)
    return hipSuccess;
  if (PCopy->srcPitch == 0)
    return hipSuccess;
  if (PCopy->Height * PCopy->WidthInBytes == 0)
    return hipSuccess;
  if (PCopy->srcDevice == nullptr && PCopy->dstDevice == nullptr)
    CHIPERR_LOG_AND_THROW("Source and Destination Device pointer is null",
                          hipErrorTbd);

  if (PCopy->dstDevice != nullptr && PCopy->srcDevice == nullptr)
    CHIPERR_LOG_AND_THROW("Source Device pointer is null", hipErrorTbd);
  if (PCopy->srcDevice != nullptr && PCopy->dstDevice == nullptr)
    CHIPERR_LOG_AND_THROW("Source Device pointer is null", hipErrorTbd);

  if ((PCopy->WidthInBytes > PCopy->dstPitch) ||
      (PCopy->WidthInBytes > PCopy->srcPitch))
    CHIPERR_LOG_AND_THROW("Width > src/dest pitches", hipErrorTbd);

  return hipMemcpy2D(PCopy->dstArray->data, PCopy->WidthInBytes, PCopy->srcHost,
                     PCopy->srcPitch, PCopy->WidthInBytes, PCopy->Height,
                     hipMemcpyDefault);
  CHIP_CATCH
}

//*****************************************************************************
//*****************************************************************************
//*****************************************************************************

hipError_t __hipPushCallConfiguration(dim3 GridDim, dim3 BlockDim,
                                      size_t SharedMem, hipStream_t Stream) {
  logDebug("__hipPushCallConfiguration()");
  CHIP_TRY
  CHIPInitialize();
  Stream = Backend->findQueue(Stream);

  RETURN(Backend->configureCall(GridDim, BlockDim, SharedMem, Stream));
  CHIP_CATCH
  RETURN(hipSuccess);
}

hipError_t __hipPopCallConfiguration(dim3 *GridDim, dim3 *BlockDim,
                                     size_t *SharedMem, hipStream_t *Stream) {
  logDebug("__hipPopCallConfiguration()");
  CHIP_TRY
  CHIPInitialize();
  std::lock_guard<std::mutex> LockBackend(
      Backend->BackendMtx); // CHIPBackend::ChipExecStack

  auto *ExecItem = Backend->ChipExecStack.top();
  *GridDim = ExecItem->getGrid();
  *BlockDim = ExecItem->getBlock();
  *SharedMem = ExecItem->getSharedMem();
  *Stream = ExecItem->getQueue();
  Backend->ChipExecStack.pop();
  delete ExecItem;
  RETURN(hipSuccess);
  CHIP_CATCH
}

hipError_t hipGetDevice(int *DeviceId) {
  CHIP_TRY
  CHIPInitialize();
  NULLCHECK(DeviceId);

  CHIPDevice *ChipDev = Backend->getActiveDevice();
  *DeviceId = ChipDev->getDeviceId();

  RETURN(hipSuccess);
  CHIP_CATCH
}

hipError_t hipGetDeviceCount(int *Count) {
  CHIP_TRY
  CHIPInitialize();
  NULLCHECK(Count);

  *Count = Backend->getNumDevices();

  RETURN(hipSuccess);
  CHIP_CATCH
}

hipError_t hipSetDevice(int DeviceId) {
  CHIP_TRY
  CHIPInitialize();

  ERROR_CHECK_DEVNUM(DeviceId);

  CHIPDevice *SelectedDevice = Backend->getDevices()[DeviceId];
  Backend->setActiveDevice(SelectedDevice);

  RETURN(hipSuccess);
  CHIP_CATCH
}

hipError_t hipDeviceSynchronize(void) {
  CHIP_TRY
  CHIPInitialize();
<<<<<<< HEAD
  auto Dev = Backend->getActiveDevice();
  LOCK(Dev->DeviceMtx); // CHIPDevice::ChipQueues_
  logDebug("hipDeviceSynchronize()");
  for (auto Q : Dev->getQueuesNoLock()) {
    logDebug("Device: {}", (void*)Dev);
    logDebug("Queue {}", (void*)Q);
=======

  // prevents queues from being destryed while iterating
  auto Dev = Backend->getActiveDevice();
  std::lock_guard<std::mutex> LockDevice(Dev->DeviceMtx);
  for (auto Q : Dev->getQueues()) {
>>>>>>> 91a8b221
    std::lock_guard<std::mutex> LockQueue(Q->QueueMtx);
    Q->finish();
  }

  std::lock_guard<std::mutex> LockQueue(
      Backend->getActiveDevice()->getLegacyDefaultQueue()->QueueMtx);
  Backend->getActiveDevice()->getLegacyDefaultQueue()->finish();
  if (Backend->getActiveDevice()->PerThreadStreamUsed) {
    std::lock_guard<std::mutex> LockQueue(
        Backend->getActiveDevice()->getPerThreadDefaultQueue()->QueueMtx);
    Backend->getActiveDevice()->getPerThreadDefaultQueue()->finish();
  }

  RETURN(hipSuccess);
  CHIP_CATCH
}

hipError_t hipDeviceReset(void) {
  CHIP_TRY
  CHIPInitialize();

  CHIPDevice *ChipDev = Backend->getActiveDevice();

  ChipDev->reset();
  RETURN(hipSuccess);
  CHIP_CATCH
}

hipError_t hipDeviceGet(hipDevice_t *Device, int Ordinal) {
  CHIP_TRY
  CHIPInitialize();
  NULLCHECK(Device);
  ERROR_CHECK_DEVNUM(Ordinal);

  /// Since the tests are written such that hipDevice_t is an int, this function
  /// is strange
  *Device = Ordinal;

  RETURN(hipSuccess);
  CHIP_CATCH
}

hipError_t hipDeviceComputeCapability(int *Major, int *Minor,
                                      hipDevice_t Device) {
  CHIP_TRY
  CHIPInitialize();
  NULLCHECK(Major, Minor);
  ERROR_CHECK_DEVNUM(Device);

  hipDeviceProp_t Props;
  Backend->getDevices()[Device]->copyDeviceProperties(&Props);

  if (Major)
    *Major = Props.major;
  if (Minor)
    *Minor = Props.minor;

  RETURN(hipSuccess);
  CHIP_CATCH
}

hipError_t hipDeviceGetAttribute(int *RetPtr, hipDeviceAttribute_t Attr,
                                 int DeviceId) {
  CHIP_TRY
  CHIPInitialize();
  NULLCHECK(RetPtr);
  ERROR_CHECK_DEVNUM(DeviceId);

  *RetPtr = Backend->getDevices()[DeviceId]->getAttr(Attr);
  if (*RetPtr == -1)
    RETURN(hipErrorInvalidValue);
  else
    RETURN(hipSuccess);

  CHIP_CATCH
}

hipError_t hipGetDeviceProperties(hipDeviceProp_t *Prop, int DeviceId) {
  CHIP_TRY
  CHIPInitialize();
  NULLCHECK(Prop);
  ERROR_CHECK_DEVNUM(DeviceId);

  Backend->getDevices()[DeviceId]->copyDeviceProperties(Prop);

  RETURN(hipSuccess);
  CHIP_CATCH
}

hipError_t hipDeviceGetLimit(size_t *PValue, enum hipLimit_t Limit) {
  CHIP_TRY
  CHIPInitialize();
  NULLCHECK(PValue);

  auto Device = Backend->getActiveDevice();
  switch (Limit) {
  case hipLimitMallocHeapSize:
    *PValue = Device->getMaxMallocSize();
    break;
  case hipLimitPrintfFifoSize:
    UNIMPLEMENTED(hipErrorNotSupported);
    break;
  default:
    CHIPERR_LOG_AND_THROW("Invalid Limit value", hipErrorInvalidHandle);
  }

  RETURN(hipSuccess);
  CHIP_CATCH
}

hipError_t hipDeviceGetName(char *Name, int Len, hipDevice_t Device) {
  CHIP_TRY
  CHIPInitialize();
  NULLCHECK(Name);
  ERROR_CHECK_DEVNUM(Device);

  std::string DeviceName = (Backend->getDevices()[Device])->getName();

  size_t NameLen = DeviceName.size();
  NameLen = (NameLen < (size_t)Len ? NameLen : Len - 1);
  memcpy(Name, DeviceName.data(), NameLen);
  Name[NameLen] = 0;
  RETURN(hipSuccess);

  CHIP_CATCH
}

hipError_t hipDeviceTotalMem(size_t *Bytes, hipDevice_t Device) {
  CHIP_TRY
  CHIPInitialize();
  NULLCHECK(Bytes);
  ERROR_CHECK_DEVNUM(Device);

  if (Bytes)
    *Bytes = (Backend->getDevices()[Device])->getGlobalMemSize();
  RETURN(hipSuccess);

  CHIP_CATCH
}

hipError_t hipDeviceSetCacheConfig(hipFuncCache_t CacheCfg) {
  CHIP_TRY
  CHIPInitialize();

  Backend->getActiveDevice()->setCacheConfig(CacheCfg);

  RETURN(hipSuccess);
  CHIP_CATCH
}

hipError_t hipDeviceGetCacheConfig(hipFuncCache_t *CacheCfg) {
  CHIP_TRY
  CHIPInitialize();
  NULLCHECK(CacheCfg);

  if (CacheCfg)
    *CacheCfg = Backend->getActiveDevice()->getCacheConfig();
  RETURN(hipSuccess);

  CHIP_CATCH
}

hipError_t hipDeviceGetSharedMemConfig(hipSharedMemConfig *Cfg) {
  CHIP_TRY
  CHIPInitialize();
  NULLCHECK(Cfg);

  if (Cfg)
    *Cfg = Backend->getActiveDevice()->getSharedMemConfig();
  RETURN(hipSuccess);

  CHIP_CATCH
}

hipError_t hipDeviceSetSharedMemConfig(hipSharedMemConfig Cfg) {
  CHIP_TRY
  CHIPInitialize();

  Backend->getActiveDevice()->setSharedMemConfig(Cfg);
  RETURN(hipSuccess);

  CHIP_CATCH
}

hipError_t hipFuncSetCacheConfig(const void *Func, hipFuncCache_t Cfg) {
  CHIP_TRY
  CHIPInitialize();
  NULLCHECK(Func);

  UNIMPLEMENTED(hipErrorNotSupported);
  // RETURN(hipSuccess);

  CHIP_CATCH
}

hipError_t hipDeviceGetPCIBusId(char *PciBusId, int Len, int DeviceId) {
  CHIP_TRY
  CHIPInitialize();
  NULLCHECK(PciBusId);
  ERROR_CHECK_DEVNUM(DeviceId);
  if (Len < 1)
    RETURN(hipErrorInvalidResourceHandle);

  CHIPDevice *Dev = Backend->getDevices()[DeviceId];

  hipDeviceProp_t Prop;
  Dev->copyDeviceProperties(&Prop);
  snprintf(PciBusId, Len, "%04x:%02x:%02x", Prop.pciDomainID, Prop.pciBusID,
           Prop.pciDeviceID);
  RETURN(hipSuccess);

  CHIP_CATCH
}

hipError_t hipDeviceGetByPCIBusId(int *DeviceId, const char *PciBusId) {
  CHIP_TRY
  CHIPInitialize();
  NULLCHECK(DeviceId, PciBusId);

  int PciDomainID, PciBusID, PciDeviceID;
  int Err =
      sscanf(PciBusId, "%4x:%4x:%4x", &PciDomainID, &PciBusID, &PciDeviceID);
  if (Err == EOF || Err < 3)
    RETURN(hipErrorInvalidValue);
  for (size_t DevIdx = 0; DevIdx < Backend->getNumDevices(); DevIdx++) {
    CHIPDevice *Dev = Backend->getDevices()[DevIdx];
    if (Dev->hasPCIBusId(PciDomainID, PciBusID, PciDeviceID)) {
      *DeviceId = DevIdx;
      RETURN(hipSuccess);
    }
  }

  RETURN(hipErrorInvalidDevice);
  CHIP_CATCH
}

hipError_t hipSetDeviceFlags(unsigned Flags) {
  CHIP_TRY
  CHIPInitialize();
  UNIMPLEMENTED(hipErrorNotSupported);
  RETURN(hipSuccess);
  CHIP_CATCH
}

hipError_t hipDeviceCanAccessPeer(int *CanAccessPeer, int DeviceId,
                                  int PeerDeviceId) {
  CHIP_TRY
  CHIPInitialize();
  NULLCHECK(CanAccessPeer);
  ERROR_CHECK_DEVNUM(DeviceId);
  ERROR_CHECK_DEVNUM(PeerDeviceId);

  if (DeviceId == PeerDeviceId) {
    *CanAccessPeer = 0;
    RETURN(hipSuccess);
  }

  CHIPDevice *Dev = Backend->getDevices()[DeviceId];
  CHIPDevice *Peer = Backend->getDevices()[PeerDeviceId];

  *CanAccessPeer = Dev->getPeerAccess(Peer);

  RETURN(hipSuccess);
  CHIP_CATCH
}

hipError_t hipDeviceEnablePeerAccess(int PeerDeviceId, unsigned int Flags) {
  CHIP_TRY
  CHIPInitialize();

  CHIPDevice *Dev = Backend->getActiveDevice();
  CHIPDevice *Peer = Backend->getDevices()[PeerDeviceId];

  RETURN(Dev->setPeerAccess(Peer, Flags, true));
  CHIP_CATCH
}

hipError_t hipDeviceDisablePeerAccess(int PeerDeviceId) {
  CHIP_TRY
  CHIPInitialize();

  CHIPDevice *Dev = Backend->getActiveDevice();
  CHIPDevice *Peer = Backend->getDevices()[PeerDeviceId];

  RETURN(Dev->setPeerAccess(Peer, 0, false));
  CHIP_CATCH
}

hipError_t hipChooseDevice(int *DeviceId, const hipDeviceProp_t *Prop) {
  CHIP_TRY
  CHIPInitialize();
  NULLCHECK(DeviceId, Prop);

  CHIPDevice *Dev = Backend->findDeviceMatchingProps(Prop);
  if (!Dev)
    RETURN(hipErrorInvalidValue);

  *DeviceId = Dev->getDeviceId();

  RETURN(hipSuccess);
  CHIP_CATCH
}

hipError_t hipDriverGetVersion(int *DriverVersion) {
  CHIP_TRY
  CHIPInitialize();
  NULLCHECK(DriverVersion);

  if (DriverVersion) {
    *DriverVersion = 4;
    logWarn("Driver version is hardcoded to 4");
    RETURN(hipSuccess);
  } else
    RETURN(hipErrorInvalidValue);

  CHIP_CATCH
}

hipError_t hipRuntimeGetVersion(int *RuntimeVersion) {
  CHIP_TRY
  CHIPInitialize();
  NULLCHECK(RuntimeVersion);

  if (RuntimeVersion) {
    *RuntimeVersion = 1;
    RETURN(hipSuccess);
  } else
    RETURN(hipErrorInvalidValue);

  CHIP_CATCH
}

hipError_t hipGetLastError(void) {
  CHIPInitialize();

  hipError_t Temp = Backend->TlsLastError;
  Backend->TlsLastError = hipSuccess;
  return Temp;
}

hipError_t hipPeekAtLastError(void) {
  CHIPInitialize();

  return Backend->TlsLastError;
}

const char *hipGetErrorName(hipError_t HipError) {
  switch (HipError) {
  case hipSuccess:
    return "hipSuccess";
  case hipErrorOutOfMemory:
    return "hipErrorOutOfMemory";
  case hipErrorNotInitialized:
    return "hipErrorNotInitialized";
  case hipErrorDeinitialized:
    return "hipErrorDeinitialized";
  case hipErrorProfilerDisabled:
    return "hipErrorProfilerDisabled";
  case hipErrorProfilerNotInitialized:
    return "hipErrorProfilerNotInitialized";
  case hipErrorProfilerAlreadyStarted:
    return "hipErrorProfilerAlreadyStarted";
  case hipErrorProfilerAlreadyStopped:
    return "hipErrorProfilerAlreadyStopped";
  case hipErrorInvalidImage:
    return "hipErrorInvalidImage";
  case hipErrorInvalidContext:
    return "hipErrorInvalidContext";
  case hipErrorContextAlreadyCurrent:
    return "hipErrorContextAlreadyCurrent";
  case hipErrorMapFailed:
    return "hipErrorMapFailed";
  case hipErrorUnmapFailed:
    return "hipErrorUnmapFailed";
  case hipErrorArrayIsMapped:
    return "hipErrorArrayIsMapped";
  case hipErrorAlreadyMapped:
    return "hipErrorAlreadyMapped";
  case hipErrorNoBinaryForGpu:
    return "hipErrorNoBinaryForGpu";
  case hipErrorAlreadyAcquired:
    return "hipErrorAlreadyAcquired";
  case hipErrorNotMapped:
    return "hipErrorNotMapped";
  case hipErrorNotMappedAsArray:
    return "hipErrorNotMappedAsArray";
  case hipErrorNotMappedAsPointer:
    return "hipErrorNotMappedAsPointer";
  case hipErrorECCNotCorrectable:
    return "hipErrorECCNotCorrectable";
  case hipErrorUnsupportedLimit:
    return "hipErrorUnsupportedLimit";
  case hipErrorContextAlreadyInUse:
    return "hipErrorContextAlreadyInUse";
  case hipErrorPeerAccessUnsupported:
    return "hipErrorPeerAccessUnsupported";
  case hipErrorInvalidKernelFile:
    return "hipErrorInvalidKernelFile";
  case hipErrorInvalidGraphicsContext:
    return "hipErrorInvalidGraphicsContext";
  case hipErrorInvalidSource:
    return "hipErrorInvalidSource";
  case hipErrorFileNotFound:
    return "hipErrorFileNotFound";
  case hipErrorSharedObjectSymbolNotFound:
    return "hipErrorSharedObjectSymbolNotFound";
  case hipErrorSharedObjectInitFailed:
    return "hipErrorSharedObjectInitFailed";
  case hipErrorOperatingSystem:
    return "hipErrorOperatingSystem";
  case hipErrorSetOnActiveProcess:
    return "hipErrorSetOnActiveProcess";
  case hipErrorInvalidHandle:
    return "hipErrorInvalidHandle";
  case hipErrorNotFound:
    return "hipErrorNotFound";
  case hipErrorIllegalAddress:
    return "hipErrorIllegalAddress";
  case hipErrorInvalidSymbol:
    return "hipErrorInvalidSymbol";
  case hipErrorMissingConfiguration:
    return "hipErrorMissingConfiguration";
  case hipErrorLaunchFailure:
    return "hipErrorLaunchFailure";
  case hipErrorPriorLaunchFailure:
    return "hipErrorPriorLaunchFailure";
  case hipErrorLaunchTimeOut:
    return "hipErrorLaunchTimeOut";
  case hipErrorLaunchOutOfResources:
    return "hipErrorLaunchOutOfResources";
  case hipErrorInvalidDeviceFunction:
    return "hipErrorInvalidDeviceFunction";
  case hipErrorInvalidConfiguration:
    return "hipErrorInvalidConfiguration";
  case hipErrorInvalidDevice:
    return "hipErrorInvalidDevice";
  case hipErrorInvalidValue:
    return "hipErrorInvalidValue";
  case hipErrorInvalidDevicePointer:
    return "hipErrorInvalidDevicePointer";
  case hipErrorInvalidMemcpyDirection:
    return "hipErrorInvalidMemcpyDirection";
  case hipErrorUnknown:
    return "hipErrorUnknown";
  case hipErrorNotReady:
    return "hipErrorNotReady";
  case hipErrorNoDevice:
    return "hipErrorNoDevice";
  case hipErrorPeerAccessAlreadyEnabled:
    return "hipErrorPeerAccessAlreadyEnabled";
  case hipErrorNotSupported:
    return "hipErrorNotSupported";
  case hipErrorPeerAccessNotEnabled:
    return "hipErrorPeerAccessNotEnabled";
  case hipErrorRuntimeMemory:
    return "hipErrorRuntimeMemory";
  case hipErrorRuntimeOther:
    return "hipErrorRuntimeOther";
  case hipErrorHostMemoryAlreadyRegistered:
    return "hipErrorHostMemoryAlreadyRegistered";
  case hipErrorHostMemoryNotRegistered:
    return "hipErrorHostMemoryNotRegistered";
  case hipErrorTbd:
    return "hipErrorTbd";
  default:
    return "hipErrorUnknown";
  }
}

const char *hipGetErrorString(hipError_t HipError) {
  return hipGetErrorName(HipError);
}

hipError_t hipStreamCreate(hipStream_t *Stream) {
  RETURN(hipStreamCreateWithFlags(Stream, 0));
}

hipError_t hipStreamCreateWithFlags(hipStream_t *Stream, unsigned int Flags) {
  RETURN(hipStreamCreateWithPriority(Stream, Flags, 1));
}

hipError_t hipStreamCreateWithPriority(hipStream_t *Stream, unsigned int Flags,
                                       int Priority) {
  CHIP_TRY
  CHIPInitialize();
  if (Stream == nullptr)
    CHIPERR_LOG_AND_THROW("Stream pointer is null", hipErrorInvalidValue);

  CHIPDevice *Dev = Backend->getActiveDevice();

  CHIPQueueFlags FlagsParsed{Flags};

  // Clamp priority between min and max
  auto MaxPriority = 0;
  auto MinPriority = Backend->getQueuePriorityRange();
  auto ClampedPriority = std::min(MinPriority, std::max(MaxPriority, Priority));
  CHIPQueue *ChipQueue =
      Dev->createQueueAndRegister(FlagsParsed, ClampedPriority);
  *Stream = ChipQueue;
  RETURN(hipSuccess);

  CHIP_CATCH
}

hipError_t hipDeviceGetStreamPriorityRange(int *LeastPriority,
                                           int *GreatestPriority) {
  CHIP_TRY
  CHIPInitialize();
  NULLCHECK(LeastPriority, GreatestPriority);

  if (LeastPriority)
    *LeastPriority = Backend->getQueuePriorityRange();
  if (GreatestPriority)
    *GreatestPriority = 0;
  RETURN(hipSuccess);

  CHIP_CATCH
}

hipError_t hipStreamDestroy(hipStream_t Stream) {
  CHIP_TRY
  CHIPInitialize();

  Stream = Backend->findQueue(Stream);

  CHIPDevice *Dev = Backend->getActiveDevice();

  // make sure nothing is pending in the stream
  Stream->finish();

  if (Dev->removeQueue(Stream))
    RETURN(hipSuccess);
  else
    RETURN(hipErrorInvalidValue);

  CHIP_CATCH
}

hipError_t hipStreamQuery(hipStream_t Stream) {
  CHIP_TRY
  CHIPInitialize();

  Stream = Backend->findQueue(Stream);
  if (Stream->query()) {
    RETURN(hipSuccess);
  } else
    RETURN(hipErrorNotReady);

  CHIP_CATCH
}

hipError_t hipStreamSynchronize(hipStream_t Stream) {
  CHIP_TRY
  CHIPInitialize();

  Stream = Backend->findQueue(Stream);
  Backend->getActiveDevice()->getContext()->syncQueues(Stream);
  std::lock_guard<std::mutex> LockQueue(Stream->QueueMtx);
  Stream->finish();
  RETURN(hipSuccess);

  CHIP_CATCH
}

hipError_t hipStreamWaitEvent(hipStream_t Stream, hipEvent_t Event,
                              unsigned int Flags) {
  CHIP_TRY
  CHIPInitialize();

  Stream = Backend->findQueue(Stream);
  ERROR_IF((Stream == nullptr), hipErrorInvalidResourceHandle);
  ERROR_IF((Event == nullptr), hipErrorInvalidResourceHandle);

  std::vector<CHIPEvent *> EventsToWaitOn = {Event};
  Stream->enqueueBarrier(&EventsToWaitOn);

  RETURN(hipSuccess);
  CHIP_CATCH
}

hipError_t hipStreamGetFlags(hipStream_t Stream, unsigned int *Flags) {
  CHIP_TRY
  CHIPInitialize();
  NULLCHECK(Flags);

  Stream = Backend->findQueue(Stream);

  auto ChipQueueFlags = Stream->getFlags();
  *Flags = ChipQueueFlags.getRaw();
  RETURN(hipSuccess);

  CHIP_CATCH
}

hipError_t hipStreamGetPriority(hipStream_t Stream, int *Priority) {
  CHIP_TRY
  CHIPInitialize();
  if (Priority == nullptr) {
    CHIPERR_LOG_AND_THROW("Priority is nullptr", hipErrorInvalidValue);
  }

  Stream = Backend->findQueue(Stream);
  *Priority = Stream->getPriority();
  RETURN(hipSuccess);

  CHIP_CATCH
}

hipError_t hipStreamAddCallback(hipStream_t Stream,
                                hipStreamCallback_t Callback, void *UserData,
                                unsigned int Flags) {
  CHIP_TRY
  CHIPInitialize();
  if (Flags)
    CHIPERR_LOG_AND_THROW(
        "hipStreamAddCallback: Flags are non-zero (reserved argument. Must be "
        "0)",
        hipErrorTbd);
  // TODO: Can't use NULLCHECK for this one
  if (Callback == nullptr)
    CHIPERR_LOG_AND_THROW("passed in nullptr", hipErrorInvalidValue);

  Stream = Backend->findQueue(Stream);
  Stream->addCallback(Callback, UserData);
  RETURN(hipSuccess);
  CHIP_CATCH
}

hipError_t hipMemGetAddressRange(hipDeviceptr_t *Base, size_t *Size,
                                 hipDeviceptr_t Ptr) {
  CHIP_TRY
  CHIPInitialize();
  NULLCHECK(Base, Size, Ptr);

  auto AllocTracker = Backend->getActiveDevice()->AllocationTracker;
  auto AllocInfo = AllocTracker->getAllocInfo(Ptr);
  if (!AllocInfo)
    RETURN(hipErrorInvalidValue);

  *Base = AllocInfo->DevPtr;
  *Size = AllocInfo->Size;

  RETURN(hipSuccess);
  CHIP_CATCH
}

hipError_t hipDevicePrimaryCtxGetState(hipDevice_t Device, unsigned int *Flags,
                                       int *Active) {
  CHIP_TRY
  CHIPInitialize();
  NULLCHECK(Flags, Active);
  ERROR_CHECK_DEVNUM(Device);

  CHIPContext *CurrCtx = Backend->getActiveContext();

  // Currently device only has 1 context
  CHIPContext *PrimaryCtx = (Backend->getDevices()[Device])->getContext();

  *Active = (PrimaryCtx == CurrCtx) ? 1 : 0;
  *Flags = PrimaryCtx->getFlags();
  RETURN(hipSuccess);

  CHIP_CATCH
}

hipError_t hipDevicePrimaryCtxRelease(hipDevice_t Device) {
  CHIP_TRY
  CHIPInitialize();
  ERROR_CHECK_DEVNUM(Device);
  UNIMPLEMENTED(hipErrorNotSupported);
  RETURN(hipSuccess);
  CHIP_CATCH
}

hipError_t hipDevicePrimaryCtxRetain(hipCtx_t *Context, hipDevice_t Device) {
  CHIP_TRY
  CHIPInitialize();
  NULLCHECK(Context);
  ERROR_CHECK_DEVNUM(Device);

  UNIMPLEMENTED(hipErrorNotSupported);
  *Context = (Backend->getDevices()[Device])->getContext()->retain();
  RETURN(hipSuccess);

  CHIP_CATCH
}

hipError_t hipDevicePrimaryCtxReset(hipDevice_t Device) {
  CHIP_TRY
  CHIPInitialize();
  ERROR_CHECK_DEVNUM(Device);

  (Backend->getDevices()[Device])->getContext()->reset();

  RETURN(hipSuccess);
  CHIP_CATCH
}

hipError_t hipDevicePrimaryCtxSetFlags(hipDevice_t Device, unsigned int Flags) {
  CHIP_TRY
  CHIPInitialize();
  ERROR_CHECK_DEVNUM(Device);

  UNIMPLEMENTED(hipErrorNotSupported);
  (Backend->getDevices()[Device])->getContext()->setFlags(Flags);
  RETURN(hipSuccess);

  CHIP_CATCH
}

hipError_t hipEventCreate(hipEvent_t *Event) {
  RETURN(hipEventCreateWithFlags(Event, 0));
}

hipError_t hipEventCreateWithFlags(hipEvent_t *Event, unsigned Flags) {
  CHIP_TRY
  CHIPInitialize();
  NULLCHECK(Event);

  CHIPEventFlags EventFlags{Flags};

  *Event =
      Backend->createCHIPEvent(Backend->getActiveContext(), EventFlags, true);
  (*Event)->increaseRefCount("hipEventCreateWithFlags");
  RETURN(hipSuccess);

  CHIP_CATCH
}

hipError_t hipEventRecord(hipEvent_t Event, hipStream_t Stream) {
  CHIP_TRY
  CHIPInitialize();
  // TODO: Why does this check fail for OpenCL but not for Level0
  NULLCHECK(Event);

  Stream = Backend->findQueue(Stream);
  Event->recordStream(Stream);
  RETURN(hipSuccess);

  CHIP_CATCH
}

hipError_t hipEventDestroy(hipEvent_t Event) {
  CHIP_TRY
  CHIPInitialize();
  NULLCHECK(Event);

  Event->decreaseRefCount("hipEventDestroy");
  if (Event->getCHIPRefc() != 0) {
    logError("hipEventDestroy was called but remaining refcount is not 0");
  }
  RETURN(hipSuccess);

  CHIP_CATCH
}

hipError_t hipEventSynchronize(hipEvent_t Event) {
  CHIP_TRY
  CHIPInitialize();
  NULLCHECK(Event);

  Event->wait();
  RETURN(hipSuccess);

  CHIP_CATCH
}

hipError_t hipEventElapsedTime(float *Ms, hipEvent_t Start, hipEvent_t Stop) {
  CHIP_TRY
  CHIPInitialize();
  if (!Ms)
    CHIPERR_LOG_AND_THROW("Ms pointer is null", hipErrorInvalidValue);
  NULLCHECK(Start, Stop);

  if (!Start->isRecordingOrRecorded() || !Stop->isRecordingOrRecorded()) {
    CHIPERR_LOG_AND_THROW("One of the events was not recorded",
                          hipErrorInvalidHandle);
  }
  if (Start->getFlags().isDisableTiming() || Stop->getFlags().isDisableTiming())
    CHIPERR_LOG_AND_THROW("One of the events has timings disabled. "
                          "Unable to return elasped time",
                          hipErrorInvalidResourceHandle);

  *Ms = Start->getElapsedTime(Stop);
  RETURN(hipSuccess);

  CHIP_CATCH
}

hipError_t hipEventQuery(hipEvent_t Event) {
  CHIP_TRY
  CHIPInitialize();
  NULLCHECK(Event);

  Event->updateFinishStatus();
  if (Event->isFinished())
    RETURN(hipSuccess);

  RETURN(hipErrorNotReady);

  CHIP_CATCH
}

hipError_t hipMalloc(void **Ptr, size_t Size) {
  CHIP_TRY
  CHIPInitialize();
  NULLCHECK(Ptr);

  if (Size == 0) {
    *Ptr = nullptr;
    RETURN(hipSuccess);
  }
  void *RetVal = Backend->getActiveContext()->allocate(
      Size, hipMemoryType::hipMemoryTypeDevice);
  ERROR_IF((RetVal == nullptr), hipErrorMemoryAllocation);

  *Ptr = RetVal;
  RETURN(hipSuccess);

  CHIP_CATCH
}
hipError_t hipMallocManaged(void **DevPtr, size_t Size, unsigned int Flags) {
  CHIP_TRY
  CHIPInitialize();
  NULLCHECK(DevPtr);

  // TODO: Create a class for parsing this, default to attach global
  // attach host should be device allocate with associated host poitner?
  auto FlagsParsed = CHIPManagedMemFlags{Flags};
  switch (FlagsParsed) {
  case CHIPManagedMemFlags::AttachGlobal:
    break;
  case CHIPManagedMemFlags::AttachHost:
    break;
  default:
    CHIPERR_LOG_AND_THROW("Invalid value passed for hipMallocManaged flags",
                          hipErrorInvalidValue);
  }

  if (Size < 0)
    CHIPERR_LOG_AND_THROW("Negative Allocation size",
                          hipErrorInvalidResourceHandle);

  if (Size == 0) {
    *DevPtr = nullptr;
    RETURN(hipSuccess);
  }

  void *RetVal = Backend->getActiveDevice()->getContext()->allocate(
      Size, hipMemoryType::hipMemoryTypeUnified);
  ERROR_IF((RetVal == nullptr), hipErrorMemoryAllocation);

  *DevPtr = RetVal;
  RETURN(hipSuccess);

  CHIP_CATCH
};

DEPRECATED("use hipHostMalloc instead")
hipError_t hipMallocHost(void **Ptr, size_t Size) {
  RETURN(hipMalloc(Ptr, Size));
}

hipError_t hipHostMalloc(void **Ptr, size_t Size, unsigned int Flags) {
  CHIP_TRY
  CHIPInitialize();
  NULLCHECK(Ptr);
  if (Size == 0) {
    *Ptr = nullptr;
    RETURN(hipSuccess);
  }

  auto FlagsParsed = CHIPHostAllocFlags(Flags);

  void *RetVal = Backend->getActiveContext()->allocate(
      Size, 0x1000, hipMemoryType::hipMemoryTypeHost, FlagsParsed);
  ERROR_IF((RetVal == nullptr), hipErrorMemoryAllocation);

  *Ptr = RetVal;
  RETURN(hipSuccess);
  CHIP_CATCH
}

DEPRECATED("use hipHostMalloc instead")
hipError_t hipHostAlloc(void **Ptr, size_t Size, unsigned int Flags) {
  RETURN(hipHostMalloc(Ptr, Size, Flags));
}

hipError_t hipFree(void *Ptr) {
  CHIP_TRY
  CHIPInitialize();

  auto Status = hipDeviceSynchronize();
  ERROR_IF((Status != hipSuccess), hipErrorTbd);

  ERROR_IF((Ptr == nullptr), hipSuccess);
  RETURN(Backend->getActiveContext()->free(Ptr));

  CHIP_CATCH
}

hipError_t hipHostFree(void *Ptr) { RETURN(hipFree(Ptr)); }

DEPRECATED("use hipHostFree instead")
hipError_t hipFreeHost(void *Ptr) { RETURN(hipHostFree(Ptr)); }

hipError_t hipMemPrefetchAsync(const void *Ptr, size_t Count, int DstDevId,
                               hipStream_t Stream) {
  CHIP_TRY
  UNIMPLEMENTED(hipErrorTbd);
  CHIPInitialize();
  NULLCHECK(Ptr);
  Stream = Backend->findQueue(Stream);

  ERROR_CHECK_DEVNUM(DstDevId);
  CHIPDevice *Dev = Backend->getDevices()[DstDevId];

  // Check if given Stream belongs to the requested device
  ERROR_IF(Stream->getDevice() != Dev, hipErrorInvalidDevice);
  Stream->memPrefetch(Ptr, Count);

  RETURN(hipSuccess);
  CHIP_CATCH
}

hipError_t hipMemAdvise(const void *Ptr, size_t Count, hipMemoryAdvise Advice,
                        int DstDevId) {
  CHIP_TRY
  CHIPInitialize();
  NULLCHECK(Ptr);

  if (Ptr == 0 || Count == 0) {
    RETURN(hipSuccess);
  }

  UNIMPLEMENTED(hipErrorNotSupported);

  RETURN(hipSuccess);
  CHIP_CATCH
}

hipError_t hipHostGetDevicePointer(void **DevPtr, void *HostPtr,
                                   unsigned int Flags) {
  CHIP_TRY
  CHIPInitialize();
  NULLCHECK(DevPtr, HostPtr);

  auto Device = Backend->getActiveDevice();
  auto AllocInfo = Device->AllocationTracker->getAllocInfo(HostPtr);
  if (!AllocInfo) {
    logWarn("host pointer was not mapped via hipHostRegister... Returning host "
            "pointer as device pointer (in case host pointer was mapped "
            "through hipMallocShared or hipMallocHost");
    *DevPtr = HostPtr;
  } else
    *DevPtr = AllocInfo->DevPtr;

  RETURN(hipSuccess);
  CHIP_CATCH
}

hipError_t hipHostGetFlags(unsigned int *FlagsPtr, void *HostPtr) {
  CHIP_TRY
  CHIPInitialize();
  NULLCHECK(FlagsPtr, HostPtr);

  auto AllocTracker = Backend->getActiveDevice()->AllocationTracker;
  auto AllocInfo = AllocTracker->getAllocInfo(HostPtr);

  *FlagsPtr = AllocInfo->Flags.getRaw();

  RETURN(hipSuccess);
  CHIP_CATCH
}

hipError_t hipHostRegister(void *HostPtr, size_t SizeBytes,
                           unsigned int Flags) {
  CHIP_TRY
  CHIPInitialize();
  NULLCHECK(HostPtr);

  if (Flags)
    switch (Flags) {
    case hipHostRegisterDefault:
      break;
    case hipHostRegisterMapped:
      break;
    case hipHostRegisterPortable:
      break;
    default:
      CHIPERR_LOG_AND_THROW("Invalid hipHostRegister flag passed",
                            hipErrorInvalidValue);
    }

  void *DevPtr;
  auto Err = hipMalloc(&DevPtr, SizeBytes);
  ERROR_IF(Err != hipSuccess, Err);

  // Associate the pointer
  auto Device = Backend->getActiveDevice();
  Device->AllocationTracker->registerHostPointer(HostPtr, DevPtr);

  RETURN(hipSuccess);

  CHIP_CATCH
}

hipError_t hipHostUnregister(void *HostPtr) {
  CHIP_TRY
  CHIPInitialize();
  NULLCHECK(HostPtr);

  auto Device = Backend->getActiveDevice();
  auto AllocInfo = Device->AllocationTracker->getAllocInfo(HostPtr);
  auto Err = hipFree(AllocInfo->DevPtr);
  RETURN(Err);

  CHIP_CATCH
}

static hipError_t hipMallocPitch3D(void **Ptr, size_t *Pitch, size_t Width,
                                   size_t Height, size_t Depth) {
  CHIP_TRY
  CHIPInitialize();
  NULLCHECK(Ptr, Pitch);

  *Pitch = ((((int)Width - 1) / SVM_ALIGNMENT) + 1) * SVM_ALIGNMENT;
  const size_t SizeBytes = (*Pitch) * Height * ((Depth == 0) ? 1 : Depth);

  void *RetVal = Backend->getActiveContext()->allocate(
      SizeBytes, hipMemoryType::hipMemoryTypeDevice);
  ERROR_IF((RetVal == nullptr), hipErrorMemoryAllocation);

  *Ptr = RetVal;
  RETURN(hipSuccess);
  CHIP_CATCH
}

hipError_t hipMallocPitch(void **Ptr, size_t *Pitch, size_t Width,
                          size_t Height) {
  CHIP_TRY
  CHIPInitialize();
  NULLCHECK(Ptr, Pitch);

  RETURN(hipMallocPitch3D(Ptr, Pitch, Width, Height, 0));

  CHIP_CATCH
}

hipError_t hipMalloc3DArray(hipArray **Array,
                            const struct hipChannelFormatDesc *Desc,
                            struct hipExtent Extent, unsigned int Flags) {
  CHIP_TRY
  CHIPInitialize();
  NULLCHECK(Array, Desc);

  auto Width = Extent.width;
  auto Height = Extent.height;
  auto Depth = Extent.depth;

  ERROR_IF((Width == 0), hipErrorInvalidValue);

  *Array = new hipArray;
  ERROR_IF((*Array == nullptr), hipErrorOutOfMemory);

  auto TexType = hipTextureType1D;
  if (Depth) {
    TexType = hipTextureType3D;
  } else if (Height) {
    TexType = hipTextureType2D;
  }
  hipArray_Format hipArrayFormatArray;
  switch (Desc->f) {
  case hipChannelFormatKindSigned:
    hipArrayFormatArray = HIP_AD_FORMAT_SIGNED_INT32;
    break;

  case hipChannelFormatKindUnsigned:
    hipArrayFormatArray = HIP_AD_FORMAT_UNSIGNED_INT32;
    break;

  case hipChannelFormatKindFloat:
    hipArrayFormatArray = HIP_AD_FORMAT_FLOAT;
    break;

  case hipChannelFormatKindNone:
    CHIPERR_LOG_AND_THROW("hipChannelFormatKindNone?", hipErrorInvalidValue);
    break;

  default:
    CHIPERR_LOG_AND_THROW("Invalid channel format", hipErrorInvalidValue);
  }

  (*Array)->data = nullptr;
  (*Array)->desc = *Desc;
  (*Array)->type = hipArrayDefault;
  (*Array)->width = Width;
  (*Array)->height = Height;
  (*Array)->depth = Depth;
  (*Array)->Format = hipArrayFormatArray;
  (*Array)->NumChannels = 1;
  (*Array)->isDrv = false;
  (*Array)->textureType = TexType;
  void **Ptr = &Array[0]->data;

  size_t AllocSize =
      Width * std::max<size_t>(Height, 1) * getChannelByteSize(*Desc);

  void *RetVal = Backend->getActiveContext()->allocate(
      AllocSize, hipMemoryType::hipMemoryTypeDevice);
  ERROR_IF((RetVal == nullptr), hipErrorMemoryAllocation);

  *Ptr = RetVal;
  RETURN(hipSuccess);
  CHIP_CATCH
};

hipError_t hipMallocArray(hipArray **Array, const hipChannelFormatDesc *Desc,
                          size_t Width, size_t Height, unsigned int Flags) {

  // TODO: Sink the logic here into hipMalloc3DArray and call it when
  // it is implemented.
  CHIP_TRY
  CHIPInitialize();
  NULLCHECK(Array, Desc);

  ERROR_IF((Width == 0), hipErrorInvalidValue);

  *Array = new hipArray;
  ERROR_IF((*Array == nullptr), hipErrorOutOfMemory);

  auto TexType = Height ? hipTextureType2D : hipTextureType1D;
  Array[0]->type = Flags;
  Array[0]->width = Width;
  Array[0]->height = Height;
  Array[0]->depth = 0;
  Array[0]->desc = *Desc;
  Array[0]->isDrv = false;
  Array[0]->textureType = TexType;
  void **Ptr = &Array[0]->data;

  size_t AllocSize =
      Width * std::max<size_t>(Height, 1) * getChannelByteSize(*Desc);

  void *RetVal = Backend->getActiveContext()->allocate(
      AllocSize, hipMemoryType::hipMemoryTypeDevice);
  ERROR_IF((RetVal == nullptr), hipErrorMemoryAllocation);

  *Ptr = RetVal;
  RETURN(hipSuccess);
  CHIP_CATCH
}

hipError_t hipArrayCreate(hipArray **Array,
                          const HIP_ARRAY_DESCRIPTOR *AllocateArray) {
  CHIP_TRY
  CHIPInitialize();
  NULLCHECK(Array, AllocateArray);

  ERROR_IF((AllocateArray->Width == 0), hipErrorInvalidValue);

  *Array = new hipArray;
  ERROR_IF((*Array == nullptr), hipErrorOutOfMemory);

  Array[0]->width = AllocateArray->Width;
  Array[0]->height = AllocateArray->Height;
  Array[0]->isDrv = true;
  Array[0]->textureType = hipTextureType2D;
  void **Ptr = &Array[0]->data;

  size_t Size = AllocateArray->Width;
  if (AllocateArray->Height > 0) {
    Size = Size * AllocateArray->Height;
  }
  size_t AllocSize = 0;
  switch (AllocateArray->Format) {
  case HIP_AD_FORMAT_UNSIGNED_INT8:
    AllocSize = Size * sizeof(uint8_t);
    break;
  case HIP_AD_FORMAT_UNSIGNED_INT16:
    AllocSize = Size * sizeof(uint16_t);
    break;
  case HIP_AD_FORMAT_UNSIGNED_INT32:
    AllocSize = Size * sizeof(uint32_t);
    break;
  case HIP_AD_FORMAT_SIGNED_INT8:
    AllocSize = Size * sizeof(int8_t);
    break;
  case HIP_AD_FORMAT_SIGNED_INT16:
    AllocSize = Size * sizeof(int16_t);
    break;
  case HIP_AD_FORMAT_SIGNED_INT32:
    AllocSize = Size * sizeof(int32_t);
    break;
  case HIP_AD_FORMAT_HALF:
    AllocSize = Size * sizeof(int16_t);
    break;
  case HIP_AD_FORMAT_FLOAT:
    AllocSize = Size * sizeof(float);
    break;
  default:
    AllocSize = Size;
    break;
  }

  void *RetVal = Backend->getActiveContext()->allocate(
      AllocSize, hipMemoryType::hipMemoryTypeDevice);
  ERROR_IF((RetVal == nullptr), hipErrorMemoryAllocation);

  *Ptr = RetVal;
  RETURN(hipSuccess);
  CHIP_CATCH
}

hipError_t hipFreeArray(hipArray *Array) {
  CHIP_TRY
  CHIPInitialize();
  NULLCHECK(Array, Array->data);

  hipError_t Err = hipFree(Array->data);
  delete Array;
  RETURN(Err);

  CHIP_CATCH
}

hipError_t hipMalloc3D(hipPitchedPtr *PitchedDevPtr, hipExtent Extent) {
  CHIP_TRY
  CHIPInitialize();
  NULLCHECK(PitchedDevPtr);

  ERROR_IF((Extent.width == 0 || Extent.height == 0), hipErrorInvalidValue);
  ERROR_IF((PitchedDevPtr == nullptr), hipErrorInvalidValue);

  size_t Pitch;

  hipError_t HipStatus = hipMallocPitch3D(
      &PitchedDevPtr->ptr, &Pitch, Extent.width, Extent.height, Extent.depth);

  if (HipStatus == hipSuccess) {
    PitchedDevPtr->pitch = Pitch;
    PitchedDevPtr->xsize = Extent.width;
    PitchedDevPtr->ysize = Extent.height;
  }
  RETURN(HipStatus);

  CHIP_CATCH
}

hipError_t hipMemGetInfo(size_t *Free, size_t *Total) {
  CHIP_TRY
  CHIPInitialize();
  NULLCHECK(Free, Total);

  ERROR_IF((Total == nullptr || Free == nullptr), hipErrorInvalidValue);

  auto Dev = Backend->getActiveDevice();
  *Total = Dev->getGlobalMemSize();
  assert(Dev->getGlobalMemSize() > Dev->getUsedGlobalMem());
  *Free = Dev->getGlobalMemSize() - Dev->getUsedGlobalMem();

  RETURN(hipSuccess);
  CHIP_CATCH
}

hipError_t hipMemPtrGetInfo(void *Ptr, size_t *Size) {
  CHIP_TRY
  CHIPInitialize();
  NULLCHECK(Ptr, Size);

  AllocationInfo *AllocInfo =
      Backend->getActiveDevice()->AllocationTracker->getAllocInfo(Ptr);
  *Size = AllocInfo->Size;

  RETURN(hipSuccess);
  CHIP_CATCH
}

hipError_t hipMemcpyAsync(void *Dst, const void *Src, size_t SizeBytes,
                          hipMemcpyKind Kind, hipStream_t Stream) {
  CHIP_TRY
  CHIPInitialize();
  NULLCHECK(Dst, Src);

  if (SizeBytes == 0)
    RETURN(hipSuccess);

  Stream = Backend->findQueue(Stream);

  // Stream->getDevice()->initializeDeviceVariables();
  // auto TargetDevAllocTracker = Stream->getDevice()->AllocationTracker;
  // auto ActiveDevAllocTracker = Backend->getActiveDevice()->AllocationTracker;

  // if ((Kind == hipMemcpyDeviceToDevice) || (Kind == hipMemcpyDeviceToHost)) {
  //   if (!TargetDevAllocTracker->getByHostPtr(Src))
  //     RETURN(hipErrorInvalidDevicePointer);
  // }

  // if ((Kind == hipMemcpyDeviceToDevice) || (Kind == hipMemcpyHostToDevice)) {
  //   if (!ActiveDevAllocTracker->getByHostPtr(Dst))
  //     RETURN(hipErrorInvalidDevicePointer);
  // }

  if (Kind == hipMemcpyHostToHost) {
    memcpy(Dst, Src, SizeBytes);
    RETURN(hipSuccess);
  } else {
    Stream->memCopyAsync(Dst, Src, SizeBytes);
    RETURN(hipSuccess);
  }

  CHIP_CATCH
}

hipError_t hipMemcpy(void *Dst, const void *Src, size_t SizeBytes,
                     hipMemcpyKind Kind) {
  CHIP_TRY
  CHIPInitialize();
  NULLCHECK(Dst, Src);

  if (SizeBytes == 0)
    RETURN(hipSuccess);

  if (Kind == hipMemcpyHostToHost) {
    memcpy(Dst, Src, SizeBytes);
    RETURN(hipSuccess);
  } else
    Backend->getActiveDevice()->initializeDeviceVariables();
  RETURN(Backend->getActiveDevice()->getDefaultQueue()->memCopy(Dst, Src,
                                                                SizeBytes));

  CHIP_CATCH
}

hipError_t hipMemcpyDtoDAsync(hipDeviceptr_t Dst, hipDeviceptr_t Src,
                              size_t SizeBytes, hipStream_t Stream) {
  RETURN(hipMemcpyAsync(Dst, Src, SizeBytes, hipMemcpyDeviceToDevice, Stream));
}

hipError_t hipMemcpyDtoD(hipDeviceptr_t Dst, hipDeviceptr_t Src,
                         size_t SizeBytes) {
  RETURN(hipMemcpy(Dst, Src, SizeBytes, hipMemcpyDeviceToDevice));
}

hipError_t hipMemcpyHtoDAsync(hipDeviceptr_t Dst, void *Src, size_t SizeBytes,
                              hipStream_t Stream) {
  RETURN(hipMemcpyAsync(Dst, Src, SizeBytes, hipMemcpyHostToDevice, Stream));
}

hipError_t hipMemcpyHtoD(hipDeviceptr_t Dst, void *Src, size_t SizeBytes) {
  RETURN(hipMemcpy(Dst, Src, SizeBytes, hipMemcpyHostToDevice));
}

hipError_t hipMemcpyDtoHAsync(void *Dst, hipDeviceptr_t Src, size_t SizeBytes,
                              hipStream_t Stream) {
  RETURN(hipMemcpyAsync(Dst, Src, SizeBytes, hipMemcpyDeviceToHost, Stream));
}

hipError_t hipMemcpyDtoH(void *Dst, hipDeviceptr_t Src, size_t SizeBytes) {
  RETURN(hipMemcpy(Dst, Src, SizeBytes, hipMemcpyDeviceToHost));
}

hipError_t hipMemset2DAsync(void *Dst, size_t Pitch, int Value, size_t Width,
                            size_t Height, hipStream_t Stream) {
  CHIP_TRY
  CHIPInitialize();
  NULLCHECK(Dst);
  Stream = Backend->findQueue(Stream);
  hipError_t Res = hipSuccess;
  for (size_t i = 0; i < Height; i++) {
    size_t SizeBytes = Width * sizeof(int);
    auto Offset = Pitch * i;
    char *DstP = (char *)Dst;
    auto Res = hipMemset(DstP + Offset, Value, SizeBytes);
    if (Res != hipSuccess)
      break;
  }

  RETURN(Res);
  CHIP_CATCH
}

hipError_t hipMemset2D(void *Dst, size_t Pitch, int Value, size_t Width,
                       size_t Height) {
  CHIP_TRY
  CHIPInitialize();

  auto Stream = Backend->getActiveDevice()->getDefaultQueue();
  auto Res = hipMemset2DAsync(Dst, Pitch, Value, Width, Height, Stream);
  if (Res == hipSuccess)
    Stream->finish();

  RETURN(Res);
  CHIP_CATCH
}

hipError_t hipMemset3DAsync(hipPitchedPtr PitchedDevPtr, int Value,
                            hipExtent Extent, hipStream_t Stream) {
  CHIP_TRY
  CHIPInitialize();
  NULLCHECK(PitchedDevPtr.ptr);
  Stream = Backend->findQueue(Stream);

  if (Extent.height * Extent.width * Extent.depth == 0)
    return hipSuccess;

  if (Extent.height > PitchedDevPtr.ysize ||
      Extent.width > PitchedDevPtr.xsize || Extent.depth > PitchedDevPtr.pitch)
    CHIPERR_LOG_AND_THROW("Extent exceeds allocation", hipErrorTbd);

  // Check if pointer inside allocation range
  auto AllocTracker = Stream->getDevice()->AllocationTracker;
  AllocationInfo *AllocInfo =
      AllocTracker->getAllocInfoCheckPtrRanges(PitchedDevPtr.ptr);
  if (!AllocInfo)
    CHIPERR_LOG_AND_THROW("PitchedDevPointer not found in allocation ranges",
                          hipErrorTbd);

  // Check if extents don't overextend the allocation?

  size_t Width = Extent.width;
  size_t Height = Extent.height;
  size_t Depth = Extent.depth;

  if (PitchedDevPtr.pitch == Extent.width) {
    return hipMemsetAsync(PitchedDevPtr.ptr, Value, Width * Height * Depth,
                          Stream);
  }

  // auto Height = std::max<size_t>(1, Extent.height);
  // auto Depth = std::max<size_t>(1, Extent.depth);
  auto Pitch = PitchedDevPtr.pitch;
  auto Dst = PitchedDevPtr.ptr;

  hipError_t Res = hipSuccess;
  for (size_t i = 0; i < Depth; i++)
    for (size_t j = 0; j < Height; j++) {
      size_t SizeBytes = Width;
      auto Offset = i * (Pitch * PitchedDevPtr.ysize) + j * Pitch;
      char *DstP = (char *)Dst;
      auto Res = hipMemsetAsync(DstP + Offset, Value, SizeBytes, Stream);
      if (Res != hipSuccess)
        break;
    }

  RETURN(Res);
  CHIP_CATCH
}

hipError_t hipMemset3D(hipPitchedPtr PitchedDevPtr, int Value,
                       hipExtent Extent) {
  CHIP_TRY
  CHIPInitialize();

  auto Stream = Backend->getActiveDevice()->getDefaultQueue();
  auto Res = hipMemset3DAsync(PitchedDevPtr, Value, Extent, Stream);
  if (Res == hipSuccess)
    Stream->finish();

  RETURN(Res);
  CHIP_CATCH
}

hipError_t hipMemsetAsync(void *Dst, int Value, size_t SizeBytes,
                          hipStream_t Stream) {
  CHIP_TRY
  CHIPInitialize();
  NULLCHECK(Dst);
  Stream = Backend->findQueue(Stream);

  char CharVal = Value;
  Stream->memFillAsync(Dst, SizeBytes, &CharVal, 1);

  RETURN(hipSuccess);
  CHIP_CATCH
}

hipError_t hipMemset(void *Dst, int Value, size_t SizeBytes) {
  CHIP_TRY
  CHIPInitialize();
  NULLCHECK(Dst);

  char CharVal = Value;
  Backend->getActiveDevice()->initializeDeviceVariables();

  // Check if this pointer is registered
  auto AllocTracker = Backend->getActiveDevice()->AllocationTracker;
  auto AllocInfo = AllocTracker->getAllocInfo(Dst);

  if (AllocInfo) {
    logDebug("Found associated alloc info");

    Backend->getActiveDevice()->getDefaultQueue()->memFill(Dst, SizeBytes,
                                                           &CharVal, 1);
    auto RegisterMemDst = AllocInfo->HostPtr;
    if (RegisterMemDst)
      memset(RegisterMemDst, Value, SizeBytes);
    RETURN(hipSuccess);
  } else {
    logDebug("Unregistered pointer");
    // Unregistered pointer, so it's either not a device pointer or it's a
    // Unified Memory pointer allocated with host malloc() which could be
    // accessible directly by the device or not, depending on its UM
    // capabilities.
    if (Backend->getActiveDevice()->getContext()->isAllocatedPtrMappedToVM(
            Dst)) {
      logDebug("Pointer mapped to VM.");
      Backend->getActiveDevice()->getDefaultQueue()->memFill(Dst, SizeBytes,
                                                             &CharVal, 1);
      RETURN(hipSuccess);
    } else {
      RETURN(hipErrorInvalidValue);
    }
  }

  CHIP_CATCH
}

hipError_t hipMemsetD8Async(hipDeviceptr_t Dest, unsigned char Value,
                            size_t Count, hipStream_t Stream) {
  CHIP_TRY
  CHIPInitialize();
  NULLCHECK(Dest);
  Stream = Backend->findQueue(Stream);

  Stream->getDevice()->initializeDeviceVariables();
  Stream->memFillAsync(Dest, 1 * Count, &Value, 1);
  RETURN(hipSuccess);

  CHIP_CATCH
};

hipError_t hipMemsetD8(hipDeviceptr_t Dest, unsigned char Value,
                       size_t SizeBytes) {
  RETURN(hipMemset(Dest, Value, SizeBytes));
}

hipError_t hipMemsetD16Async(hipDeviceptr_t Dest, unsigned short Value,
                             size_t Count, hipStream_t Stream) {
  CHIP_TRY
  CHIPInitialize();
  Stream = Backend->findQueue(Stream);

  Stream->getDevice()->initializeDeviceVariables();
  Stream->memFillAsync(Dest, 2 * Count, &Value, 2);
  RETURN(hipSuccess);

  CHIP_CATCH
}
hipError_t hipMemsetD16(hipDeviceptr_t Dest, unsigned short Value,
                        size_t Count) {
  CHIP_TRY
  CHIPInitialize();
  NULLCHECK(Dest);

  Backend->getActiveDevice()->initializeDeviceVariables();
  Backend->getActiveDevice()->getDefaultQueue()->memFill(Dest, 2 * Count,
                                                         &Value, 2);
  RETURN(hipSuccess);

  CHIP_CATCH
};

hipError_t hipMemsetD32Async(hipDeviceptr_t Dst, int Value, size_t Count,
                             hipStream_t Stream) {
  CHIP_TRY
  CHIPInitialize();
  Stream = Backend->findQueue(Stream);

  Stream->getDevice()->initializeDeviceVariables();
  Stream->memFillAsync(Dst, 4 * Count, &Value, 4);
  RETURN(hipSuccess);

  CHIP_CATCH
}

hipError_t hipMemsetD32(hipDeviceptr_t Dst, int Value, size_t Count) {
  CHIP_TRY
  CHIPInitialize();
  NULLCHECK(Dst);

  Backend->getActiveDevice()->initializeDeviceVariables();
  Backend->getActiveDevice()->getDefaultQueue()->memFill(Dst, 4 * Count, &Value,
                                                         4);
  RETURN(hipSuccess);

  CHIP_CATCH
}

hipError_t hipMemcpyParam2D(const hip_Memcpy2D *PCopy) {
  CHIP_TRY
  CHIPInitialize();
  NULLCHECK(PCopy);
  auto Stream = Backend->getActiveDevice()->getDefaultQueue();
  auto Res = hipMemcpyParam2DAsync(PCopy, Stream);
  if (Res == hipSuccess)
    Stream->finish();

  RETURN(Res);
  CHIP_CATCH
}

hipError_t hipMemcpy2DAsync(void *Dst, size_t DPitch, const void *Src,
                            size_t SPitch, size_t Width, size_t Height,
                            hipMemcpyKind Kind, hipStream_t Stream) {
  CHIP_TRY
  CHIPInitialize();
  NULLCHECK(Dst, Src);

  if (DPitch < 1)
    CHIPERR_LOG_AND_THROW("DPitch <= 0", hipErrorInvalidValue);
  if (SPitch < 1)
    CHIPERR_LOG_AND_THROW("SPitch <= 0", hipErrorInvalidValue);
  if (Width > DPitch)
    CHIPERR_LOG_AND_THROW("Width > DPitch", hipErrorInvalidValue);
  if (Height * Width == 0)
    return hipSuccess;

  Stream = Backend->findQueue(Stream);
  Backend->getActiveDevice()->initializeDeviceVariables();

  if (SPitch == 0)
    SPitch = Width;
  if (DPitch == 0)
    DPitch = Width;

  if (SPitch == 0 || DPitch == 0)
    RETURN(hipErrorInvalidValue);

  for (size_t i = 0; i < Height; ++i) {
    if (hipMemcpyAsync(Dst, Src, Width, Kind, Stream) != hipSuccess)
      RETURN(hipErrorLaunchFailure);
    Src = (char *)Src + SPitch;
    Dst = (char *)Dst + DPitch;
  }
  RETURN(hipSuccess);

  CHIP_CATCH
}

hipError_t hipMemcpy2D(void *Dst, size_t DPitch, const void *Src, size_t SPitch,
                       size_t Width, size_t Height, hipMemcpyKind Kind) {
  CHIP_TRY
  CHIPInitialize();
  NULLCHECK(Dst, Src);
  if (SPitch < 1 || DPitch < 1 || Width > DPitch) {
    CHIPERR_LOG_AND_THROW("Source Pitch less than 1", hipErrorInvalidValue);
  }

  auto Stream = Backend->getActiveDevice()->getDefaultQueue();

  hipError_t Res =
      hipMemcpy2DAsync(Dst, DPitch, Src, SPitch, Width, Height, Kind, Stream);

  if (Res == hipSuccess)
    Stream->finish();

  RETURN(hipSuccess);
  CHIP_CATCH
}

hipError_t hipMemcpy2DToArray(hipArray *Dst, size_t WOffset, size_t HOffset,
                              const void *Src, size_t SPitch, size_t Width,
                              size_t Height, hipMemcpyKind Kind) {
  auto Stream = Backend->getActiveDevice()->getDefaultQueue();

  auto Res = hipMemcpy2DToArrayAsync(Dst, WOffset, HOffset, Src, SPitch, Width,
                                     Height, Kind, Stream);

  if (Res == hipSuccess)
    Stream->finish();

  RETURN(Res);
}

hipError_t hipMemcpy2DToArrayAsync(hipArray *Dst, size_t WOffset,
                                   size_t HOffset, const void *Src,
                                   size_t SPitch, size_t Width, size_t Height,
                                   hipMemcpyKind Kind, hipStream_t Stream) {
  CHIP_TRY
  CHIPInitialize();
  NULLCHECK(Dst, Src);
  Stream = Backend->findQueue(Stream);

  if (!Dst)
    RETURN(hipErrorUnknown);

  size_t ByteSize = getChannelByteSize(Dst->desc);

  if ((WOffset + Width > (Dst->width * ByteSize)) || Width > SPitch)
    RETURN(hipErrorInvalidValue);

  size_t SrcW = SPitch;
  size_t DstW = (Dst->width) * ByteSize;

  for (size_t Offset = HOffset; Offset < Height; ++Offset) {
    void *DstP = ((unsigned char *)Dst->data + Offset * DstW);
    void *SrcP = ((unsigned char *)Src + Offset * SrcW);
    if (hipMemcpyAsync(DstP, SrcP, Width, Kind, Stream) != hipSuccess)
      RETURN(hipErrorLaunchFailure);
  }

  RETURN(hipSuccess);
  CHIP_CATCH
};

hipError_t hipMemcpy2DFromArray(void *Dst, size_t DPitch, hipArray_const_t Src,
                                size_t WOffset, size_t HOffset, size_t Width,
                                size_t Height, hipMemcpyKind Kind) {
  auto Stream = Backend->getActiveDevice()->getDefaultQueue();

  auto Res = hipMemcpy2DFromArrayAsync(Dst, DPitch, Src, WOffset, HOffset,
                                       Width, Height, Kind, Stream);
  if (Res == hipSuccess)
    Stream->finish();

  RETURN(Res);
}
hipError_t hipMemcpy2DFromArrayAsync(void *Dst, size_t DPitch,
                                     hipArray_const_t Src, size_t WOffset,
                                     size_t HOffset, size_t Width,
                                     size_t Height, hipMemcpyKind Kind,
                                     hipStream_t Stream) {
  CHIP_TRY
  CHIPInitialize();
  NULLCHECK(Dst, Src);
  Stream = Backend->findQueue(Stream);

  if (!Width || !Height)
    RETURN(hipSuccess);

  size_t ByteSize;
  if (Src) {
    switch (Src[0].desc.f) {
    case hipChannelFormatKindSigned:
      ByteSize = sizeof(int);
      break;
    case hipChannelFormatKindUnsigned:
      ByteSize = sizeof(unsigned int);
      break;
    case hipChannelFormatKindFloat:
      ByteSize = sizeof(float);
      break;
    case hipChannelFormatKindNone:
      ByteSize = sizeof(size_t);
      break;
    }
  } else {
    RETURN(hipErrorUnknown);
  }

  if ((WOffset + Width > (Src->width * ByteSize)) || Width > DPitch) {
    RETURN(hipErrorInvalidValue);
  }

  size_t DstW = DPitch;
  size_t SrcW = (Src->width) * ByteSize;

  for (size_t Offset = 0; Offset < Height; ++Offset) {
    void *SrcP = ((unsigned char *)Src->data + Offset * SrcW);
    void *DstP = ((unsigned char *)Dst + Offset * DstW);
    auto Err = hipMemcpyAsync(DstP, SrcP, Width, Kind, Stream);
    ERROR_IF(Err != hipSuccess, Err);
  }

  RETURN(hipSuccess);
  CHIP_CATCH
}

hipError_t hipMemcpyToArray(hipArray *Dst, size_t WOffset, size_t HOffset,
                            const void *Src, size_t Count, hipMemcpyKind Kind) {
  CHIP_TRY
  CHIPInitialize();
  NULLCHECK(Dst, Src);

  void *DstP = (unsigned char *)Dst->data + WOffset;
  RETURN(hipMemcpy(DstP, Src, Count, Kind));
  CHIP_CATCH
}

hipError_t hipMemcpyFromArray(void *Dst, hipArray_const_t SrcArray,
                              size_t WOffset, size_t HOffset, size_t Count,
                              hipMemcpyKind Kind) {
  CHIP_TRY
  CHIPInitialize();
  NULLCHECK(Dst, SrcArray);

  void *SrcP = (unsigned char *)SrcArray->data + WOffset;
  RETURN(hipMemcpy(Dst, SrcP, Count, Kind));

  CHIP_CATCH
}

hipError_t hipMemcpyAtoH(void *Dst, hipArray *SrcArray, size_t SrcOffset,
                         size_t Count) {
  CHIP_TRY
  CHIPInitialize();
  NULLCHECK(Dst, SrcArray);
  if (SrcOffset > Count)
    CHIPERR_LOG_AND_THROW("Offset larger than count", hipErrorTbd);

  auto Info = Backend->getActiveDevice()->AllocationTracker->getAllocInfo(
      SrcArray->data);
  if (Info->Size < Count)
    CHIPERR_LOG_AND_THROW("MemCopy larger than allocated size", hipErrorTbd);

  return hipMemcpy((char *)Dst, (char *)SrcArray->data + SrcOffset, Count,
                   hipMemcpyDeviceToHost);

  CHIP_CATCH
}

hipError_t hipMemcpyHtoA(hipArray *DstArray, size_t DstOffset,
                         const void *SrcHost, size_t Count) {
  CHIP_TRY
  CHIPInitialize();
  NULLCHECK(SrcHost, DstArray);

  auto AllocTracker = Backend->getActiveDevice()->AllocationTracker;
  auto AllocInfo = AllocTracker->getAllocInfo(DstArray->data);
  if (!AllocInfo)
    CHIPERR_LOG_AND_THROW("Destination device pointer not allocated on device",
                          hipErrorTbd);
  if (DstOffset > AllocInfo->Size)
    CHIPERR_LOG_AND_THROW("Offset greater than allocation size", hipErrorTbd);
  if (Count > AllocInfo->Size)
    CHIPERR_LOG_AND_THROW("Copy size greater than allocation size",
                          hipErrorTbd);

  return hipMemcpy((char *)DstArray->data + DstOffset, SrcHost, Count,
                   hipMemcpyHostToDevice);

  CHIP_CATCH
}

hipError_t hipMemcpy3D(const struct hipMemcpy3DParms *Params) {
  CHIP_TRY
  CHIPInitialize();

  auto Stream = Backend->getActiveDevice()->getDefaultQueue();
  auto Res = hipMemcpy3DAsync(Params, Stream);
  if (Res == hipSuccess)
    Stream->finish();

  RETURN(Res);
  CHIP_CATCH
}

hipError_t hipMemcpy3DAsync(const struct hipMemcpy3DParms *Params,
                            hipStream_t Stream) {
  CHIP_TRY
  CHIPInitialize();
  NULLCHECK(Params);

  Stream = Backend->findQueue(Stream);

  const HIP_MEMCPY3D PDrvI = getDrvMemcpy3DDesc(*Params);
  const HIP_MEMCPY3D *PDrv = &PDrvI;

  size_t ByteSize;
  size_t Depth;
  size_t Height;
  size_t WidthInBytes;
  size_t SrcPitch;
  size_t DstPitch;
  void *SrcPtr;
  void *DstPtr;
  size_t YSize;

  if (Params->dstArray != nullptr) {
    if (Params->dstArray->isDrv == false) {
      switch (Params->dstArray->desc.f) {
      case hipChannelFormatKindSigned:
        ByteSize = sizeof(int);
        break;
      case hipChannelFormatKindUnsigned:
        ByteSize = sizeof(unsigned int);
        break;
      case hipChannelFormatKindFloat:
        ByteSize = sizeof(float);
        break;
      case hipChannelFormatKindNone:
        ByteSize = sizeof(size_t);
        break;
      }
      Depth = Params->extent.depth;
      Height = Params->extent.height;
      WidthInBytes = Params->extent.width * ByteSize;
      SrcPitch = Params->srcPtr.pitch;
      SrcPtr = Params->srcPtr.ptr;
      YSize = Params->srcPtr.ysize;
      DstPitch = Params->dstArray->width * ByteSize;
      DstPtr = Params->dstArray->data;
    } else {
      Depth = PDrv->Depth;
      Height = PDrv->Height;
      WidthInBytes = PDrv->WidthInBytes;
      DstPitch = PDrv->dstArray->width * 4;
      SrcPitch = PDrv->srcPitch;
      SrcPtr = (void *)PDrv->srcHost;
      YSize = PDrv->srcHeight;
      DstPtr = PDrv->dstArray->data;
    }
  } else {
    // Non Array destination
    Depth = Params->extent.depth;
    Height = Params->extent.height;
    WidthInBytes = Params->extent.width;
    SrcPitch = Params->srcPtr.pitch;
    SrcPtr = Params->srcPtr.ptr;
    DstPtr = Params->dstPtr.ptr;
    YSize = Params->srcPtr.ysize;
    DstPitch = Params->dstPtr.pitch;
  }

  if ((WidthInBytes == DstPitch) && (WidthInBytes == SrcPitch)) {
    return hipMemcpy((void *)DstPtr, (void *)SrcPtr,
                     WidthInBytes * Height * Depth, Params->kind);
  } else {
    for (size_t i = 0; i < Depth; i++) {
      for (size_t j = 0; j < Height; j++) {
        unsigned char *Src =
            (unsigned char *)SrcPtr + i * YSize * SrcPitch + j * SrcPitch;
        unsigned char *Dst =
            (unsigned char *)DstPtr + i * Height * DstPitch + j * DstPitch;
        if (hipMemcpyAsync(Dst, Src, WidthInBytes, Params->kind, Stream) !=
            hipSuccess)
          RETURN(hipErrorLaunchFailure);
      }
    }

    Stream->finish();
    RETURN(hipSuccess);
  }
  RETURN(hipSuccess);

  CHIP_CATCH
}

hipError_t hipFuncGetAttributes(hipFuncAttributes *Attr,
                                const void *HostFunction) {
  CHIP_TRY
  CHIPInitialize();

  CHIPDevice *Dev = Backend->getActiveDevice();
  CHIPKernel *Kernel = Dev->findKernelByHostPtr(HostFunction);
  hipError_t Res = Kernel->getAttributes(Attr);
  RETURN(Res);

  CHIP_CATCH
}

hipError_t hipModuleGetGlobal(hipDeviceptr_t *Dptr, size_t *Bytes,
                              hipModule_t Hmod, const char *Name) {
  CHIP_TRY
  CHIPInitialize();
  NULLCHECK(Dptr, Bytes, Hmod, Name);

  CHIPDeviceVar *Var = Hmod->getGlobalVar(Name);
  *Dptr = Var->getDevAddr();

  RETURN(hipSuccess);
  CHIP_CATCH
}

hipError_t hipGetSymbolSize(size_t *Size, const void *Symbol) {
  CHIP_TRY
  CHIPInitialize();
  NULLCHECK(Size, Symbol);

  CHIPDeviceVar *Var =
      Backend->getActiveDevice()->getGlobalVar((const char *)Symbol);
  ERROR_IF(!Var, hipErrorInvalidSymbol);

  *Size = Var->getSize();
  RETURN(hipSuccess);
  CHIP_CATCH
}

hipError_t hipMemcpyToSymbol(const void *Symbol, const void *Src,
                             size_t SizeBytes, size_t Offset,
                             hipMemcpyKind Kind) {
  CHIP_TRY
  CHIPInitialize();
  NULLCHECK(Symbol, Src);

  auto Stream = Backend->getActiveDevice()->getDefaultQueue();

  hipError_t Res =
      hipMemcpyToSymbolAsync(Symbol, Src, SizeBytes, Offset, Kind, Stream);

  if (Res == hipSuccess)
    Stream->finish();

  RETURN(hipSuccess);
  CHIP_CATCH
}

hipError_t hipMemcpyToSymbolAsync(const void *Symbol, const void *Src,
                                  size_t SizeBytes, size_t Offset,
                                  hipMemcpyKind Kind, hipStream_t Stream) {
  CHIP_TRY
  CHIPInitialize();
  NULLCHECK(Symbol, Src);
  Stream = Backend->findQueue(Stream);
  Backend->getActiveDevice()->initializeDeviceVariables();

  CHIPDeviceVar *Var = Backend->getActiveDevice()->getGlobalVar(Symbol);
  ERROR_IF(!Var, hipErrorInvalidSymbol);
  void *DevPtr = Var->getDevAddr();
  assert(DevPtr && "Found the symbol but not its device address?");

  RETURN(hipMemcpyAsync((void *)((intptr_t)DevPtr + Offset), Src, SizeBytes,
                        Kind, Stream));
  CHIP_CATCH
}

hipError_t hipMemcpyFromSymbol(void *Dst, const void *Symbol, size_t SizeBytes,
                               size_t Offset, hipMemcpyKind Kind) {
  CHIP_TRY
  CHIPInitialize();
  NULLCHECK(Dst, Symbol);

  auto Stream = Backend->getActiveDevice()->getDefaultQueue();

  hipError_t Res =
      hipMemcpyFromSymbolAsync(Dst, Symbol, SizeBytes, Offset, Kind, Stream);

  if (Res == hipSuccess)
    Stream->finish();

  RETURN(hipSuccess);
  CHIP_CATCH
}

hipError_t hipMemcpyFromSymbolAsync(void *Dst, const void *Symbol,
                                    size_t SizeBytes, size_t Offset,
                                    hipMemcpyKind Kind, hipStream_t Stream) {
  CHIP_TRY
  CHIPInitialize();
  NULLCHECK(Dst, Symbol);
  Stream = Backend->findQueue(Stream);

  Backend->getActiveDevice()->initializeDeviceVariables();
  CHIPDeviceVar *Var = Stream->getDevice()->getGlobalVar(Symbol);
  ERROR_IF(!Var, hipErrorInvalidSymbol);
  void *DevPtr = Var->getDevAddr();

  RETURN(hipMemcpyAsync(Dst, (void *)((intptr_t)DevPtr + Offset), SizeBytes,
                        Kind, Stream));
  CHIP_CATCH
}

hipError_t hipModuleLoadData(hipModule_t *ModuleHandle, const void *Image) {
  CHIP_TRY
  CHIPInitialize();
  NULLCHECK(ModuleHandle, Image);

  std::string ErrorMsg;
  // Image is expected to be a Clang offload bundle.
  std::string_view Module = extractSPIRVModule(Image, ErrorMsg);
  if (Module.empty()) {
    logDebug("{}", ErrorMsg);
    RETURN(hipErrorTbd);
  }

  auto FilteredModule = std::make_unique<std::string>();
  if (!filterSPIRV(Module.data(), Module.size(), *FilteredModule)) {
    logDebug("Encountered error in SPIR-V filtering.");
    RETURN(hipErrorTbd);
  }

  auto *ChipModule =
      Backend->getActiveDevice()->addModule(FilteredModule.get());
  ChipModule->compileOnce(Backend->getActiveDevice());
  *ModuleHandle = ChipModule;

  Backend->registerModuleStr(FilteredModule.release());

  RETURN(hipSuccess);
  CHIP_CATCH
}

hipError_t hipModuleLoadDataEx(hipModule_t *Module, const void *Image,
                               unsigned int NumOptions, hipJitOption *Options,
                               void **OptionValues) {
  CHIP_TRY
  CHIPInitialize();
  NULLCHECK(Module, Image);
  RETURN(hipModuleLoadData(Module, Image));
  CHIP_CATCH
}

hipError_t hipLaunchKernel(const void *HostFunction, dim3 GridDim,
                           dim3 BlockDim, void **Args, size_t SharedMem,
                           hipStream_t Stream) {
  CHIP_TRY
  CHIPInitialize();
  logDebug("hipLaunchKernel()");
  NULLCHECK(HostFunction, Args);
  Stream = Backend->findQueue(Stream);
  auto *Device = Backend->getActiveDevice();
  Device->initializeDeviceVariables();

  CHIPKernel *ChipKernel = Device->findKernelByHostPtr(HostFunction);
  Stream->launchKernel(ChipKernel, GridDim, BlockDim, Args, SharedMem);

  CHIPKernel *Kernel = Device->findKernelByHostPtr(HostFunction);
  if (!Kernel)
    // A kernel we just launched was not found?
    CHIPERR_LOG_AND_THROW("Unexpected error: could not find a kernel.",
                          hipErrorTbd);
  handleAbortRequest(*Stream, *Kernel->getModule());

  RETURN(hipSuccess);
  CHIP_CATCH
}

static unsigned getNumTextureDimensions(const hipResourceDesc *ResDesc) {
  switch (ResDesc->resType) {
  default:
    CHIPASSERT(false && "Unknown resource type.");
    return 0;
  case hipResourceTypeLinear:
    return 1;
  case hipResourceTypePitch2D:
    return 2;
  case hipResourceTypeArray: {
    switch (ResDesc->res.array.array->textureType) {
    default:
      CHIPASSERT(false && "Unknown texture type.");
      return 0;
    case hipTextureType1D:
    case hipTextureType1DLayered:
      return 1;
    case hipTextureType2D:
    case hipTextureType2DLayered:
    case hipTextureTypeCubemap:
    case hipTextureTypeCubemapLayered:
      return 2;
    case hipTextureType3D:
      return 3;
    }
  }
  }
  CHIPASSERT(false && "Unreachable.");
  return 0;
}

hipError_t
hipCreateTextureObject(hipTextureObject_t *TexObject,
                       const hipResourceDesc *ResDesc,
                       const hipTextureDesc *TexDesc,
                       const struct hipResourceViewDesc *ResViewDesc) {
  CHIP_TRY
  CHIPInitialize();
  NULLCHECK(TexObject, ResDesc, TexDesc);

  // Check the descriptions are valid and supported.
  switch (ResDesc->resType) {
  default:
    RETURN(hipErrorInvalidValue);
  case hipResourceTypeArray: {
    if (!ResDesc->res.array.array || !ResDesc->res.array.array->data)
      RETURN(hipErrorInvalidValue);

    break;
  }
  case hipResourceTypeLinear: {
    if (!ResDesc->res.linear.devPtr)
      RETURN(hipErrorInvalidValue);

    size_t MaxTexInTexels = Backend->getActiveDevice()->getAttr(
        hipDeviceAttributeMaxTexture1DLinear);
    size_t MaxTexInBytes =
        MaxTexInTexels * getChannelByteSize(ResDesc->res.linear.desc);
    if (ResDesc->res.linear.sizeInBytes > MaxTexInBytes)
      RETURN(hipErrorInvalidValue);

    break;
  }
  case hipResourceTypePitch2D: {
    auto &Pitch2dDesc = ResDesc->res.pitch2D;
    if (!Pitch2dDesc.devPtr)
      RETURN(hipErrorInvalidValue);

    size_t PitchInTexels =
        Pitch2dDesc.pitchInBytes / getChannelByteSize(Pitch2dDesc.desc);
    if (PitchInTexels < Pitch2dDesc.width)
      RETURN(hipErrorInvalidValue);

    size_t MaxDimSize = Backend->getActiveDevice()->getAttr(
        hipDeviceAttributeMaxTexture2DLinear);
    if (Pitch2dDesc.width > MaxDimSize || Pitch2dDesc.height > MaxDimSize ||
        PitchInTexels > MaxDimSize)
      RETURN(hipErrorInvalidValue);

    break;
  }
  };

  unsigned NumDims = getNumTextureDimensions(ResDesc);
  bool AddrModeSupported =
      (NumDims < 2 || TexDesc->addressMode[0] == TexDesc->addressMode[1]) &&
      (NumDims < 3 || TexDesc->addressMode[0] == TexDesc->addressMode[2]);
  if (!AddrModeSupported)
    CHIPERR_LOG_AND_THROW(
        "Heterogeneous texture addressing modes are not supported yet",
        hipErrorTbd);

  CHIPTexture *RetObj =
      Backend->getActiveDevice()->createTexture(ResDesc, TexDesc, ResViewDesc);
  if (RetObj != nullptr) {
    *TexObject = reinterpret_cast<hipTextureObject_t>(RetObj);
    RETURN(hipSuccess);
  } else
    RETURN(hipErrorInvalidValue);
  CHIP_CATCH
}

hipError_t hipDestroyTextureObject(hipTextureObject_t TextureObject) {
  CHIP_TRY
  CHIPInitialize();
  // TODO CRITCAL look into the define for hipTextureObject_t
  if (TextureObject == nullptr)
    RETURN(hipSuccess);
  CHIPTexture *ChipTexture = (CHIPTexture *)TextureObject;
  Backend->getActiveDevice()->destroyTexture(ChipTexture);
  RETURN(hipSuccess);
  CHIP_CATCH
}

hipError_t hipGetTextureObjectResourceDesc(hipResourceDesc *ResDesc,
                                           hipTextureObject_t TextureObject) {
  CHIP_TRY
  CHIPInitialize();
  if (TextureObject == nullptr)
    RETURN(hipErrorInvalidValue);
  CHIPTexture *ChipTexture = (CHIPTexture *)TextureObject;
  *ResDesc = ChipTexture->getResourceDesc();
  RETURN(hipSuccess);
  CHIP_CATCH
}

hipError_t hipModuleLoad(hipModule_t *Module, const char *FuncName) {
  CHIP_TRY
  CHIPInitialize();
  NULLCHECK(Module, FuncName);

  std::ifstream ModuleFile(FuncName,
                           std::ios::in | std::ios::binary | std::ios::ate);
  ERROR_IF((ModuleFile.fail()), hipErrorFileNotFound);

  size_t Size = ModuleFile.tellg();
  char *MemBlock = new char[Size];
  ModuleFile.seekg(0, std::ios::beg);
  ModuleFile.read(MemBlock, Size);
  ModuleFile.close();
  std::string Content(MemBlock, Size);
  delete[] MemBlock;

  // CHIPModule *chip_module = new CHIPModule(std::move(content));
  for (auto &Dev : Backend->getDevices())
    Dev->addModule(&Content);
  RETURN(hipSuccess);
  CHIP_CATCH
}

hipError_t hipModuleUnload(hipModule_t Module) {
  CHIP_TRY
  CHIPInitialize();
  NULLCHECK(Module);

  Backend->getActiveDevice()->eraseModule((CHIPModule *)Module);

  RETURN(hipSuccess);
  CHIP_CATCH
}

hipError_t hipModuleGetFunction(hipFunction_t *Function, hipModule_t Module,
                                const char *Name) {
  CHIP_TRY
  CHIPInitialize();
  NULLCHECK(Function, Module, Name);

  CHIPKernel *Kernel = Module->getKernelByName(Name);

  ERROR_IF((Kernel == nullptr), hipErrorInvalidDeviceFunction);

  *Function = Kernel;
  RETURN(hipSuccess);
  CHIP_CATCH
}

hipError_t hipModuleLaunchKernel(hipFunction_t Kernel, unsigned int GridDimX,
                                 unsigned int GridDimY, unsigned int GridDimZ,
                                 unsigned int BlockDimX, unsigned int BlockDimY,
                                 unsigned int BlockDimZ,
                                 unsigned int SharedMemBytes,
                                 hipStream_t Stream, void *KernelParams[],
                                 void *Extra[]) {
  CHIP_TRY
  CHIPInitialize();
  Stream = Backend->findQueue(Stream);

  if (SharedMemBytes > 0)
    CHIPERR_LOG_AND_THROW("Dynamic shared memory not yet implemented",
                          hipErrorLaunchFailure);

  if (KernelParams == Extra)
    CHIPERR_LOG_AND_THROW("either kernelParams or extra is required",
                          hipErrorLaunchFailure);

  dim3 Grid(GridDimX, GridDimY, GridDimZ);
  dim3 Block(BlockDimX, BlockDimY, BlockDimZ);

  Backend->getActiveDevice()->initializeDeviceVariables();

  if (KernelParams)
    Stream->launchKernel(Kernel, Grid, Block, KernelParams, SharedMemBytes);
  else {
    // Convert the "extra" argument passing style to KernelParams's
    // format (an array of pointers to the argument data) for avoiding
    // adding another argument processing logic in the downstream.

    void *ExtraArgBuf = nullptr;
    // Some limit to avoid a run away case (e.g. missing HIP_LAUNCH_PARAM_END).
    constexpr unsigned ArgLimit = 100;
    for (unsigned i = 0; Extra[i] != HIP_LAUNCH_PARAM_END && i < ArgLimit;
         i++) {
      if (Extra[i] == HIP_LAUNCH_PARAM_BUFFER_POINTER)
        ExtraArgBuf = Extra[++i];
      else if (Extra[i] == HIP_LAUNCH_PARAM_BUFFER_SIZE) {
        i++; // Ignore setting value.
        continue;
      } else
        RETURN(hipErrorInvalidValue);
    }

    if (!ExtraArgBuf) // Null argument pointer.
      RETURN(hipErrorInvalidValue);

    auto *FuncInfo = Kernel->getFuncInfo();
    auto ParamBuffer = convertExtraArgsToPointerArray(ExtraArgBuf, *FuncInfo);

    Stream->launchKernel(Kernel, Grid, Block, ParamBuffer.data(),
                         SharedMemBytes);
  }

  handleAbortRequest(*Stream, *Kernel->getModule());
  return hipSuccess;
  CHIP_CATCH
}

hipError_t hipExtModuleLaunchKernel(
    hipFunction_t Kernel,
    // NOTE: Grid units are threads/work-items instead of blocks/workgroups.
    uint32_t GlobalWorkSizeX, uint32_t GlobalWorkSizeY,
    uint32_t GlobalWorkSizeZ, uint32_t LocalWorkSizeX, uint32_t LocalWorkSizeY,
    uint32_t LocalWorkSizeZ, size_t SharedMemBytes, hipStream_t Stream,
    void **KernelParams, void **Extra, hipEvent_t StartEvent,
    hipEvent_t StopEvent, uint32_t Flags) {

  CHIP_TRY
  NULLCHECK(Kernel);
  // Null checks on the KernelParams and Extra arguments are performed by
  // hipModuleLaunchKernel().
  CHIPInitialize();

  // TODO: Process flags (hipExtAnyOrderLaunch).

  // Check local sizes divide grids.
  if (GlobalWorkSizeX % LocalWorkSizeX != 0 ||
      GlobalWorkSizeY % LocalWorkSizeY != 0 ||
      GlobalWorkSizeZ % LocalWorkSizeZ != 0)
    RETURN(hipErrorInvalidValue);

  auto GridBlocksX = GlobalWorkSizeX / LocalWorkSizeX;
  auto GridBlocksY = GlobalWorkSizeY / LocalWorkSizeY;
  auto GridBlocksZ = GlobalWorkSizeZ / LocalWorkSizeZ;

  hipError_t Result = hipSuccess;

  if (StartEvent)
    Result = hipEventRecord(StartEvent, Stream);
  if (Result != hipSuccess)
    RETURN(Result);

  Result = hipModuleLaunchKernel(Kernel, GridBlocksX, GridBlocksY, GridBlocksZ,
                                 LocalWorkSizeX, LocalWorkSizeY, LocalWorkSizeZ,
                                 SharedMemBytes, Stream, KernelParams, Extra);
  if (Result != hipSuccess)
    RETURN(Result);

  if (StopEvent)
    Result = hipEventRecord(StopEvent, Stream);

  RETURN(Result);
  CHIP_CATCH
}

//*****************************************************************************
//*****************************************************************************
//*****************************************************************************

hipError_t hipLaunchByPtr(const void *HostFunction) {
  CHIP_TRY
  CHIPInitialize();
  NULLCHECK(HostFunction);

  logTrace("hipLaunchByPtr");
  Backend->getActiveDevice()->initializeDeviceVariables();
  CHIPExecItem *ExecItem;
  {
    std::lock_guard<std::mutex> LockBackend(
        Backend->BackendMtx); // CHIPBackend::ChipExecStack
    ExecItem = Backend->ChipExecStack.top();
    Backend->ChipExecStack.pop();
  }

  auto ChipQueue = ExecItem->getQueue();
  if (!ChipQueue) {
    std::string Msg = "Tried to launch CHIPExecItem but its queue is null";
    CHIPERR_LOG_AND_THROW(Msg, hipErrorLaunchFailure);
  }

  auto ChipDev = ChipQueue->getDevice();
  auto ChipKernel = ChipDev->findKernelByHostPtr(HostFunction);
  ExecItem->setKernel(ChipKernel);

  ChipQueue->launch(ExecItem);
  handleAbortRequest(*ChipQueue, *ChipKernel->getModule());
  delete ExecItem;

  return hipSuccess;
  CHIP_CATCH
}

hipError_t hipConfigureCall(dim3 GridDim, dim3 BlockDim, size_t SharedMem,
                            hipStream_t Stream) {
  CHIP_TRY
  CHIPInitialize();
  Stream = Backend->findQueue(Stream);
  logDebug("hipConfigureCall()");
  RETURN(Backend->configureCall(GridDim, BlockDim, SharedMem, Stream));
  RETURN(hipSuccess);
  CHIP_CATCH
}
extern "C" void **__hipRegisterFatBinary(const void *Data) {
  CHIP_TRY
  CHIPInitialize();

  logDebug("__hipRegisterFatBinary");

  const __CudaFatBinaryWrapper *Wrapper =
      reinterpret_cast<const __CudaFatBinaryWrapper *>(Data);
  if (Wrapper->magic != __hipFatMAGIC2 || Wrapper->version != 1) {
    CHIPERR_LOG_AND_THROW("The given object is not hipFatBinary",
                          hipErrorInitializationError);
  }

  std::string *Module = new std::string;
  if (!Module) {
    CHIPERR_LOG_AND_THROW("Failed to allocate memory",
                          hipErrorInitializationError);
  }

  std::string ErrorMsg;
  auto SPIRVModuleSpan = extractSPIRVModule(Wrapper->binary, ErrorMsg);
  if (SPIRVModuleSpan.empty())
    CHIPERR_LOG_AND_THROW(ErrorMsg, hipErrorInitializationError);

  if (!filterSPIRV(SPIRVModuleSpan.data(), SPIRVModuleSpan.size(), *Module)) {
    CHIPERR_LOG_AND_THROW("Error in filtering a SPIR-V module",
                          hipErrorInitializationError);
  }

  logDebug("Register module: {} \n", (void *)Module);

  Backend->registerModuleStr(Module);

  ++NumBinariesLoaded;

  return (void **)Module;
  CHIP_CATCH_NO_RETURN
  return nullptr;
}

extern "C" void __hipUnregisterFatBinary(void *Data) {
  CHIP_TRY
  CHIPInitialize();
  std::string *Module = reinterpret_cast<std::string *>(Data);

  logDebug("Unregister module: {} \n", (void *)Module);
  Backend->unregisterModuleStr(Module);

  --NumBinariesLoaded;
  logDebug("__hipUnRegisterFatBinary {}\n", NumBinariesLoaded);

  if (NumBinariesLoaded == 0) {
    CHIPUninitialize();
  }

  CHIP_CATCH_NO_RETURN
}

extern "C" void __hipRegisterFunction(void **Data, const void *HostFunction,
                                      char *DeviceFunction,
                                      const char *DeviceName,
                                      unsigned int ThreadLimit, void *Tid,
                                      void *Bid, dim3 *BlockDim, dim3 *GridDim,
                                      int *WSize) {
  CHIP_TRY
  CHIPInitialize();
  std::string *ModuleStr = reinterpret_cast<std::string *>(Data);

  std::string DevFunc = DeviceFunction;
  logDebug("RegisterFunction on module {}\n", (void *)ModuleStr);

  logDebug("RegisterFunction on {} devices", Backend->getNumDevices());
  Backend->registerFunctionAsKernel(ModuleStr, HostFunction, DeviceName);
  CHIP_CATCH_NO_RETURN
}

hipError_t hipSetupArgument(const void *Arg, size_t Size, size_t Offset) {
  logDebug("hipSetupArgument");

  CHIP_TRY
  CHIPInitialize();
  RETURN(Backend->setArg(Arg, Size, Offset));
  RETURN(hipSuccess);
  CHIP_CATCH
}

extern "C" void
__hipRegisterVar(void **Data,
                 void *Var,        // The shadow variable in host code
                 char *HostName,   // Variable name in host code
                 char *DeviceName, // Variable name in device code
                 int Ext,          // Whether this variable is external
                 int Size,         // Size of the variable
                 int Constant,     // Whether this variable is constant
                 int Global        // Unknown, always 0
) {
  assert(Ext == 0);    // Device code should be fully linked so no
                       // external variables.
  assert(Global == 0); // HIP-Clang fixes this to zero.
  assert(std::string(HostName) == std::string(DeviceName));

  CHIP_TRY
  CHIPInitialize();

  logTrace("Module {}: Register variable '{}' Size={} host-addr={}",
           (void *)Data, DeviceName, Size, (void *)Var);

  std::string *ModuleStr = reinterpret_cast<std::string *>(Data);
  Backend->registerDeviceVariable(ModuleStr, Var, DeviceName, Size);

  CHIP_CATCH_NO_RETURN
}

/*
 *
__hipRegisterTexture (void **fatCubinHandle,
                       const struct textureReference *hostVar, // shadow
variable in host code const void **deviceAddress, // actually variable name
                       const char *deviceName, // variable name, same as ^^
                       int TextureType, // 1D/2D/3D
                       int Normalized, //
                       int Extern)
*/

hipError_t hipGetSymbolAddress(void **DevPtr, const void *Symbol) {
  CHIP_TRY
  CHIPInitialize();
  NULLCHECK(DevPtr, Symbol);

  Backend->getActiveDevice()->initializeDeviceVariables();
  CHIPDeviceVar *Var = Backend->getActiveDevice()->getGlobalVar(Symbol);
  ERROR_IF(!Var, hipErrorInvalidSymbol);
  *DevPtr = Var->getDevAddr();
  assert(*DevPtr);
  RETURN(hipSuccess);

  CHIP_CATCH
}

hipError_t hipIpcOpenEventHandle(hipEvent_t *Event,
                                 hipIpcEventHandle_t Handle) {
  CHIP_TRY
  CHIPInitialize();
  UNIMPLEMENTED(hipErrorNotSupported);
  CHIP_CATCH
}
hipError_t hipIpcGetEventHandle(hipIpcEventHandle_t *Handle, hipEvent_t Event) {
  CHIP_TRY
  CHIPInitialize();
  UNIMPLEMENTED(hipErrorNotSupported);
  CHIP_CATCH
}

hipError_t hipModuleOccupancyMaxPotentialBlockSize(int *GridSize,
                                                   int *BlockSize,
                                                   hipFunction_t Func,
                                                   size_t DynSharedMemPerBlk,
                                                   int BlockSizeLimit);

hipError_t hipModuleOccupancyMaxPotentialBlockSizeWithFlags(
    int *GridSize, int *BlockSize, hipFunction_t Func,
    size_t DynSharedMemPerBlk, int BlockSizeLimit, unsigned int Flags) {
  CHIP_TRY
  CHIPInitialize();
  UNIMPLEMENTED(hipErrorNotSupported);
  CHIP_CATCH
}

hipError_t hipModuleOccupancyMaxActiveBlocksPerMultiprocessor(
    int *NumBlocks, hipFunction_t Func, int BlockSize,
    size_t DynSharedMemPerBlk) {
  CHIP_TRY
  CHIPInitialize();
  UNIMPLEMENTED(hipErrorNotSupported);
  CHIP_CATCH
}

hipError_t hipModuleOccupancyMaxActiveBlocksPerMultiprocessorWithFlags(
    int *NumBlocks, hipFunction_t Func, int BlockSize,
    size_t DynSharedMemPerBlk, unsigned int Flags) {
  CHIP_TRY
  CHIPInitialize();
  UNIMPLEMENTED(hipErrorNotSupported);
  CHIP_CATCH
}

hipError_t
hipOccupancyMaxActiveBlocksPerMultiprocessor(int *NumBlocks, const void *Func,
                                             int BlockSize,
                                             size_t DynSharedMemPerBlk) {
  CHIP_TRY
  CHIPInitialize();
  UNIMPLEMENTED(hipErrorNotSupported);
  CHIP_CATCH
}

hipError_t hipOccupancyMaxActiveBlocksPerMultiprocessorWithFlags(
    int *NumBlocks, const void *Func, int BlockSize, size_t DynSharedMemPerBlk,
    unsigned int Flags) {
  CHIP_TRY
  CHIPInitialize();
  UNIMPLEMENTED(hipErrorNotSupported);
  CHIP_CATCH
}

hipError_t hipOccupancyMaxPotentialBlockSize(int *GridSize, int *BlockSize,
                                             const void *Func,
                                             size_t DynSharedMemPerBlk,
                                             int BlockSizeLimit) {
  CHIP_TRY
  CHIPInitialize();
  UNIMPLEMENTED(hipErrorNotSupported);
  CHIP_CATCH
}

hipError_t hipGetDeviceFlags(unsigned int *Flags) {
  CHIP_TRY
  CHIPInitialize();
  UNIMPLEMENTED(hipErrorNotSupported);
  CHIP_CATCH
}

/************************************************************
 ************************************************************
 ************************************************************/

// returning a hipError_t from these API is problematic, because icpx is used
// as compiler for sycl and the use of hipError_t mandates inclusion
// of hip/hip_runtime.h which is not compatible which icpx

int hipGetBackendNativeHandles(uintptr_t Stream, uintptr_t *NativeHandles,
                               int *NumHandles) {
  CHIP_TRY
  logDebug("hipGetBackendNativeHandles");
  CHIPQueue *HipStream = Backend->findQueue((hipStream_t)Stream);
  RETURN(HipStream->getBackendHandles(NativeHandles, NumHandles));
  CHIP_CATCH
}

int hipInitFromNativeHandles(const uintptr_t *NativeHandles, int NumHandles) {
  CHIP_TRY
  logDebug("hipInitFromNativeHandles");
  RETURN(CHIPReinitialize(NativeHandles, NumHandles));
  CHIP_CATCH
}

void *hipGetNativeEventFromHipEvent(void *HipEvent) {
  logDebug("hipGetNativeEventFromHipEvent");
  void *E = nullptr;
  CHIP_TRY
  CHIPInitialize();

  if (HipEvent == NULL)
    return NULL;

  E = Backend->getNativeEvent((hipEvent_t)HipEvent);
  CHIP_CATCH_NO_RETURN
  return E;
}

void *hipGetHipEventFromNativeEvent(void *NativeEvent) {
  logDebug("hipGetHipEventFromNativeEvent");
  hipEvent_t E = nullptr;
  CHIP_TRY
  CHIPInitialize();

  if (NativeEvent == NULL)
    return NULL;

  E = Backend->getHipEvent(NativeEvent);
  CHIP_CATCH_NO_RETURN
  return E;
}

#endif<|MERGE_RESOLUTION|>--- conflicted
+++ resolved
@@ -730,8 +730,7 @@
   logDebug("__hipPopCallConfiguration()");
   CHIP_TRY
   CHIPInitialize();
-  std::lock_guard<std::mutex> LockBackend(
-      Backend->BackendMtx); // CHIPBackend::ChipExecStack
+  LOCK(Backend->BackendMtx); // CHIPBackend::ChipExecStack
 
   auto *ExecItem = Backend->ChipExecStack.top();
   *GridDim = ExecItem->getGrid();
@@ -783,21 +782,11 @@
 hipError_t hipDeviceSynchronize(void) {
   CHIP_TRY
   CHIPInitialize();
-<<<<<<< HEAD
+
   auto Dev = Backend->getActiveDevice();
-  LOCK(Dev->DeviceMtx); // CHIPDevice::ChipQueues_
-  logDebug("hipDeviceSynchronize()");
+  LOCK(Dev->DeviceMtx); // prevents queues from being destryed while iterating
   for (auto Q : Dev->getQueuesNoLock()) {
-    logDebug("Device: {}", (void*)Dev);
-    logDebug("Queue {}", (void*)Q);
-=======
-
-  // prevents queues from being destryed while iterating
-  auto Dev = Backend->getActiveDevice();
-  std::lock_guard<std::mutex> LockDevice(Dev->DeviceMtx);
-  for (auto Q : Dev->getQueues()) {
->>>>>>> 91a8b221
-    std::lock_guard<std::mutex> LockQueue(Q->QueueMtx);
+    LOCK(Q->QueueMtx); // TODO MutexCleanup
     Q->finish();
   }
 
@@ -3211,8 +3200,7 @@
   Backend->getActiveDevice()->initializeDeviceVariables();
   CHIPExecItem *ExecItem;
   {
-    std::lock_guard<std::mutex> LockBackend(
-        Backend->BackendMtx); // CHIPBackend::ChipExecStack
+    LOCK(Backend->BackendMtx); // CHIPBackend::ChipExecStack
     ExecItem = Backend->ChipExecStack.top();
     Backend->ChipExecStack.pop();
   }
