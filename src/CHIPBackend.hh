/*
 * Copyright (c) 2021-22 CHIP-SPV developers
 *
 * Permission is hereby granted, free of charge, to any person obtaining a copy
 * of this software and associated documentation files (the "Software"), to deal
 * in the Software without restriction, including without limitation the rights
 * to use, copy, modify, merge, publish, distribute, sublicense, and/or sell
 * copies of the Software, and to permit persons to whom the Software is
 * furnished to do so, subject to the following conditions:
 *
 * The above copyright notice and this permission notice shall be included
 * in all copies or substantial portions of the Software.
 *
 * THE SOFTWARE IS PROVIDED "AS IS", WITHOUT WARRANTY OF ANY KIND, EXPRESS OR
 * IMPLIED, INCLUDING BUT NOT LIMITED TO THE WARRANTIES OF MERCHANTABILITY,
 * FITNESS FOR A PARTICULAR PURPOSE AND NONINFRINGEMENT. IN NO EVENT SHALL
 * THE AUTHORS OR COPYRIGHT HOLDERS BE LIABLE FOR ANY CLAIM, DAMAGES OR OTHER
 * LIABILITY, WHETHER IN AN ACTION OF CONTRACT, TORT OR OTHERWISE, ARISING
 * FROM, OUT OF OR IN CONNECTION WITH THE SOFTWARE OR THE USE OR OTHER
 * DEALINGS IN THE SOFTWARE.
 */
/**
 * @file CHIPBackend.hh
 * @author Paulius Velesko (pvelesko@pglc.io)
 * @brief CHIPBackend class definition. CHIP backends are to inherit from this
 * base class and override desired virtual functions. Overrides for this class
 * are expected to be minimal with primary overrides being done on lower-level
 * classes such as CHIPContext consturctors, etc.
 * @version 0.1
 * @date 2021-08-19
 *
 * @copyright Copyright (c) 2021
 *
 */
#ifndef CHIP_BACKEND_H
#define CHIP_BACKEND_H

#include <algorithm>
#include <iostream>
#include <map>
#include <set>
#include <mutex>
#include <string>
#include <vector>
#include <queue>
#include <stack>

#include "spirv.hh"
#include "common.hh"
#include "hip/hip_runtime_api.h"
#include "hip/spirv_hip.hh"

#include "CHIPDriver.hh"
#include "logging.hh"
#include "macros.hh"
#include "CHIPException.hh"

static inline size_t getChannelByteSize(hipChannelFormatDesc Desc) {
  unsigned TotalNumBits = Desc.x + Desc.y + Desc.z + Desc.w;
  return ((TotalNumBits + 7u) / 8u); // Round upwards.
}

/// Describes a memory region to copy from/to.
class CHIPRegionDesc {
public:
  static constexpr unsigned MaxNumDims = 3;
  // The number of dimensions.
  unsigned char NumDims = 1;
  // The size of element measured in bytes.
  size_t ElementSize = 0;
  // Measured in elements. The minimum size allowed is one for the first
  // NumDim elements.
  size_t Size[MaxNumDims] = {1, 1, 1};
  // Measured in elements.
  size_t Offset[MaxNumDims] = {0, 0, 0};
  // Row and slice pitch. Measured in bytes.
  size_t Pitch[MaxNumDims - 1] = {1, 1};

  std::string dumpAsString() const {
    std::string Result =
        "Size=(" + std::to_string(Size[0]) + ", " + std::to_string(Size[1]) +
        ", " + std::to_string(Size[2]) + "), Offset=(" +
        std::to_string(Offset[0]) + ", " + std::to_string(Offset[1]) + ", " +
        std::to_string(Offset[2]) + "), Pitch=(" + std::to_string(Pitch[0]) +
        "," + std::to_string(Pitch[1]) + ")";
    return Result;
  }

  unsigned getNumDims() const {
    CHIPASSERT(NumDims > 0 && NumDims <= MaxNumDims);
    return NumDims;
  }

  bool isPitched() const {
    switch (getNumDims()) {
    default:
      CHIPASSERT(false && "Unexpected dimension count.");
      return false;
    case 1:
      return false;
    case 2:
      return Pitch[0] > Size[0] * ElementSize;
    case 3:
      return Pitch[0] > Size[0] * ElementSize &&
             Pitch[1] > Size[1] * Size[0] * ElementSize;
    }
  }

  static CHIPRegionDesc get3DRegion(size_t TheWidth, size_t TheHeight,
                                    size_t TheDepth,
                                    size_t ElementByteSize = 1) {
    CHIPRegionDesc Result;
    Result.NumDims = 3;
    Result.ElementSize = ElementByteSize;
    Result.Size[0] = TheWidth;
    Result.Size[1] = TheHeight;
    Result.Size[2] = TheDepth;
    Result.Pitch[0] = TheWidth * ElementByteSize;
    Result.Pitch[1] = TheWidth * TheHeight * ElementByteSize;
    return Result;
  }

  static CHIPRegionDesc get2DRegion(size_t TheWidth, size_t TheHeight,
                                    size_t ElementByteSize = 1) {
    auto R = get3DRegion(TheWidth, TheHeight, 1, ElementByteSize);
    R.NumDims = 2;
    return R;
  }

  static CHIPRegionDesc get1DRegion(size_t TheWidth, size_t TheHeight,
                                    size_t ElementByteSize = 1) {
    auto R = get2DRegion(TheWidth, 1, ElementByteSize);
    R.NumDims = 1;
    return R;
  }

  static CHIPRegionDesc from(const hipArray &Array) {
    auto TexelByteSize = getChannelByteSize(Array.desc);
    switch (Array.textureType) {
    default:
      assert(false && "Unkown texture type.");
      return CHIPRegionDesc();
    case hipTextureType1D:
      return CHIPRegionDesc::get1DRegion(Array.width, TexelByteSize);
    case hipTextureType2D:
      return CHIPRegionDesc::get2DRegion(Array.width, Array.height,
                                         TexelByteSize);
    case hipTextureType3D:
      return CHIPRegionDesc::get3DRegion(Array.width, Array.height, Array.depth,
                                         TexelByteSize);
    }
  }

  static CHIPRegionDesc from(const hipResourceDesc &ResDesc) {
    switch (ResDesc.resType) {
    default:
      CHIPASSERT(false && "Unknown resource type");
      return CHIPRegionDesc();
    case hipResourceTypePitch2D: {
      auto &Res = ResDesc.res.pitch2D;
      auto R = get2DRegion(Res.width, Res.height, getChannelByteSize(Res.desc));
      R.Pitch[0] = Res.pitchInBytes;
      CHIPASSERT(Res.pitchInBytes >= Res.width * getChannelByteSize(Res.desc) &&
                 "Invalid pitch.");
      return R;
    }
    case hipResourceTypeArray: {
      const auto *Array = ResDesc.res.array.array;
      assert(Array);
      return from(*Array);
    }
    } // switch
  }
};

class CHIPEventMonitor;

class CHIPQueueFlags {
  unsigned int FlagsRaw_;
  bool Default_ = true;
  bool NonBlocking_ = false;

public:
  CHIPQueueFlags() : CHIPQueueFlags(hipStreamDefault) {}
  CHIPQueueFlags(unsigned int FlagsRaw) : FlagsRaw_(FlagsRaw) {

    if (FlagsRaw & hipStreamDefault) {
      Default_ = true;
      FlagsRaw = FlagsRaw & (~hipStreamDefault);
    }

    if (FlagsRaw & hipStreamNonBlocking) {
      NonBlocking_ = true;
      FlagsRaw = FlagsRaw & (~hipStreamNonBlocking);
    }

    if (FlagsRaw > 0)
      CHIPERR_LOG_AND_THROW("Invalid CHIPQueueFlags", hipErrorInvalidValue);
  }

  bool isDefault() { return Default_; }
  bool isNonBlocking() { return NonBlocking_; }
  bool isBlocking() { return !NonBlocking_; }
  unsigned int getRaw() { return FlagsRaw_; }
};

enum class CHIPManagedMemFlags : unsigned int {
  AttachHost = hipMemAttachHost,
  AttachGlobal = hipMemAttachGlobal
};

class CHIPHostAllocFlags {
  bool Default_ = true;
  bool Portable_ = false;
  bool Mapped_ = false;
  bool WriteCombined_ = false;
  bool NumaUser_ = false;
  bool Coherent_ = false;
  bool NonCoherent_ = false;
  unsigned int FlagsRaw_;

public:
  CHIPHostAllocFlags() : FlagsRaw_(hipHostMallocDefault){};
  CHIPHostAllocFlags(unsigned int FlagsRaw) : FlagsRaw_(FlagsRaw) {
    if (FlagsRaw & hipHostMallocDefault) {
      Default_ = true;
      FlagsRaw = FlagsRaw & (~hipHostMallocDefault);
    }

    if (FlagsRaw & hipHostMallocPortable) {
      Portable_ = true;
      FlagsRaw = FlagsRaw & (~hipHostMallocPortable);
    }

    if (FlagsRaw & hipHostMallocMapped) {
      Mapped_ = true;
      FlagsRaw = FlagsRaw & (~hipHostMallocMapped);
    }

    if (FlagsRaw & hipHostMallocWriteCombined) {
      WriteCombined_ = true;
      FlagsRaw = FlagsRaw & (~hipHostMallocWriteCombined);
    }

    if (FlagsRaw & hipHostMallocNumaUser) {
      NumaUser_ = true;
      FlagsRaw = FlagsRaw & (~hipHostMallocNumaUser);
    }

    if (FlagsRaw & hipHostMallocCoherent) {
      Coherent_ = true;
      FlagsRaw = FlagsRaw & (~hipHostMallocCoherent);
    }

    if (FlagsRaw & hipHostMallocNonCoherent) {
      NonCoherent_ = true;
      FlagsRaw = FlagsRaw & (~hipHostMallocNonCoherent);
    }

    if (FlagsRaw > 0)
      CHIPERR_LOG_AND_THROW("Invalid CHIPHostAllocFlag", hipErrorInvalidValue);
  }
  unsigned int getRaw() { return FlagsRaw_; }
  bool isDefault() { return Default_; }
  bool isPortable() { return Portable_; }
  bool isMapped() { return Mapped_; }
  bool isWriteCombined() { return WriteCombined_; }
  bool isNumaUser() { return NumaUser_; }
  bool isCoherent() { return Coherent_; }
  bool isNonCoherent() { return NonCoherent_; }
};

/**
 * @brief This object gets created when a callback is requested. Once created,
 * it gets placed on the CHIPBackend callback queue. A Callback monitor thread
 * gets created and executes these callback objects. This object stores all the
 * necessary data to execute a callback function:
 * - Events for synching
 * - Callback function
 * - Arguments for the callback function
 */
class CHIPCallbackData {
protected:
  virtual ~CHIPCallbackData() = default;

public:
  CHIPQueue *ChipQueue;
  CHIPEvent *GpuReady;
  CHIPEvent *CpuCallbackComplete;
  CHIPEvent *GpuAck;

  hipError_t Status;
  void *CallbackArgs;
  hipStreamCallback_t CallbackF;

  CHIPCallbackData(hipStreamCallback_t CallbackF, void *CallbackArgs,
                   CHIPQueue *ChipQueue);

  void execute(hipError_t ResultFromDependency) {
    CallbackF(ChipQueue, ResultFromDependency, CallbackArgs);
  }
};

class CHIPEventMonitor {
  typedef void *(*THREADFUNCPTR)(void *);

protected:
  CHIPEventMonitor() = default;
  virtual ~CHIPEventMonitor() = default;
  pthread_t Thread_;

public:
  std::mutex EventMonitorMtx;
  volatile bool Stop = false;

  void join() { pthread_join(Thread_, nullptr); }
  static void *monitorWrapper(void *Arg) {
    auto Monitor = (CHIPEventMonitor *)Arg;
    Monitor->monitor();
    return 0;
  }
  virtual void monitor(){};

  void start() {
    auto Res = pthread_create(&Thread_, 0, monitorWrapper, (void *)this);
    if (Res)
      CHIPERR_LOG_AND_THROW("Failed to create thread", hipErrorTbd);
    logDebug("Thread Created with ID : {}", Thread_);
  }
};

class CHIPTexture {
  /// Resource description used to create this texture.
  hipResourceDesc ResourceDesc;

public:
  CHIPTexture() = delete;
  CHIPTexture(const hipResourceDesc &ResDesc) : ResourceDesc(ResDesc) {}
  virtual ~CHIPTexture() {}

  const hipResourceDesc &getResourceDesc() const { return ResourceDesc; }
};

template <class T> std::string resultToString(T Err);

class CHIPEventFlags {
  bool BlockingSync_ = false;
  bool DisableTiming_ = false;
  bool Interprocess_ = false;

public:
  CHIPEventFlags() = default;
  CHIPEventFlags(unsigned Flags) {

    if (Flags > (hipEventDefault | hipEventBlockingSync |
                 hipEventDisableTiming | hipEventInterprocess))
      CHIPERR_LOG_AND_THROW("Invalid hipEvent flag combination",
                            hipErrorInvalidValue);

    if (Flags & hipEventBlockingSync)
      BlockingSync_ = true;
    if (Flags & hipEventDisableTiming)
      DisableTiming_ = true;
    if (Flags & hipEventInterprocess)
      Interprocess_ = true;
  }

  bool isDefault() {
    return !BlockingSync_ && !DisableTiming_ && !Interprocess_;
  };
  bool isBlockingSync() { return BlockingSync_; };
  bool isDisableTiming() { return DisableTiming_; };
  bool isInterprocess() { return Interprocess_; };
};

/**
 * @brief  Structure describing an allocation
 *
 */
struct AllocationInfo {
  // TODO make this into a class
  void *DevPtr;
  void *HostPtr;
  size_t Size;
  CHIPHostAllocFlags Flags;
  hipDevice_t Device;
  bool Managed = false;
  enum hipMemoryType MemoryType;
};

/**
 * @brief Class for keeping track of device allocations.
 *
 */
class CHIPAllocationTracker {
private:
  std::string Name_;

  std::unordered_map<void *, AllocationInfo *> PtrToAllocInfo_;

public:
  std::mutex AllocationTrackerMtx;
  /**
   * @brief Associate a host pointer with a device pointer. @see hipHostRegister
   *
   * @param HostPtr
   */
  void registerHostPointer(void *HostPtr, void *DevPtr) {
    CHIPASSERT(HostPtr && "HostPtr is null");
    CHIPASSERT(DevPtr && "DevPtr is null");
    auto AllocInfo = this->getAllocInfo(DevPtr);
    AllocInfo->HostPtr = HostPtr;
    this->PtrToAllocInfo_[HostPtr] = AllocInfo;
  }

  size_t GlobalMemSize, TotalMemSize, MaxMemUsed;
  /**
   * @brief Construct a new CHIPAllocationTracker object
   *
   * @param GlobalMemSize Total available global memory on the device
   * @param Name name for this allocation tracker for logging. Normally device
   * name
   */
  CHIPAllocationTracker(size_t GlobalMemSize, std::string Name);

  /**
   * @brief Destroy the CHIPAllocationTracker object
   *
   */
  ~CHIPAllocationTracker();

  /**
   * @brief Get the Name object
   *
   * @return std::string
   */
  std::string getName();

  /**
   * @brief Get Allocation Info associated with this pointer
   *
   * @return AllocationInfo contains the base pointer and allocation size;
   */
  AllocationInfo *getAllocInfo(const void *);

  /**
   * @brief Reserve memory for an allocation.
   * This method is run prior to allocations to keep track of how much memory is
   * available on the device
   *
   * @param bytes
   * @return true Reservation successful
   * @return false Not enough available memory for reservation of this size.
   */
  bool reserveMem(size_t Bytes);

  /**
   * @brief Release some of the reserved memory. Called by free()
   *
   * @param bytes
   * @return true
   * @return false
   */
  bool releaseMemReservation(size_t Bytes);

  /**
   * @brief Record the pointer received from CHIPContext::allocate_()
   *
   * @param dev_ptr
   */
  void recordAllocation(void *DevPtr, void *HostPtr, hipDevice_t Device,
                        size_t Size, CHIPHostAllocFlags Flags,
                        hipMemoryType MemoryType);

  /**
   * @brief Check if a given pointer belongs to any of the existing allocations
   *
   * @param DevPtr device side pointer
   * @return AllocationInfo* pointer to allocation info. Nullptr if this pointer
   * does not belong to any existing allocations
   */
  AllocationInfo *getAllocInfoCheckPtrRanges(void *DevPtr);

  /**
   * @brief Delete an AllocationInfo item
   *
   * @param AllocInfo
   */
  void eraseRecord(AllocationInfo *AllocInfo) {
    LOCK(AllocationTrackerMtx); // CHIPAllocationTracker::PtrToAllocInfo_
    PtrToAllocInfo_.erase(AllocInfo->DevPtr);
    if (AllocInfo->HostPtr)
      PtrToAllocInfo_.erase(AllocInfo->HostPtr);

    delete AllocInfo;
  }
};

class CHIPDeviceVar {
private:
  std::string Name_; /// Device side variable name.
                     /// Address to variable's storage. Note that the address is
                     /// a pointer given by CHIPContext::allocate.
  void *DevAddr_ = nullptr;
  size_t Size_ = 0;
  /// The alignment requirement of the variable.
  // NOTE: The alignment infromation is not carried in __hipRegisterVar() calls
  // It have to be queried via shadow kernels.
  size_t Alignment_ = 0;
  /// Tells if the variable has an initializer. NOTE: Variables are
  /// initialized via a shadow kernel.
  bool HasInitializer_ = false;

public:
  CHIPDeviceVar(std::string Name, size_t Size);
  ~CHIPDeviceVar();

  void *getDevAddr() const { return DevAddr_; }
  void setDevAddr(void *Addr) { DevAddr_ = Addr; }
  std::string getName() const { return Name_; }
  size_t getSize() const { return Size_; }
  size_t getAlignment() const { return Alignment_; }
  void setAlignment(size_t TheAlignment) {
    assert(Alignment_ && "Invalid alignment");
    Alignment_ = TheAlignment;
  }
  bool hasInitializer() const { return HasInitializer_; }
  void markHasInitializer(bool State = true) { HasInitializer_ = State; }
};

// fw declares
class CHIPExecItem;
class CHIPQueue;
class CHIPContext;
class CHIPDevice;

class CHIPEvent {
protected:
  bool UserEvent_ = false;
  bool TrackCalled_ = false;
  event_status_e EventStatus_;
  CHIPEventFlags Flags_;
  std::vector<CHIPEvent *> DependsOnList;

  // reference count
  size_t *Refc_;

  /**
   * @brief Events are always created with a context
   *
   */
  CHIPContext *ChipContext_;

  /**
   * @brief hidden default constructor for CHIPEvent. Only derived class
   * constructor should be called.
   *
   */
  CHIPEvent() = default;

public:
  bool isUserEvent() { return UserEvent_; }
  void addDependency(CHIPEvent *Event) { DependsOnList.push_back(Event); }
  void releaseDependencies() {
    for (auto Event : DependsOnList) {
      Event->decreaseRefCount(
          "An event that depended on this one has finished");
    }
    LOCK(EventMtx); // CHIPEvent::DependsOnList
    DependsOnList.clear();
  }
  void trackImpl();
  void track();
  CHIPEventFlags getFlags() { return Flags_; }
  std::mutex EventMtx;
  std::string Msg;
  size_t getCHIPRefc() {
    LOCK(this->EventMtx); // CHIPEvent::Refc_
    return *Refc_;
  }
  virtual void decreaseRefCount(std::string Reason) {
    LOCK(EventMtx); // CHIPEvent::Refc_
    logDebug("CHIPEvent::decreaseRefCount() {} {} refc {}->{} REASON: {}",
             (void *)this, Msg.c_str(), *Refc_, *Refc_ - 1, Reason);
    if (*Refc_ > 0) {
      (*Refc_)--;
    } else {
      logError("CHIPEvent::decreaseRefCount() called when refc == 0");
    }
    // Destructor to be called by event monitor once backend is done using it
  }
  virtual void increaseRefCount(std::string Reason) {
    LOCK(EventMtx); // CHIPEvent::Refc_
    logDebug("CHIPEvent::increaseRefCount() {} {} refc {}->{} REASON: {}",
             (void *)this, Msg.c_str(), *Refc_, *Refc_ + 1, Reason);
    (*Refc_)++;
  }
  virtual ~CHIPEvent() = default;
  // Optionally provide a field for origin of this event
  /**
   * @brief CHIPEvent constructor. Must always be created with some context.
   *
   */
  CHIPEvent(CHIPContext *Ctx, CHIPEventFlags Flags = CHIPEventFlags());
  /**
   * @brief Get the Context object
   *
   * @return CHIPContext* pointer to context on which this event was created
   */
  CHIPContext *getContext() { return ChipContext_; }

  /**
   * @brief Query the state of this event and update it's status
   * Each backend must override this method with implementation specific calls
   * e.x. clGetEventInfo()
   *
   * @return true event was in recording state, state might have changed
   * @return false event was not in recording state
   */
  virtual bool updateFinishStatus(bool ThrowErrorIfNotReady = true) = 0;

  /**
   * @brief Check if this event is recording or already recorded
   *
   * @return true event is recording/recorded
   * @return false event is in init or invalid state
   */
  bool isRecordingOrRecorded() {
    return EventStatus_ >= EVENT_STATUS_RECORDING;
  }

  /**
   * @brief check if this event is done recording
   *
   * @return true recoded
   * @return false not recorded
   */
  bool isFinished() { return (EventStatus_ == EVENT_STATUS_RECORDED); }

  /**
   * @brief Get the Event Status object
   *
   * @return event_status_e current event status
   */
  event_status_e getEventStatus() { return EventStatus_; }

  std::string getEventStatusStr() {
    switch (EventStatus_) {
    case EVENT_STATUS_INIT:
      return "EVENT_STATUS_INIT";
    case EVENT_STATUS_RECORDING:
      return "EVENT_STATUS_RECORDING";
    case EVENT_STATUS_RECORDED:
      return "EVENT_STATUS_RECORDED";
    default:
      return "INVALID_EVENT_STATUS";
    };
  }

  /**
   * @brief Enqueue this event in a given CHIPQueue
   *
   * @param chip_queue_ CHIPQueue in which to enque this event
   * @return true
   * @return false
   */
  virtual void recordStream(CHIPQueue *ChipQueue) = 0;
  /**
   * @brief Wait for this event to complete
   *
   * @return true
   * @return false
   */
  virtual bool wait() = 0;

  /**
   * @brief Calculate absolute difference between completion timestamps of this
   * event and other
   *
   * @param other
   * @return float
   */
  virtual float getElapsedTime(CHIPEvent *Other) = 0;

  /**
   * @brief Toggle this event from the host.
   *
   */
  virtual void hostSignal() = 0;
};

class CHIPProgram {
  std::string ProgramName_;   ///< Program name.
  std::string ProgramSource_; ///< Program source code.

  /// Include headers.
  std::map<std::string, std::string> Headers_;

  /// Name expressions added before compilation as key to the
  /// map. After compilation they point to their lowered/mangled
  /// names. The map value may also be empty meaning the lowered name
  /// is unknown.
  std::map<std::string, std::string> NameExpressions_;

  std::string ProgramLog_; ///< Captured compilation log.
  std::string Code_;       ///< Compiled program.

public:
  CHIPProgram() = delete;
  CHIPProgram(const std::string &ProgramName) : ProgramName_(ProgramName) {}

  void setSource(const char *Source) {
    if (Source)
      ProgramSource_.assign(Source);
  }

  void addHeader(std::string_view IncludeName, std::string_view Contents) {
    assert(!IncludeName.empty() && "Nameless include header!");
    Headers_[std::string(IncludeName)].assign(Contents);
  }

  void appendToLog(const std::string &Log) { ProgramLog_.append(Log); }

  void addCode(std::string_view Code) { Code_.append(Code); }

  void addNameExpression(std::string_view NameExpr) {
    assert(!isAfterCompilation() &&
           "Must not add name expressions after compilation!");
    NameExpressions_.emplace(std::make_pair(NameExpr, ""));
  }

  const std::map<std::string, std::string> &getHeaders() const {
    return Headers_;
  }
  const std::string &getSource() const { return ProgramSource_; }
  const std::string &getProgramLog() const { return ProgramLog_; }
  const std::string &getCode() const { return Code_; }

  const std::map<std::string, std::string> &getNameExpressionMap() const {
    return NameExpressions_;
  }
  std::map<std::string, std::string> &getNameExpressionMap() {
    return NameExpressions_;
  }

  /// Return true if the program has been compiled.
  bool isAfterCompilation() const { return !Code_.empty(); }
};

/**
 * @brief Module abstraction. Contains global variables and kernels. Can be
 * extracted from FatBinary or loaded at runtime.
 * OpenCL - ClProgram
 * Level Zero - zeModule
 * ROCclr - amd::Program
 * CUDA - CUmodule
 */
class CHIPModule {
  /// Flag for the allocation state of the device variables. True if
  /// all variables have space allocated for this module for the
  /// device this module is attached to. False implies that
  /// DeviceVariablesAllocated false.
  bool DeviceVariablesAllocated_ = false;
  /// Flag for the initialization state of the device variables. True
  /// if all variables are initialized for this module for the device
  /// this module is attached to.
  bool DeviceVariablesInitialized_ = false;

  OpenCLFunctionInfoMap FuncInfos_;

protected:
  uint8_t *FuncIL_;
  size_t IlSize_;
  std::mutex Mtx_;
  // Global variables
  std::vector<CHIPDeviceVar *> ChipVars_;
  // Kernels
  std::vector<CHIPKernel *> ChipKernels_;
  /// Binary representation extracted from FatBinary.
  std::string *Src_;
  // Kernel JIT compilation can be lazy
  std::once_flag Compiled_;

  int32_t *BinaryData_;

  /**
   * @brief hidden default constuctor. Only derived type constructor should be
   * called.
   *
   */
  CHIPModule() = default;

public:
  /**
   * @brief Destroy the CHIPModule object
   *
   */
  virtual ~CHIPModule();
  /**
   * @brief Construct a new CHIPModule object.
   * This constructor should be implemented by the derived class (specific
   * backend implementation). Call to this constructor should result in a
   * populated chip_kernels vector.
   *
   * @param module_str string prepresenting the binary extracted from FatBinary
   */
  CHIPModule(std::string *ModuleStr);

  /**
   * @brief Add a CHIPKernel to this module.
   * During initialization when the FatBinary is consumed, a CHIPModule is
   * constructed for every device. SPIR-V kernels reside in this module. This
   * method is called called via the constructor during this initialization
   * phase. Modules can also be loaded from a file during runtime, however.
   *
   * @param kernel CHIPKernel to be added to this module.
   */
  void addKernel(CHIPKernel *Kernel);

  /**
   * @brief Wrapper around compile() called via std::call_once
   *
   * @param chip_dev device for which to compile the kernels
   */
  void compileOnce(CHIPDevice *ChipDev);
  /**
   * @brief Kernel JIT compilation can be lazy. This is configured via Cmake
   * LAZY_JIT option. If LAZY_JIT is set to true then this module won't be
   * compiled until the first call to one of its kernels. If LAZY_JIT is set to
   * false(default) then this method should be called in the constructor;
   *
   * This method should populate this modules chip_kernels vector. These
   * kernels would have a name extracted from the kernel but no associated host
   * function pointers.
   *
   */
  virtual void compile(CHIPDevice *ChipDev) = 0;
  /**
   * @brief Get the Global Var object
   * A module, along with device kernels, can also contain global variables.
   *
   * @param name global variable name
   * @return CHIPDeviceVar*
   */
  virtual CHIPDeviceVar *getGlobalVar(const char *VarName);

  /**
   * @brief Get the Kernel object
   *
   * @param name name of the corresponding host function
   * @return CHIPKernel* if found and nullptr otherwise.
   */
  CHIPKernel *findKernel(const std::string &Name);

  /**
   * @brief Get the Kernel object
   *
   * @param name name of the corresponding host function
   * @return CHIPKernel*
   */
  CHIPKernel *getKernelByName(const std::string &Name);

  /**
   * @brief Checks if the module has a kernel with the given name.
   *
   * @param name the name of the kernel
   * @return true in case the kernels is found
   */
  bool hasKernel(std::string Name);

  /**
   * @brief Get the Kernels object
   *
   * @return std::vector<CHIPKernel*>&
   */
  std::vector<CHIPKernel *> &getKernels();

  /**
   * @brief Get the Kernel object
   *
   * @param host_f_ptr host-side function pointer
   * @return CHIPKernel*
   */
  CHIPKernel *getKernel(const void *HostFPtr);

  /**
   * @brief consume SPIRV and fill in OCLFuncINFO
   *
   */
  void consumeSPIRV();

  /**
   * @brief Record a device variable
   *
   * Takes ownership of the variable.
   */
  void addDeviceVariable(CHIPDeviceVar *DevVar) { ChipVars_.push_back(DevVar); }

  std::vector<CHIPDeviceVar *> &getDeviceVariables() { return ChipVars_; }

  hipError_t allocateDeviceVariablesNoLock(CHIPDevice *Device,
                                           CHIPQueue *Queue);
  void initializeDeviceVariablesNoLock(CHIPDevice *Device, CHIPQueue *Queue);
  void invalidateDeviceVariablesNoLock();
  void deallocateDeviceVariablesNoLock(CHIPDevice *Device);

  OCLFuncInfo *findFunctionInfo(const std::string &FName);

  const std::string *getModuleSource() const { return Src_; }
};

/**
 * @brief Contains information about the function on the host and device
 */
class CHIPKernel {
protected:
  /**
   * @brief hidden default constructor. Only derived type constructor should be
   * called.
   *
   */
  CHIPKernel(std::string HostFName, OCLFuncInfo *FuncInfo);
  /// Name of the function
  std::string HostFName_;
  /// Pointer to the host function
  const void *HostFPtr_ = nullptr;
  /// Pointer to the device function
  const void *DevFPtr_;

  OCLFuncInfo *FuncInfo_;

public:
  virtual ~CHIPKernel();

  /**
   * @brief Get the Name object
   *
   * @return std::string
   */
  std::string getName();

  /**
   * @brief Get the Func Info object
   *
   * @return OCLFuncInfo&
   */
  OCLFuncInfo *getFuncInfo();
  /**
   * @brief Get the associated host pointer to a host function
   *
   * @return const void*
   */
  const void *getHostPtr();
  /**
   * @brief Get the associated funciton pointer on the device
   *
   * @return const void*
   */
  const void *getDevPtr();

  /**
   * @brief Get the Name object
   *
   * @return std::string
   */
  void setName(std::string HostFName);
  /**
   * @brief Get the associated host pointer to a host function
   *
   * @return const void*
   */
  void setHostPtr(const void *HostFPtr);
  /**
   * @brief Get the associated funciton pointer on the device
   *
   * @return const void*
   */
  void setDevPtr(const void *DevFPtr);

  /**
   * @brief Get the associated kernel information (max threads and so on)
   *
   * @return hipError_t
   * @return hipFuncAttributes
   */
  virtual hipError_t getAttributes(hipFuncAttributes *Attr) = 0;

  /**
   * @brief Return the parent module of the kernel.
   */
  virtual CHIPModule *getModule() = 0;
  virtual const CHIPModule *getModule() const = 0;
};

/**
 * @brief Contains kernel arguments and a queue on which to execute.
 * Prior to kernel launch, the arguments are setup via
 * CHIPBackend::configureCall(). Because of this, we get the kernel last so the
 * kernel so the launch() takes a kernel argument as opposed to queue receiving
 * a CHIPExecItem containing the kernel and arguments
 *
 */
class CHIPExecItem {
protected:
  size_t SharedMem_;
  // Structures for old HIP launch API.
  std::vector<uint8_t> ArgData_;
  std::vector<std::tuple<size_t, size_t>> OffsetSizes_;

  dim3 GridDim_;
  dim3 BlockDim_;

  CHIPKernel *ChipKernel_;
  CHIPQueue *ChipQueue_;

  // Structures for new HIP launch API.
  void **ArgsPointer_ = nullptr;

public:
  std::mutex ExecItemMtx;
  size_t getNumArgs() { return getKernel()->getFuncInfo()->ArgTypeInfo.size(); }
  void **getArgsPointer() { return ArgsPointer_; }
  /**
   * @brief Deleted default constructor
   * Doesn't make sense for CHIPExecItem to exist without arguments
   *
   */
  CHIPExecItem() = delete;
  /**
   * @brief Construct a new CHIPExecItem object
   *
   * @param grid_dim_
   * @param block_dim_
   * @param shared_mem_
   * @param chip_queue_
   */
  CHIPExecItem(dim3 GirdDim, dim3 BlockDim, size_t SharedMem,
               hipStream_t ChipQueue);

  /**
   * @brief Destroy the CHIPExecItem object
   *
   */
  ~CHIPExecItem();

  /**
   * @brief Get the Kernel object
   *
   * @return CHIPKernel* Kernel to be executed
   */
  CHIPKernel *getKernel();
  /**
   * @brief Get the Queue object
   *
   * @return CHIPQueue*
   */
  CHIPQueue *getQueue();

  std::vector<uint8_t> getArgData();

  /**
   * @brief Get the Grid object
   *
   * @return dim3
   */
  dim3 getGrid();

  /**
   * @brief Get the Block object
   *
   * @return dim3
   */
  dim3 getBlock();

  /**
   * @brief Get the SharedMem
   *
   * @return size_t
   */
  size_t getSharedMem();

  /**
   * @brief Setup a single argument.
   * gets called by hipSetupArgument calls to which are emitted by hip-clang.
   *
   * @param arg
   * @param size
   * @param offset
   */
  void setArg(const void *Arg, size_t Size, size_t Offset);

  /**
   * @brief Set the Arg Pointer object for launching kernels via new HIP API
   *
   * @param args Pointer to a array of pointers, each pointing to an
   *             individual argument.
   */
  void setArgPointer(void **Args) { ArgsPointer_ = Args; }

  /**
   * @brief Sets up the kernel arguments via backend API calls.
   * Called after all the arugments are setup either via hipSetupArg() (old HIP
   * kernel launch API)
   * Or after hipLaunchKernel (new HIP kernel launch API)
   *
   */
  void setupAllArgs();

  void setKernel(CHIPKernel *Kernel) { this->ChipKernel_ = Kernel; }
};

/**
 * @brief Compute device class
 */
class CHIPDevice {
protected:
  std::string DeviceName_;
  CHIPContext *Ctx_;
  std::vector<CHIPQueue *> ChipQueues_;
  std::once_flag PropsPopulated_;

  hipDeviceAttribute_t Attrs_;
  hipDeviceProp_t HipDeviceProps_;

  size_t TotalUsedMem_;
  size_t MaxUsedMem_;
  size_t MaxMallocSize_ = 0;

  /// Maps host-side shadow variables to the corresponding device variables.
  std::unordered_map<const void *, CHIPDeviceVar *> DeviceVarLookup_;

  int Idx_ = -1; // Initialized with a value indicating unset ID.

  // only callable from derived classes, because we need to call also init()
  CHIPDevice(CHIPContext *Ctx, int DeviceIdx);
  // initializer. may call virtual methods
  void init();

public:
  hipDeviceProp_t getDeviceProps() { return HipDeviceProps_; }
  bool PerThreadStreamUsed = false;
  std::mutex DeviceVarMtx;
  std::mutex DeviceMtx;

  std::vector<CHIPQueue *> getQueuesNoLock(){return ChipQueues_; }

  std::unique_ptr<CHIPQueue> LegacyDefaultQueue;
  inline static thread_local std::unique_ptr<CHIPQueue> PerThreadDefaultQueue;

  /**
   * @brief Get the Legacy Default Queue object.
   *
   * @return CHIPQueue* default legacy queue
   */
  CHIPQueue *getLegacyDefaultQueue();
  /**
   * @brief Get the Per Thread Default Queue object. If it was not initialized,
   * initialize it and set PerThreadStreamUsed to true
   * @see CHIPDevice::PerThreadStreamUsed
   *
   * @return CHIPQueue*
   */
  CHIPQueue *getPerThreadDefaultQueue();
  /**
   * @brief Get the Default Queue object. If HIP_API_PER_THREAD_DEFAULT_STREAM
   * was set during compilation, return PerThreadStream, otherwise return legacy
   * stream
   *
   * @return CHIPQueue*
   */
  CHIPQueue *getDefaultQueue();

  /**
   * @brief Create a Queue object
   *
   * @param Flags
   * @param Priority
   * @return CHIPQueue*
   */
  CHIPQueue *createQueueAndRegister(CHIPQueueFlags Flags, int Priority);

  CHIPQueue *createQueueAndRegister(const uintptr_t *NativeHandles,
                                    const size_t NumHandles);

  size_t getMaxMallocSize() {
    if (MaxMallocSize_ < 1)
      CHIPERR_LOG_AND_THROW("MaxMallocSize was not set", hipErrorTbd);
    return MaxMallocSize_;
  }
  /// Registered modules and a mapping from module binary blob pointers
  /// to the associated CHIPModule.
  std::unordered_map<const std::string *, CHIPModule *> ChipModules;

  CHIPAllocationTracker *AllocationTracker = nullptr;

  virtual ~CHIPDevice();

  /**
   * @brief Get the Kernels object
   *
   * @return std::vector<CHIPKernel*>&
   */
  std::vector<CHIPKernel *> getKernels();

  /**
   * @brief Get the Modules object
   *
   * @return std::vector<CHIPModule*>&
   */
  std::unordered_map<const std::string *, CHIPModule *> &getModules();

  /**
   * @brief Use a backend to populate device properties such as memory
   * available, frequencies, etc.
   */
  virtual void populateDevicePropertiesImpl() = 0;

  /**
   * @brief Query the device for properties
   *
   * @param prop
   */
  void copyDeviceProperties(hipDeviceProp_t *Prop);

  /**
   * @brief Use the host function pointer to retrieve the kernel
   *
   * @param hostPtr
   * @return CHIPKernel* CHIPKernel associated with this host pointer
   */
  CHIPKernel *findKernelByHostPtr(const void *HostPtr);

  /**
   * @brief Get the context object
   *
   * @return CHIPContext* pointer to the CHIPContext object this CHIPDevice
   * was created with
   */
  CHIPContext *getContext();

  /**
   * @brief Construct an additional queue for this device
   *
   * @param flags
   * @param priority
   * @return CHIPQueue* pointer to the newly created queue (can also be found
   * in chip_queues vector)
   */
  virtual CHIPQueue *createQueue(CHIPQueueFlags Flags, int Priority) = 0;
  virtual CHIPQueue *createQueue(const uintptr_t *NativeHandles,
                                 int NumHandles) = 0;

  /**
   * @brief Add a queue to this device and the backend
   *
   * @param chip_queue_  CHIPQueue to be added
   */
  void addQueue(CHIPQueue *ChipQueue);
  /**
   * @brief Get the Queues object
   *
   * @return std::vector<CHIPQueue*>
   */
  std::vector<CHIPQueue *> &getQueues();

  /**
   * @brief Remove a queue from this device's queue vector
   *
   * @param q
   * @return true
   * @return false
   */
  bool removeQueue(CHIPQueue *ChipQueue);

  /**
   * @brief Get the integer ID of this device as it appears in the Backend's
   * chip_devices list
   *
   * @return int
   */
  int getDeviceId();
  /**
   * @brief Get the device name
   *
   * @return std::string
   */
  std::string getName();

  /**
   * @brief Destroy all allocations and reset all state on the current device in
   the current process.
   *
   */
  void reset() {
    invalidateDeviceVariables();
    // resetImpl();
  }

  /**
   * @brief Query for a specific device attribute. Implementation copied from
   * HIPAMD.
   *
   * @param attr attribute to query
   * @return int attribute value. In case invalid query returns -1;
   */
  int getAttr(hipDeviceAttribute_t Attr);

  /**
   * @brief Get the total global memory available for this device.
   *
   * @return size_t
   */
  size_t getGlobalMemSize();

  /**
   * @brief Set the Cache Config object
   *
   * @param cfg configuration
   */
  virtual void setCacheConfig(hipFuncCache_t Cfg);

  /**
   * @brief Get the cache configuration for this device
   *
   * @return hipFuncCache_t
   */
  virtual hipFuncCache_t getCacheConfig();

  /**
   * @brief Configure shared memory for this device
   *
   * @param config
   */
  virtual void setSharedMemConfig(hipSharedMemConfig Cfg);

  /**
   * @brief Get the shared memory configuration for this device
   *
   * @return hipSharedMemConfig
   */
  virtual hipSharedMemConfig getSharedMemConfig();

  /**
   * @brief Setup the cache configuration for the device to use when executing
   * this function
   *
   * @param func
   * @param config
   */
  virtual void setFuncCacheConfig(const void *Func, hipFuncCache_t Cfg);

  /**
   * @brief Check if the current device has same PCI bus ID as the one given by
   * input
   *
   * @param pciDomainID
   * @param pciBusID
   * @param pciDeviceID
   * @return true
   * @return false
   */
  bool hasPCIBusId(int PciDomainID, int PciBusID, int PciDeviceID);

  /**
   * @brief Get peer-accesability between this and another device
   *
   * @param peerDevice
   * @return int
   */
  int getPeerAccess(CHIPDevice *PeerDevice);

  /**
   * @brief Set access between this and another device
   *
   * @param peer
   * @param flags
   * @param canAccessPeer
   * @return hipError_t
   */
  hipError_t setPeerAccess(CHIPDevice *Peer, int Flags, bool CanAccessPeer);

  /**
   * @brief Get the total used global memory
   *
   * @return size_t
   */
  size_t getUsedGlobalMem();

  /**
   * @brief Get the global variable that came from a FatBinary module
   *
   * @param var host pointer to the variable
   * @return CHIPDeviceVar* if not found returns nullptr
   */
  CHIPDeviceVar *getDynGlobalVar(const void *Var) { return nullptr; }

  /**
   * @brief Get the global variable that came from a FatBinary module
   *
   * @param var Pointer to host side shadow variable.
   * @return CHIPDeviceVar* if not found returns nullptr
   */
  CHIPDeviceVar *getStatGlobalVar(const void *Var);

  /**
   * @brief Get the global variable
   *
   * @param var Pointer to host side shadow variable.
   * @return CHIPDeviceVar* if not found returns nullptr
   */
  CHIPDeviceVar *getGlobalVar(const void *Var);

  /**
   * @brief Take the module source, compile the kernels and associate the host
   * function pointer with a kernel whose name matches host function name
   *
   * @param module_str Binary representation of the SPIR-V module
   * @param host_f_ptr host function pointer
   * @param host_f_name host function name
   */
  void registerFunctionAsKernel(std::string *ModuleStr, const void *HostFPtr,
                                const char *HostFName);

  void registerDeviceVariable(std::string *ModuleStr, const void *HostPtr,
                              const char *Name, size_t Size);

  virtual CHIPModule *addModule(std::string *ModuleStr) = 0;
  void addModule(const std::string *ModuleStr, CHIPModule *Module);
  void eraseModule(CHIPModule *Module);

  virtual CHIPTexture *
  createTexture(const hipResourceDesc *ResDesc, const hipTextureDesc *TexDesc,
                const struct hipResourceViewDesc *ResViewDesc) = 0;

  virtual void destroyTexture(CHIPTexture *TextureObject) = 0;

  hipError_t allocateDeviceVariables();
  void initializeDeviceVariables();
  void invalidateDeviceVariables();
  void deallocateDeviceVariables();

protected:
  /**
   * @brief The backend hook for reset().
   */
  virtual void resetImpl() = 0;
};

/**
 * @brief Context class
 * Contexts contain execution queues and are created on top of a single or
 * multiple devices. Provides for creation of additional queues, events, and
 * interaction with devices.
 */
class CHIPContext {
protected:
  std::vector<CHIPDevice *> ChipDevices_;
  std::vector<void *> AllocatedPtrs_;

  unsigned int Flags_;

public:
  std::vector<CHIPEvent *> Events;
  std::mutex ContextMtx;
  /**
   * @brief Construct a new CHIPContext object
   *
   */
  CHIPContext();
  /**
   * @brief Destroy the CHIPContext object
   *
   */
  virtual ~CHIPContext();

  virtual void syncQueues(CHIPQueue *TargetQueue);

  /**
   * @brief Add a device to this context
   *
   * @param dev pointer to CHIPDevice object
   * @return true if device was added successfully
   * @return false upon failure
   */
  void addDevice(CHIPDevice *Dev);

  /**
   * @brief Get this context's CHIPDevices
   *
   * @return std::vector<CHIPDevice*>&
   */
  std::vector<CHIPDevice *> &getDevices();

  /**
   * @brief Allocate data.
   * Calls reserveMem() to keep track memory used on the device.
   * Calls CHIPContext::allocate_(size_t size, size_t alignment,
   * hipMemoryType mem_type) with allignment = 0
   *
   * @param size size of the allocation
   * @param mem_type type of the allocation: Host, Device, Shared
   * @return void* pointer to allocated memory
   */
  void *allocate(size_t Size, hipMemoryType MemType);

  /**
   * @brief Allocate data.
   * Calls reserveMem() to keep track memory used on the device.
   * Calls CHIPContext::allocate_(size_t size, size_t alignment,
   * hipMemoryType mem_type)
   *
   * @param size size of the allocation
   * @param alignment allocation alignment in bytes
   * @param mem_type type of the allocation: Host, Device, Shared
   * @return void* pointer to allocated memory
   */
  void *allocate(size_t Size, size_t Alignment, hipMemoryType MemType);

  /**
   * @brief Allocate data.
   * Calls reserveMem() to keep track memory used on the device.
   * Calls CHIPContext::allocate_(size_t size, size_t alignment,
   * hipMemoryType mem_type)
   *
   * @param size size of the allocation
   * @param alignment allocation alignment in bytes
   * @param mem_type type of the allocation: Host, Device, Shared
   * @param Flags flags
   * @return void* pointer to allocated memory
   */
  void *allocate(size_t Size, size_t Alignment, hipMemoryType MemType,
                 CHIPHostAllocFlags Flags);

  /**
   * @brief Allocate data. Pure virtual function - to be overriden by each
   * backend. This member function is the one that's called by all the
   * publically visible CHIPContext::allocate() variants
   *
   * @param size size of the allocation.
   * @param alignment allocation alignment in bytes
   * @param mem_type type of the allocation: Host, Device, Shared
   * @return void*
   */
  virtual void *
  allocateImpl(size_t Size, size_t Alignment, hipMemoryType MemType,
               CHIPHostAllocFlags Flags = CHIPHostAllocFlags()) = 0;

  /**
   * @brief Returns true if the pointer is mapped to virtual memory with
   * updates synchronized to it automatically at synchronization points.
   *
   * @param Ptr pointer to memory allocated by allocate().
   * @return true/false
   */

  virtual bool isAllocatedPtrMappedToVM(void *Ptr) = 0;

  /**
   * @brief Free memory
   *
   * @param ptr pointer to the memory location to be deallocated. Internally
   * calls CHIPContext::free_()
   * @return true Success
   * @return false Failure
   */
  hipError_t free(void *Ptr);

  /**
   * @brief Free memory
   * To be overriden by the backend
   *
   * @param ptr
   * @return true
   * @return false
   */
  virtual void freeImpl(void *Ptr) = 0;

  /**
   * @brief Get the flags set on this context
   *
   * @return unsigned int context flags
   */
  unsigned int getFlags();

  /**
   * @brief Set the flags for this context
   *
   * @param flags flags to set on this context
   */
  void setFlags(unsigned int Flags);

  /**
   * @brief Reset this context.
   *
   */
  void reset();

  /**
   * @brief Retain this context.
   * TODO: What does it mean to retain a context?
   *
   * @return CHIPContext*
   */
  CHIPContext *retain();
};

/**
 * @brief Primary object to interact with the backend
 */
class CHIPBackend {
protected:
  int MinQueuePriority_;
  int MaxQueuePriority_ = 0;

  /**
   * @brief ChipModules stored in binary representation.
   * During compilation each translation unit is parsed for functions that are
   * marked for execution on the device. These functions are then compiled to
   * device code and stored in binary representation.
   *  */
  std::vector<std::string *> ModulesStr_;

  CHIPContext *ActiveCtx_;
  CHIPDevice *ActiveDev_;

public:
  std::mutex SetActiveMtx;
  std::mutex BackendMtx;
  std::mutex CallbackQueueMtx;
  std::vector<CHIPEvent *> Events;
  std::mutex EventsMtx;

  std::queue<CHIPCallbackData *> CallbackQueue;

  // Adds -std=c++17 requirement
  inline static thread_local hipError_t TlsLastError;

  std::stack<CHIPExecItem *> ChipExecStack;
  std::vector<CHIPContext *> ChipContexts;
<<<<<<< HEAD
  std::vector<CHIPDevice *> ChipDevices;
=======
>>>>>>> 91a8b221

  /**
   * @brief User defined compiler options to pass to the JIT compiler
   *
   */
  std::string CustomJitFlags;

  int getQueuePriorityRange();

  /**
   * @brief Get the default compiler flags for the JIT compiler
   *
   * @return std::string flags to pass to JIT compiler
   */
  virtual std::string getDefaultJitFlags() = 0;

  virtual int ReqNumHandles() = 0;
  /**
   * @brief Get the jit options object
   * return CHIP_JIT_FLAGS if it is set, otherwise return default options as
   * defined by CHIPBackend<implementation>::getDefaultJitFlags()
   *
   * @return std::string flags to pass to JIT compiler
   */
  std::string getJitFlags();

  // TODO
  // key for caching compiled modules. To get a cached compiled module on a
  // particular device you must make sure that you have a module which matches
  // the host funciton pointer and also that this module was compiled for the
  // same device model.
  // typedef  std::pair<const void*, std::string> ptr_dev;
  // /**
  //  * @brief
  //  *
  //  */
  // std::unordered_map<ptr_dev, CHIPModule*> host_f_ptr_to_chipmodule_map;

  /**
   * @brief Construct a new CHIPBackend object
   *
   */
  CHIPBackend();
  /**
   * @brief Destroy the CHIPBackend objectk
   *
   */
  virtual ~CHIPBackend();

  /**
   * @brief Initialize this backend with given environment flags
   *
   * @param platform_str
   * @param device_type_str
   * @param device_ids_str
   */
  void initialize(std::string PlatformStr, std::string DeviceTypeStr,
                  std::string DeviceIdStr);

  /**
   * @brief Initialize this backend with given environment flags
   *
   * @param platform_str
   * @param device_type_str
   * @param device_ids_str
   */
  virtual void initializeImpl(std::string PlatformStr,
                              std::string DeviceTypeStr,
                              std::string DeviceIdStr) = 0;

  /**
   * @brief Initialize this backend with given Native handles
   *
   * @param platform_str
   * @param device_type_str
   * @param device_ids_str
   */
  virtual void initializeFromNative(const uintptr_t *NativeHandles,
                                    int NumHandles) = 0;

  /**
   * @brief
   *
   */
  virtual void uninitialize();

  /**
   * @brief Get the Active Context object. Returns the context of the active
   * queue.
   *
   * @return CHIPContext*
   */
  CHIPContext *getActiveContext();
  /**
   * @brief Get the Active Device object. Returns the device of the active
   * queue.
   *
   * @return CHIPDevice*
   */
  CHIPDevice *getActiveDevice();
  /**
   * @brief Set the active device. Sets the active queue to this device's
   * first/default/primary queue.
   *
   * @param chip_dev
   */
  void setActiveDevice(CHIPDevice *ChipDevice);

  std::vector<CHIPDevice *> getDevices();
  /**
   * @brief Get the Num Devices object
   *
   * @return size_t
   */
  size_t getNumDevices();
  /**
   * @brief Get the vector of registered modules (in string/binary format)
   *
   * @return std::vector<std::string*>&
   */
  std::vector<std::string *> &getModulesStr();
  /**
   * @brief Add a context to this backend.
   *
   * @param ctx_in
   */
  void addContext(CHIPContext *ChipContext);

<<<<<<< HEAD
  /**
   * @brief  Add a device to this backend.
   *
   * @param dev_in
   */
  void addDevice(CHIPDevice *ChipDevice);
=======
>>>>>>> 91a8b221
  /**
   * @brief
   *
   * @param mod_str
   */
  void registerModuleStr(std::string *ModuleStr);
  /**
   * @brief
   *
   * @param mod_str
   */
  void unregisterModuleStr(std::string *ModuleStr);
  /**
   * @brief Configure an upcoming kernel call
   *
   * @param grid
   * @param block
   * @param shared
   * @param q
   * @return hipError_t
   */
  hipError_t configureCall(dim3 GridDim, dim3 BlockDim, size_t SharedMem,
                           hipStream_t ChipQueue);
  /**
   * @brief Set the Arg object
   *
   * @param arg
   * @param size
   * @param offset
   * @return hipError_t
   */
  hipError_t setArg(const void *Arg, size_t Size, size_t Offset);

  /**
   * @brief Register this function as a kernel for all devices initialized
   * in this backend
   *
   * @param module_str
   * @param host_f_ptr
   * @param host_f_name
   * @return true
   * @return false
   */
  virtual bool registerFunctionAsKernel(std::string *ModuleStr,
                                        const void *HostFPtr,
                                        const char *HostFName);

  void registerDeviceVariable(std::string *ModuleStr, const void *HostPtr,
                              const char *Name, size_t Size);

  /**
   * @brief Return a device which meets or exceeds the requirements
   *
   * @param props
   * @return CHIPDevice*
   */
  CHIPDevice *findDeviceMatchingProps(const hipDeviceProp_t *Props);

  /**
   * @brief Find a given queue in this backend.
   *
   * @param q queue to find
   * @return CHIPQueue* return queue or nullptr if not found
   */
  CHIPQueue *findQueue(CHIPQueue *ChipQueue);

  /**
   * @brief Add a CHIPModule to every initialized device
   *
   * @param chip_module pointer to CHIPModule object
   * @return hipError_t
   */
  // CHIPModule* addModule(std::string* module_src);
  /**
   * @brief Remove this module from every device
   *
   * @param chip_module pointer to the module which is to be removed
   * @return hipError_t
   */
  // hipError_t removeModule(CHIPModule* chip_module);

  /************Factories***************/

  virtual CHIPQueue *createCHIPQueue(CHIPDevice *ChipDev) = 0;

  /**
   * @brief Create an Event, adding it to the Backend Event list.
   *
   * @param ChipCtx Context in which to create the event in
   * @param Flags Events falgs
   * @param UserEvent Is this a user event? If so, increase refcount to 2 to
   * prevent it from being garbage collected.
   * @return CHIPEvent* Event
   */
  virtual CHIPEvent *createCHIPEvent(CHIPContext *ChipCtx,
                                     CHIPEventFlags Flags = CHIPEventFlags(),
                                     bool UserEvent = false) = 0;

  // CHIPEvent *createCHIPEvent(CHIPContext *ChipCtx, std::string MsgIn,
  //                            CHIPEventFlags Flags = CHIPEventFlags(),
  //                            bool UserEvent = false) {
  //   auto NewEvent = createCHIPEvent(ChipCtx, MsgIn, Flags, UserEvent);
  //   NewEvent->Msg = MsgIn;
  //   return NewEvent;
  // }

  /**
   * @brief Create a Callback Obj object
   * Each backend must implement this function which calls a derived
   * CHIPCallbackData constructor.
   * @return CHIPCallbackData* pointer to newly allocated CHIPCallbackData
   * object.
   */
  virtual CHIPCallbackData *createCallbackData(hipStreamCallback_t Callback,
                                               void *UserData,
                                               CHIPQueue *ChipQ) = 0;

  virtual CHIPEventMonitor *createCallbackEventMonitor() = 0;
  virtual CHIPEventMonitor *createStaleEventMonitor() = 0;

  /* event interop */
  virtual hipEvent_t getHipEvent(void *NativeEvent) = 0;
  virtual void *getNativeEvent(hipEvent_t HipEvent) = 0;
};

/**
 * @brief Queue class for submitting kernels to for execution
 */
class CHIPQueue {
protected:
  std::mutex LastEventMtx;
  int Priority_;
  /**
   * @brief Maximum priority that can be had by a queue is 0; Priority range is
   * defined to be [0, MinPriority]
   */
  const int MaxPriority = 0;
  int MinPriority;
  CHIPQueueFlags QueueFlags_;
  /// Device on which this queue will execute
  CHIPDevice *ChipDevice_;
  /// Context to which device belongs to
  CHIPContext *ChipContext_;

  /** Keep track of what was the last event submitted to this queue. Required
   * for enforcing proper queue syncronization as per HIP/CUDA API. */
  CHIPEvent *LastEvent_ = nullptr;

  CHIPEvent *RegisteredVarCopy(CHIPExecItem *ExecItem, bool KernelSubmitted);

public:
  // I want others to be able to lock this queue?
  std::mutex QueueMtx;

  virtual CHIPEvent *getLastEvent() = 0;

  /**
   * @brief Construct a new CHIPQueue object
   *
   * @param chip_dev
   * @param flags
   */
  CHIPQueue(CHIPDevice *ChipDev, CHIPQueueFlags Flags);
  /**
   * @brief Construct a new CHIPQueue object
   *
   * @param chip_dev
   * @param flags
   * @param priority
   */
  CHIPQueue(CHIPDevice *ChipDev, CHIPQueueFlags Flags, int Priority);
  /**
   * @brief Destroy the CHIPQueue object
   *
   */
  virtual ~CHIPQueue();

  CHIPQueueFlags getQueueFlags() { return QueueFlags_; }
  virtual void updateLastEvent(CHIPEvent *NewEvent) {
    LOCK(LastEventMtx); // CHIPQueue::LastEvent_
    logDebug("Setting LastEvent for {} {} -> {}", (void *)this,
             (void *)LastEvent_, (void *)NewEvent);
    if (NewEvent == LastEvent_)
      return;

    if (LastEvent_ != nullptr) {
      LastEvent_->decreaseRefCount("updateLastEvent - old event");
    }

    if (NewEvent != nullptr) {
      NewEvent->increaseRefCount("updateLastEvent - new event");
    }
    LastEvent_ = NewEvent;
  }

  /**
   * @brief Blocking memory copy
   *
   * @param dst Destination
   * @param src Source
   * @param size Transfer size
   * @return hipError_t
   */
  hipError_t memCopy(void *Dst, const void *Src, size_t Size);

  /**
   * @brief Non-blocking memory copy
   *
   * @param dst Destination
   * @param src Source
   * @param size Transfer size
   * @return hipError_t
   */
  virtual CHIPEvent *memCopyAsyncImpl(void *Dst, const void *Src,
                                      size_t Size) = 0;
  void memCopyAsync(void *Dst, const void *Src, size_t Size);

  /**
   * @brief Blocking memset
   *
   * @param dst
   * @param size
   * @param pattern
   * @param pattern_size
   */
  virtual void memFill(void *Dst, size_t Size, const void *Pattern,
                       size_t PatternSize);

  /**
   * @brief Non-blocking mem set
   *
   * @param dst
   * @param size
   * @param pattern
   * @param pattern_size
   */
  virtual CHIPEvent *memFillAsyncImpl(void *Dst, size_t Size,
                                      const void *Pattern,
                                      size_t PatternSize) = 0;
  virtual void memFillAsync(void *Dst, size_t Size, const void *Pattern,
                            size_t PatternSize);

  // The memory copy 2D support
  virtual void memCopy2D(void *Dst, size_t DPitch, const void *Src,
                         size_t SPitch, size_t Width, size_t Height);

  virtual CHIPEvent *memCopy2DAsyncImpl(void *Dst, size_t DPitch,
                                        const void *Src, size_t SPitch,
                                        size_t Width, size_t Height) = 0;
  virtual void memCopy2DAsync(void *Dst, size_t DPitch, const void *Src,
                              size_t SPitch, size_t Width, size_t Height);

  // The memory copy 3D support
  virtual void memCopy3D(void *Dst, size_t DPitch, size_t DSPitch,
                         const void *Src, size_t SPitch, size_t SSPitch,
                         size_t Width, size_t Height, size_t Depth);

  virtual CHIPEvent *memCopy3DAsyncImpl(void *Dst, size_t DPitch,
                                        size_t DSPitch, const void *Src,
                                        size_t SPitch, size_t SSPitch,
                                        size_t Width, size_t Height,
                                        size_t Depth) = 0;
  virtual void memCopy3DAsync(void *Dst, size_t DPitch, size_t DSPitch,
                              const void *Src, size_t SPitch, size_t SSPitch,
                              size_t Width, size_t Height, size_t Depth);

  /**
   * @brief Submit a CHIPExecItem to this queue for execution. CHIPExecItem
   * needs to be complete - contain the kernel and arguments
   *
   * @param exec_item
   * @return hipError_t
   */
  virtual CHIPEvent *launchImpl(CHIPExecItem *ExecItem) = 0;
  virtual void launch(CHIPExecItem *ExecItem);

  /**
   * @brief Get the Device obj
   *
   * @return CHIPDevice*
   */

  CHIPDevice *getDevice();
  /**
   * @brief Wait for this queue to finish.
   *
   */

  virtual void finish() = 0;
  /**
   * @brief Check if the queue is still actively executing
   *
   * @return true
   * @return false
   */

  bool query() {
    if (!LastEvent_)
      return true;

    if (LastEvent_->updateFinishStatus(false))
      LastEvent_->decreaseRefCount("query(): event became ready");
    if (LastEvent_->isFinished())
      return true;

    return false;
  };

  /**
   * @brief Insert an event into this queue
   *
   * @param e
   * @return true
   * @return false
   */
  virtual CHIPEvent *
  enqueueBarrierImpl(std::vector<CHIPEvent *> *EventsToWaitFor) = 0;
  virtual CHIPEvent *enqueueBarrier(std::vector<CHIPEvent *> *EventsToWaitFor);

  virtual CHIPEvent *enqueueMarkerImpl() = 0;
  CHIPEvent *enqueueMarker();

  /**
   * @brief Get the Flags object with which this queue was created.
   *
   * @return unsigned int
   */

  CHIPQueueFlags getFlags();
  /**
   * @brief Get the Priority object with which this queue was created.
   *
   * @return int
   */

  int getPriority();
  /**
   * @brief Add a callback funciton to be called on the host after the specified
   * stream is done
   *
   * @param callback function pointer for a ballback function
   * @param userData
   * @return true
   * @return false
   */

  virtual void addCallback(hipStreamCallback_t Callback, void *UserData);
  /**
   * @brief Insert a memory prefetch
   *
   * @param ptr
   * @param count
   * @return true
   * @return false
   */

  virtual CHIPEvent *memPrefetchImpl(const void *Ptr, size_t Count) = 0;
  void memPrefetch(const void *Ptr, size_t Count);

  /**
   * @brief Launch a kernel on this queue given a host pointer and arguments
   *
   * @param hostFunction
   * @param numBlocks
   * @param dimBlocks
   * @param args
   * @param sharedMemBytes
   */
  void launchKernel(CHIPKernel *ChipKernel, dim3 NumBlocks, dim3 DimBlocks,
                    void **Args, size_t SharedMemBytes);

  /**
   * @brief returns Native backend handles for a stream
   *
   * @param NativeHandles storage for handles
   * @param NumHandles variable to hold number of returned handles
   * @return for Level0 backend, returns { ze_driver_handle_t,
   * ze_device_handle_t, ze_context_handle_t, ze_command_queue_handle_t }
   * @return for OpenCL backend, returns { cl_platform_id, cl_device_id,
   * cl_context, cl_command_queue }
   */
  virtual hipError_t getBackendHandles(uintptr_t *NativeHandles,
                                       int *NumHandles) = 0;

  CHIPContext *getContext() { return ChipContext_; }
  void setFlags(CHIPQueueFlags TheFlags) { QueueFlags_ = TheFlags; }
};

#endif<|MERGE_RESOLUTION|>--- conflicted
+++ resolved
@@ -1637,10 +1637,6 @@
 
   std::stack<CHIPExecItem *> ChipExecStack;
   std::vector<CHIPContext *> ChipContexts;
-<<<<<<< HEAD
-  std::vector<CHIPDevice *> ChipDevices;
-=======
->>>>>>> 91a8b221
 
   /**
    * @brief User defined compiler options to pass to the JIT compiler
@@ -1769,15 +1765,6 @@
    */
   void addContext(CHIPContext *ChipContext);
 
-<<<<<<< HEAD
-  /**
-   * @brief  Add a device to this backend.
-   *
-   * @param dev_in
-   */
-  void addDevice(CHIPDevice *ChipDevice);
-=======
->>>>>>> 91a8b221
   /**
    * @brief
    *
