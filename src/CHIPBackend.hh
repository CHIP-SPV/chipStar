--- conflicted
+++ resolved
@@ -2150,12 +2150,7 @@
    */
   template <class GraphNodeType, class... ArgTypes>
   bool captureIntoGraph(ArgTypes... ArgsPack) {
-<<<<<<< HEAD
-    return false;
-    assert(getCaptureStatus() == hipStreamCaptureStatusNone);
-=======
     return false; // TODO: fix this in graphs refactor
->>>>>>> 9f750560
     if (getCaptureStatus() == hipStreamCaptureStatusActive) {
       auto Graph = getCaptureGraph();
       auto Node = new GraphNodeType(ArgsPack...);
