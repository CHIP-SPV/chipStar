--- conflicted
+++ resolved
@@ -640,10 +640,7 @@
    *
    */
   CHIPEvent() : TrackCalled_(false), UserEvent_(false) {}
-<<<<<<< HEAD
-=======
   virtual ~CHIPEvent(){};
->>>>>>> a0e59c9c
 
 public:
   void markTracked() { TrackCalled_ = true; }
