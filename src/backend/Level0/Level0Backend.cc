--- conflicted
+++ resolved
@@ -953,25 +953,6 @@
 
 // CHIPModuleLevel0
 // ***********************************************************************
-<<<<<<< HEAD
-=======
-bool CHIPModuleLevel0::registerVar(const char* var_name_) {
-  logTrace("CHIPModuleLevel0::registerVar()");
-  size_t var_size = 0;
-  void* dptr;
-  ze_result_t status =
-      zeModuleGetGlobalPointer(ze_module, var_name_, &var_size, &dptr);
-  if (status == ZE_RESULT_ERROR_INVALID_GLOBAL_NAME) return false;
-  CHIPERR_CHECK_LOG_AND_THROW(status, ZE_RESULT_SUCCESS, hipErrorInvalidSymbol);
-  logTrace("Found symbol with name {} of size {} devPtr {}", var_name_,
-           var_size, dptr);
-
-  std::string name = std::string(var_name_);
-  CHIPDeviceVar* var = new CHIPDeviceVar(name, dptr, var_size);
-  chip_vars.push_back(var);
-  return true;
-};
->>>>>>> 26663f6b
 void CHIPModuleLevel0::compile(CHIPDevice* chip_dev) {
   logTrace("CHIPModuleLevel0.compile()");
   consumeSPIRV();
