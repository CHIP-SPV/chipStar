#ifndef CHIP_BACKEND_LEVEL0_H
#define CHIP_BACKEND_LEVEL0_H

#include "../../CHIPBackend.hh"
#include "../include/ze_api.h"
#include "../src/common.hh"

std::string resultToString(ze_result_t status);

// fw declares
class CHIPContextLevel0;
class CHIPDeviceLevel0;
class CHIPModuleLevel0;
class CHIPTextureLevel0;
class CHIPEventLevel0;
class CHIPQueueLevel0;
class LZCommandList;

class CHIPEventLevel0 : public CHIPEvent {
 private:
  // The handler of event_pool and event
  ze_event_handle_t event;
  ze_event_pool_handle_t event_pool;

  // The timestamp value
  uint64_t timestamp;

 public:
  CHIPEventLevel0(CHIPContextLevel0* chip_ctx_, CHIPEventType event_type_);

  ze_event_handle_t& get() { return event; }
  void recordStream(CHIPQueue* chip_queue_) override;

  virtual bool wait() override;

  bool isFinished() override { return (event_status == EVENT_STATUS_RECORDED); }
  bool isRecordingOrRecorded() const {
    return (event_status >= EVENT_STATUS_RECORDING);
  }

  bool updateFinishStatus();

  uint64_t getFinishTime() {
    std::lock_guard<std::mutex> Lock(mtx);

    return timestamp;
  }

  virtual float getElapsedTime(CHIPEvent* other_) override;

  virtual void hostSignal() override;

  virtual void barrier(CHIPQueue* chip_queue_) override;
};

class CHIPCallbackDataLevel0 : public CHIPCallbackData {
 private:
  ze_event_pool_handle_t ze_event_pool;

 public:
  CHIPCallbackDataLevel0(hipStreamCallback_t callback_f_, void* callback_args_,
                         CHIPQueue* chip_queue_);
  virtual void setup() override;
};

class CHIPEventMonitorLevel0 : public CHIPEventMonitor {
 public:
  CHIPEventMonitorLevel0();
  virtual void monitor() override;
};

class CHIPKernelLevel0 : public CHIPKernel {
 protected:
  ze_kernel_handle_t ze_kernel;

 public:
  CHIPKernelLevel0();
  CHIPKernelLevel0(ze_kernel_handle_t _ze_kernel, std::string _funcName,
                   OCLFuncInfo* func_info_);

  ze_kernel_handle_t get() { return ze_kernel; }
};

class CHIPQueueLevel0 : public CHIPQueue {
 protected:
  ze_context_handle_t ze_ctx;
  ze_device_handle_t ze_dev;

  // Immediate command list is being used. Command queue is implicit
  ze_command_list_handle_t ze_cmd_list_imm;

  /**
   * @brief Command queue handle
   * CHIP-SPV Uses the immediate command list for all its operations. However,
   * if you wish to call SYCL from HIP using the Level Zero backend then you
   * need pointers to the command queue as well. This is that command queue.
   * Current implementation does nothing with it.
   */
  ze_command_queue_handle_t ze_cmd_q;

  // Immediate command lists do not support syncronization via
  // zeCommandQueueSynchronize
  ze_event_pool_handle_t event_pool;
  ze_event_handle_t finish_event;

  // The shared memory buffer
  void* shared_buf;

 public:
  CHIPQueueLevel0(CHIPDeviceLevel0* chip_dev_);

  virtual CHIPEvent* launchImpl(CHIPExecItem* exec_item) override;

  virtual void finish() override;

  virtual CHIPEvent* memCopyAsyncImpl(void* dst, const void* src,
                                      size_t size) override;

  ze_command_list_handle_t getCmdList() { return ze_cmd_list_imm; }
  ze_command_queue_handle_t getCmdQueue() { return ze_cmd_q; }
  void* getSharedBufffer() { return shared_buf; };

  virtual CHIPEvent* memFillAsyncImpl(void* dst, size_t size,
                                      const void* pattern,
                                      size_t pattern_size) override;

  virtual CHIPEvent* memCopy2DAsyncImpl(void* dst, size_t dpitch,
                                        const void* src, size_t spitch,
                                        size_t width, size_t height) override;

  virtual CHIPEvent* memCopy3DAsyncImpl(void* dst, size_t dpitch,
                                        size_t dspitch, const void* src,
                                        size_t spitch, size_t sspitch,
                                        size_t width, size_t height,
                                        size_t depth) override;

  // Memory copy to texture object, i.e. image
  virtual CHIPEvent* memCopyToTextureImpl(CHIPTexture* texObj,
                                          void* src) override;

  virtual void getBackendHandles(unsigned long* nativeInfo, int* size) override;

  virtual CHIPEventLevel0* enqueueMarkerImpl() override;

  virtual CHIPEventLevel0* enqueueBarrierImpl(
      std::vector<CHIPEvent*>* eventsToWaitFor) override;

  virtual CHIPEvent* memPrefetchImpl(const void* ptr, size_t count) override {
    UNIMPLEMENTED(nullptr);
  }

};  // end CHIPQueueLevel0

class CHIPContextLevel0 : public CHIPContext {
  OpenCLFunctionInfoMap FuncInfos;

 public:
  ze_context_handle_t ze_ctx;
  ze_driver_handle_t ze_driver;
  CHIPContextLevel0(ze_driver_handle_t ze_driver_,
                    ze_context_handle_t&& _ze_ctx)
      : ze_driver(ze_driver_), ze_ctx(_ze_ctx) {}
  CHIPContextLevel0(ze_driver_handle_t ze_driver_, ze_context_handle_t _ze_ctx)
      : ze_driver(ze_driver_), ze_ctx(_ze_ctx) {}

  void* allocate_(size_t size, size_t alignment, CHIPMemoryType memTy) override;

  void free_(void* ptr) override{};  // TODO
  ze_context_handle_t& get() { return ze_ctx; }
  virtual CHIPEvent* createEvent(unsigned flags) override;

};  // CHIPContextLevel0

class CHIPModuleLevel0 : public CHIPModule {
  ze_module_handle_t ze_module;

 public:
  CHIPModuleLevel0(std::string* module_str) : CHIPModule(module_str) {}
  /**
   * @brief Compile this module.
   * Extracts kernels, sets the ze_module
   *
   * @param chip_dev device for which to compile this module for
   */
  virtual void compile(CHIPDevice* chip_dev) override;
  /**
   * @brief return the raw module handle
   *
   * @return ze_module_handle_t
   */
  ze_module_handle_t get() { return ze_module; }

  virtual bool registerVar(const char* var_name_) override;
};

// The struct that accomodate the L0/Hip texture object's content
class CHIPTextureLevel0 : public CHIPTexture {
 public:
  CHIPTextureLevel0(intptr_t image_, intptr_t sampler_)
      : CHIPTexture(image_, sampler_){};

  // The factory function for creating the LZ texture object
  static CHIPTextureLevel0* CreateTextureObject(
      CHIPQueueLevel0* queue, const hipResourceDesc* pResDesc,
      const hipTextureDesc* pTexDesc,
      const struct hipResourceViewDesc* pResViewDesc) {
    UNIMPLEMENTED(nullptr);
  };

  // Destroy the HIP texture object
  static bool DestroyTextureObject(CHIPTextureLevel0* texObj) {
    UNIMPLEMENTED(true);
  }

  // The factory function for create the LZ image object
  static ze_image_handle_t* createImage(
      CHIPDeviceLevel0* chip_dev, const hipResourceDesc* pResDesc,
      const hipTextureDesc* pTexDesc,
      const struct hipResourceViewDesc* pResViewDesc);

  // Destroy the LZ image object
  static bool DestroyImage(ze_image_handle_t handle) {
    // Destroy LZ image handle
    ze_result_t status = zeImageDestroy(handle);
    CHIPERR_CHECK_LOG_AND_THROW(status, ZE_RESULT_SUCCESS, hipErrorTbd);

    return true;
  }

  // The factory function for create the LZ sampler object
  static ze_sampler_handle_t* createSampler(
      CHIPDeviceLevel0* chip_dev, const hipResourceDesc* pResDesc,
      const hipTextureDesc* pTexDesc,
      const struct hipResourceViewDesc* pResViewDesc);

  // Destroy the LZ sampler object
  static bool DestroySampler(ze_sampler_handle_t handle) {  // TODO return void
    // Destroy LZ samler
    ze_result_t status = zeSamplerDestroy(handle);
    CHIPERR_CHECK_LOG_AND_THROW(status, ZE_RESULT_SUCCESS, hipErrorTbd);

    return true;
  }
};

class CHIPDeviceLevel0 : public CHIPDevice {
  ze_device_handle_t ze_dev;
  ze_context_handle_t ze_ctx;

  // The handle of device properties
  ze_device_properties_t ze_device_props;

 public:
  CHIPDeviceLevel0(ze_device_handle_t* ze_dev_, CHIPContextLevel0* chip_ctx_);
  CHIPDeviceLevel0(ze_device_handle_t&& ze_dev_, CHIPContextLevel0* chip_ctx_);

  virtual void populateDeviceProperties_() override;
  ze_device_handle_t& get() { return ze_dev; }

  virtual void reset() override;
  virtual CHIPModuleLevel0* addModule(std::string* module_str) override {
    logDebug("CHIPModuleLevel0::addModule()");
    CHIPModuleLevel0* mod = new CHIPModuleLevel0(module_str);
    chip_modules.push_back(mod);
    return mod;
  }

  virtual CHIPQueue* addQueue_(unsigned int flags, int priority) override;
  ze_device_properties_t* getDeviceProps() { return &(this->ze_device_props); };
  virtual CHIPTexture* createTexture(
      const hipResourceDesc* pResDesc, const hipTextureDesc* pTexDesc,
      const struct hipResourceViewDesc* pResViewDesc) override;

  virtual void destroyTexture(CHIPTexture* textureObject) override {
    if (textureObject == nullptr)
      CHIPERR_LOG_AND_THROW("textureObject is nullptr", hipErrorTbd);

    ze_image_handle_t imageHandle = (ze_image_handle_t)textureObject->image;
    ze_sampler_handle_t samplerHandle =
        (ze_sampler_handle_t)textureObject->sampler;

    if (CHIPTextureLevel0::DestroyImage(imageHandle) &&
        CHIPTextureLevel0::DestroySampler(samplerHandle)) {
      delete textureObject;
    } else
      CHIPERR_LOG_AND_THROW("Failed to destroy texture", hipErrorTbd);
  }
};

<<<<<<< HEAD
=======
class CHIPEventLevel0 : public CHIPEvent {
 private:
  // The handler of event_pool and event
  ze_event_handle_t event;
  ze_event_pool_handle_t event_pool;

  // The timestamp value
  uint64_t timestamp;

 public:
  CHIPEventLevel0(CHIPContextLevel0* chip_ctx_, CHIPEventType event_type_)
      : CHIPEvent((CHIPContext*)(chip_ctx_), event_type_) {
    CHIPContextLevel0* ze_ctx = (CHIPContextLevel0*)chip_context;
    ze_event_pool_desc_t eventPoolDesc = {
        ZE_STRUCTURE_TYPE_EVENT_POOL_DESC, nullptr,
        ZE_EVENT_POOL_FLAG_HOST_VISIBLE,  // event in pool are visible to Host
        1                                 // count
    };

    ze_result_t status = zeEventPoolCreate(ze_ctx->get(), &eventPoolDesc, 0,
                                           nullptr, &event_pool);
    CHIPERR_CHECK_LOG_AND_THROW(status, ZE_RESULT_SUCCESS, hipErrorTbd,
                                "Level Zero event pool creation fail! ");

    ze_event_desc_t eventDesc = {
        ZE_STRUCTURE_TYPE_EVENT_DESC, nullptr,
        0,                         // index
        ZE_EVENT_SCOPE_FLAG_HOST,  // ensure memory/cache coherency required on
                                   // signal
        ZE_EVENT_SCOPE_FLAG_HOST   // ensure memory coherency across device and
                                   // Host after event completes
    };

    status = zeEventCreate(event_pool, &eventDesc, &event);
    CHIPERR_CHECK_LOG_AND_THROW(status, ZE_RESULT_SUCCESS, hipErrorTbd,
                                "Level Zero event creation fail! ");
  }

  ze_event_handle_t get() { return event; }
  void recordStream(CHIPQueue* chip_queue_) override {
    std::lock_guard<std::mutex> Lock(mtx);
    ze_result_t status;
    if (event_status == EVENT_STATUS_RECORDED) {
      ze_result_t status = zeEventHostReset(event);
      CHIPERR_CHECK_LOG_AND_THROW(status, ZE_RESULT_SUCCESS, hipErrorTbd);
    }

    if (chip_queue_ == nullptr)
      CHIPERR_LOG_AND_THROW("Queue passed in is null", hipErrorTbd);

    CHIPQueueLevel0* q = (CHIPQueueLevel0*)chip_queue_;

    status = zeCommandListAppendBarrier(q->getCmdList(), nullptr, 0, nullptr);
    CHIPERR_CHECK_LOG_AND_THROW(status, ZE_RESULT_SUCCESS, hipErrorTbd);

    status = zeCommandListAppendWriteGlobalTimestamp(
        q->getCmdList(), (uint64_t*)(q->getSharedBufffer()), nullptr, 0,
        nullptr);
    CHIPERR_CHECK_LOG_AND_THROW(status, ZE_RESULT_SUCCESS, hipErrorTbd);

    status = zeCommandListAppendBarrier(q->getCmdList(), nullptr, 0, nullptr);
    CHIPERR_CHECK_LOG_AND_THROW(status, ZE_RESULT_SUCCESS, hipErrorTbd);

    status = zeCommandListAppendMemoryCopy(q->getCmdList(), &timestamp,
                                           q->getSharedBufffer(),
                                           sizeof(uint64_t), event, 0, nullptr);
    CHIPERR_CHECK_LOG_AND_THROW(status, ZE_RESULT_SUCCESS, hipErrorTbd);

    event_status = EVENT_STATUS_RECORDING;
    return;
  }

  bool wait() override {
    std::lock_guard<std::mutex> Lock(mtx);
    if (event_status != EVENT_STATUS_RECORDING) return false;

    ze_result_t status = zeEventHostSynchronize(event, UINT64_MAX);
    CHIPERR_CHECK_LOG_AND_THROW(status, ZE_RESULT_SUCCESS, hipErrorTbd);

    return true;
  }

  virtual bool updateFinishStatus() override {
    std::lock_guard<std::mutex> Lock(mtx);
    if (event_status != EVENT_STATUS_RECORDING) return false;

    ze_result_t status = zeEventQueryStatus(event);
    CHIPERR_CHECK_LOG_AND_THROW(status, ZE_RESULT_SUCCESS, hipErrorTbd);
    if (status == ZE_RESULT_SUCCESS) event_status = EVENT_STATUS_RECORDED;

    return true;
  }

  uint64_t getFinishTime() {
    std::lock_guard<std::mutex> Lock(mtx);

    return timestamp;
  }

  float getElapsedTime(CHIPEvent* other_) override {
    CHIPEventLevel0* other = (CHIPEventLevel0*)other_;
    // std::lock_guard<std::mutex> Lock(ContextMutex);

    if (!this->isRecordingOrRecorded() || !other->isRecordingOrRecorded())
      CHIPERR_LOG_AND_THROW("one of the events isn't/hasn't recorded",
                            hipErrorTbd);

    this->updateFinishStatus();
    other->updateFinishStatus();
    if (!this->isFinished() || !other->isFinished())
      CHIPERR_LOG_AND_THROW("one of the events hasn't finished",
                            hipErrorNotReady);

    uint64_t Started = this->getFinishTime();
    uint64_t Finished = other->getFinishTime();
    if (Started > Finished) std::swap(Started, Finished);

    CHIPContextLevel0* chip_ctx_lz = (CHIPContextLevel0*)chip_context;
    CHIPDeviceLevel0* chip_dev_lz =
        (CHIPDeviceLevel0*)chip_ctx_lz->getDevices()[0];

    auto props = chip_dev_lz->getDeviceProps();

    uint64_t timerResolution = props->timerResolution;
    uint32_t timestampValidBits = props->timestampValidBits;

    logDebug(
        "EventElapsedTime: Started {} Finished {} timerResolution {} "
        "timestampValidBits {}\n",
        Started, Finished, timerResolution, timestampValidBits);

    Started = (Started & (((uint64_t)1 << timestampValidBits) - 1));
    Finished = (Finished & (((uint64_t)1 << timestampValidBits) - 1));
    if (Started > Finished)
      Finished = Finished + ((uint64_t)1 << timestampValidBits) - Started;
    Started *= timerResolution;
    Finished *= timerResolution;

    logDebug("EventElapsedTime: STARTED  {} FINISHED {} \n", Started, Finished);

    // apparently fails for Intel NEO, god knows why
    // assert(Finished >= Started);
    uint64_t Elapsed;
#define NANOSECS 1000000000
    uint64_t MS = (Elapsed / NANOSECS) * 1000;
    uint64_t NS = Elapsed % NANOSECS;
    float FractInMS = ((float)NS) / 1000000.0f;
    auto ms = (float)MS + FractInMS;

    return ms;
  }

  virtual void hostSignal() override {
    logTrace("CHIPEventLevel0::hostSignal()");
    auto status = zeEventHostSignal(event);
    CHIPERR_CHECK_LOG_AND_THROW(status, ZE_RESULT_SUCCESS, hipErrorTbd);

    event_status = EVENT_STATUS_RECORDED;
  }

  virtual void barrier(CHIPQueue* chip_queue_) override {
    CHIPQueueLevel0* chip_queue = (CHIPQueueLevel0*)chip_queue_;
    ze_result_t status = zeCommandListAppendBarrier(chip_queue->getCmdList(),
                                                    nullptr, 1, &event);

    event_status = EVENT_STATUS_RECORDING;
  }
};

>>>>>>> 0033a973
class CHIPBackendLevel0 : public CHIPBackend {
 public:
  virtual void initialize_(std::string CHIPPlatformStr,
                           std::string CHIPDeviceTypeStr,
                           std::string CHIPDeviceStr) override;

  virtual std::string getDefaultJitFlags() override;

  void uninitialize() override { UNIMPLEMENTED(); }

  virtual CHIPTexture* createCHIPTexture(intptr_t image_,
                                         intptr_t sampler_) override {
    return new CHIPTextureLevel0(image_, sampler_);
  }
  virtual CHIPQueue* createCHIPQueue(CHIPDevice* chip_dev) override {
    CHIPDeviceLevel0* chip_dev_lz = (CHIPDeviceLevel0*)chip_dev;
    return new CHIPQueueLevel0(chip_dev_lz);
  }
  // virtual CHIPDevice* createCHIPDevice(CHIPContext* ctx_) override {
  //   CHIPContextLevel0* chip_ctx_lz = (CHIPContextLevel0*)ctx_;
  //   return new CHIPDeviceLevel0(chip_ctx_lz);
  // };
  // virtual CHIPContext* createCHIPContext() override {
  //   return new CHIPContextLevel0();
  // };
  virtual CHIPEvent* createCHIPEvent(CHIPContext* chip_ctx_,
                                     CHIPEventType event_type_) override {
    return new CHIPEventLevel0((CHIPContextLevel0*)chip_ctx_, event_type_);
  }

  virtual CHIPCallbackData* createCallbackData(
      hipStreamCallback_t callback, void* userData,
      CHIPQueue* chip_queue_) override {
    return new CHIPCallbackDataLevel0(callback, userData, chip_queue_);
  }

  virtual CHIPEventMonitor* createEventMonitor() override {
    return new CHIPEventMonitorLevel0();
  }

};  // CHIPBackendLevel0

#endif<|MERGE_RESOLUTION|>--- conflicted
+++ resolved
@@ -33,12 +33,7 @@
 
   virtual bool wait() override;
 
-  bool isFinished() override { return (event_status == EVENT_STATUS_RECORDED); }
-  bool isRecordingOrRecorded() const {
-    return (event_status >= EVENT_STATUS_RECORDING);
-  }
-
-  bool updateFinishStatus();
+  bool updateFinishStatus() override;
 
   uint64_t getFinishTime() {
     std::lock_guard<std::mutex> Lock(mtx);
@@ -108,6 +103,8 @@
 
  public:
   CHIPQueueLevel0(CHIPDeviceLevel0* chip_dev_);
+
+  virtual CHIPEventLevel0* getLastEvent() override;
 
   virtual CHIPEvent* launchImpl(CHIPExecItem* exec_item) override;
 
@@ -287,178 +284,6 @@
   }
 };
 
-<<<<<<< HEAD
-=======
-class CHIPEventLevel0 : public CHIPEvent {
- private:
-  // The handler of event_pool and event
-  ze_event_handle_t event;
-  ze_event_pool_handle_t event_pool;
-
-  // The timestamp value
-  uint64_t timestamp;
-
- public:
-  CHIPEventLevel0(CHIPContextLevel0* chip_ctx_, CHIPEventType event_type_)
-      : CHIPEvent((CHIPContext*)(chip_ctx_), event_type_) {
-    CHIPContextLevel0* ze_ctx = (CHIPContextLevel0*)chip_context;
-    ze_event_pool_desc_t eventPoolDesc = {
-        ZE_STRUCTURE_TYPE_EVENT_POOL_DESC, nullptr,
-        ZE_EVENT_POOL_FLAG_HOST_VISIBLE,  // event in pool are visible to Host
-        1                                 // count
-    };
-
-    ze_result_t status = zeEventPoolCreate(ze_ctx->get(), &eventPoolDesc, 0,
-                                           nullptr, &event_pool);
-    CHIPERR_CHECK_LOG_AND_THROW(status, ZE_RESULT_SUCCESS, hipErrorTbd,
-                                "Level Zero event pool creation fail! ");
-
-    ze_event_desc_t eventDesc = {
-        ZE_STRUCTURE_TYPE_EVENT_DESC, nullptr,
-        0,                         // index
-        ZE_EVENT_SCOPE_FLAG_HOST,  // ensure memory/cache coherency required on
-                                   // signal
-        ZE_EVENT_SCOPE_FLAG_HOST   // ensure memory coherency across device and
-                                   // Host after event completes
-    };
-
-    status = zeEventCreate(event_pool, &eventDesc, &event);
-    CHIPERR_CHECK_LOG_AND_THROW(status, ZE_RESULT_SUCCESS, hipErrorTbd,
-                                "Level Zero event creation fail! ");
-  }
-
-  ze_event_handle_t get() { return event; }
-  void recordStream(CHIPQueue* chip_queue_) override {
-    std::lock_guard<std::mutex> Lock(mtx);
-    ze_result_t status;
-    if (event_status == EVENT_STATUS_RECORDED) {
-      ze_result_t status = zeEventHostReset(event);
-      CHIPERR_CHECK_LOG_AND_THROW(status, ZE_RESULT_SUCCESS, hipErrorTbd);
-    }
-
-    if (chip_queue_ == nullptr)
-      CHIPERR_LOG_AND_THROW("Queue passed in is null", hipErrorTbd);
-
-    CHIPQueueLevel0* q = (CHIPQueueLevel0*)chip_queue_;
-
-    status = zeCommandListAppendBarrier(q->getCmdList(), nullptr, 0, nullptr);
-    CHIPERR_CHECK_LOG_AND_THROW(status, ZE_RESULT_SUCCESS, hipErrorTbd);
-
-    status = zeCommandListAppendWriteGlobalTimestamp(
-        q->getCmdList(), (uint64_t*)(q->getSharedBufffer()), nullptr, 0,
-        nullptr);
-    CHIPERR_CHECK_LOG_AND_THROW(status, ZE_RESULT_SUCCESS, hipErrorTbd);
-
-    status = zeCommandListAppendBarrier(q->getCmdList(), nullptr, 0, nullptr);
-    CHIPERR_CHECK_LOG_AND_THROW(status, ZE_RESULT_SUCCESS, hipErrorTbd);
-
-    status = zeCommandListAppendMemoryCopy(q->getCmdList(), &timestamp,
-                                           q->getSharedBufffer(),
-                                           sizeof(uint64_t), event, 0, nullptr);
-    CHIPERR_CHECK_LOG_AND_THROW(status, ZE_RESULT_SUCCESS, hipErrorTbd);
-
-    event_status = EVENT_STATUS_RECORDING;
-    return;
-  }
-
-  bool wait() override {
-    std::lock_guard<std::mutex> Lock(mtx);
-    if (event_status != EVENT_STATUS_RECORDING) return false;
-
-    ze_result_t status = zeEventHostSynchronize(event, UINT64_MAX);
-    CHIPERR_CHECK_LOG_AND_THROW(status, ZE_RESULT_SUCCESS, hipErrorTbd);
-
-    return true;
-  }
-
-  virtual bool updateFinishStatus() override {
-    std::lock_guard<std::mutex> Lock(mtx);
-    if (event_status != EVENT_STATUS_RECORDING) return false;
-
-    ze_result_t status = zeEventQueryStatus(event);
-    CHIPERR_CHECK_LOG_AND_THROW(status, ZE_RESULT_SUCCESS, hipErrorTbd);
-    if (status == ZE_RESULT_SUCCESS) event_status = EVENT_STATUS_RECORDED;
-
-    return true;
-  }
-
-  uint64_t getFinishTime() {
-    std::lock_guard<std::mutex> Lock(mtx);
-
-    return timestamp;
-  }
-
-  float getElapsedTime(CHIPEvent* other_) override {
-    CHIPEventLevel0* other = (CHIPEventLevel0*)other_;
-    // std::lock_guard<std::mutex> Lock(ContextMutex);
-
-    if (!this->isRecordingOrRecorded() || !other->isRecordingOrRecorded())
-      CHIPERR_LOG_AND_THROW("one of the events isn't/hasn't recorded",
-                            hipErrorTbd);
-
-    this->updateFinishStatus();
-    other->updateFinishStatus();
-    if (!this->isFinished() || !other->isFinished())
-      CHIPERR_LOG_AND_THROW("one of the events hasn't finished",
-                            hipErrorNotReady);
-
-    uint64_t Started = this->getFinishTime();
-    uint64_t Finished = other->getFinishTime();
-    if (Started > Finished) std::swap(Started, Finished);
-
-    CHIPContextLevel0* chip_ctx_lz = (CHIPContextLevel0*)chip_context;
-    CHIPDeviceLevel0* chip_dev_lz =
-        (CHIPDeviceLevel0*)chip_ctx_lz->getDevices()[0];
-
-    auto props = chip_dev_lz->getDeviceProps();
-
-    uint64_t timerResolution = props->timerResolution;
-    uint32_t timestampValidBits = props->timestampValidBits;
-
-    logDebug(
-        "EventElapsedTime: Started {} Finished {} timerResolution {} "
-        "timestampValidBits {}\n",
-        Started, Finished, timerResolution, timestampValidBits);
-
-    Started = (Started & (((uint64_t)1 << timestampValidBits) - 1));
-    Finished = (Finished & (((uint64_t)1 << timestampValidBits) - 1));
-    if (Started > Finished)
-      Finished = Finished + ((uint64_t)1 << timestampValidBits) - Started;
-    Started *= timerResolution;
-    Finished *= timerResolution;
-
-    logDebug("EventElapsedTime: STARTED  {} FINISHED {} \n", Started, Finished);
-
-    // apparently fails for Intel NEO, god knows why
-    // assert(Finished >= Started);
-    uint64_t Elapsed;
-#define NANOSECS 1000000000
-    uint64_t MS = (Elapsed / NANOSECS) * 1000;
-    uint64_t NS = Elapsed % NANOSECS;
-    float FractInMS = ((float)NS) / 1000000.0f;
-    auto ms = (float)MS + FractInMS;
-
-    return ms;
-  }
-
-  virtual void hostSignal() override {
-    logTrace("CHIPEventLevel0::hostSignal()");
-    auto status = zeEventHostSignal(event);
-    CHIPERR_CHECK_LOG_AND_THROW(status, ZE_RESULT_SUCCESS, hipErrorTbd);
-
-    event_status = EVENT_STATUS_RECORDED;
-  }
-
-  virtual void barrier(CHIPQueue* chip_queue_) override {
-    CHIPQueueLevel0* chip_queue = (CHIPQueueLevel0*)chip_queue_;
-    ze_result_t status = zeCommandListAppendBarrier(chip_queue->getCmdList(),
-                                                    nullptr, 1, &event);
-
-    event_status = EVENT_STATUS_RECORDING;
-  }
-};
-
->>>>>>> 0033a973
 class CHIPBackendLevel0 : public CHIPBackend {
  public:
   virtual void initialize_(std::string CHIPPlatformStr,
