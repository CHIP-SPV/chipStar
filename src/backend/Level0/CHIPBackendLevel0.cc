#include "CHIPBackendLevel0.hh"
#include "Utils.hh"

static ze_image_type_t getImageType(unsigned HipTextureID) {
  switch (HipTextureID) {
  default:
  case hipTextureTypeCubemap:
  case hipTextureTypeCubemapLayered:
    break;
  case hipTextureType1D:
    return ZE_IMAGE_TYPE_1D;
  case hipTextureType2D:
    return ZE_IMAGE_TYPE_2D;
  case hipTextureType3D:
    return ZE_IMAGE_TYPE_3D;
  case hipTextureType1DLayered:
    return ZE_IMAGE_TYPE_1DARRAY;
  case hipTextureType2DLayered:
    return ZE_IMAGE_TYPE_2DARRAY;
  }
  CHIPASSERT(false && "Unknown or unsupported HIP texture type.");
  return ZE_IMAGE_TYPE_2D;
}

#define LAYOUT_KEY(_X, _Y, _Z, _W) (_W << 24 | _Z << 16 | _Y << 8 | _X)

#define LAYOUT_KEY_FROM_FORMAT_DESC(_DESC)                                     \
  LAYOUT_KEY(_DESC.x, _DESC.y, _DESC.z, _DESC.w)

#define DEF_LAYOUT_MAP(_X, _Y, _Z, _W, _LAYOUT)                                \
  case LAYOUT_KEY(_X, _Y, _Z, _W):                                             \
    Result.layout = _LAYOUT;                                                   \
    break

static ze_image_format_t getImageFormat(hipChannelFormatDesc FormatDesc,
                                        bool NormalizedFloat) {
  bool Supported = FormatDesc.f == hipChannelFormatKindUnsigned ||
                   FormatDesc.f == hipChannelFormatKindSigned ||
                   FormatDesc.f == hipChannelFormatKindFloat;
  if (!Supported)
    CHIPERR_LOG_AND_THROW("Unsupported channel description.", hipErrorTbd);

  CHIPASSERT(FormatDesc.x < (1 << 8) && FormatDesc.y < (1 << 8) &&
             FormatDesc.z < (1 << 8) && FormatDesc.w < (1 << 8) && "Overlap");

  ze_image_format_t Result{};
  switch (LAYOUT_KEY_FROM_FORMAT_DESC(FormatDesc)) {
  default:
    CHIPERR_LOG_AND_THROW("Unsupported channel description.", hipErrorTbd);
    break;
    DEF_LAYOUT_MAP(8, 0, 0, 0, ZE_IMAGE_FORMAT_LAYOUT_8);
    DEF_LAYOUT_MAP(8, 8, 0, 0, ZE_IMAGE_FORMAT_LAYOUT_8_8);
    DEF_LAYOUT_MAP(8, 8, 8, 8, ZE_IMAGE_FORMAT_LAYOUT_8_8_8_8);
    DEF_LAYOUT_MAP(16, 0, 0, 0, ZE_IMAGE_FORMAT_LAYOUT_16);
    DEF_LAYOUT_MAP(16, 16, 0, 0, ZE_IMAGE_FORMAT_LAYOUT_16_16);
    DEF_LAYOUT_MAP(16, 16, 16, 16, ZE_IMAGE_FORMAT_LAYOUT_16_16_16_16);
    DEF_LAYOUT_MAP(32, 0, 0, 0, ZE_IMAGE_FORMAT_LAYOUT_32);
    DEF_LAYOUT_MAP(32, 32, 0, 0, ZE_IMAGE_FORMAT_LAYOUT_32_32);
    DEF_LAYOUT_MAP(32, 32, 32, 32, ZE_IMAGE_FORMAT_LAYOUT_32_32_32_32);
  }

  if (FormatDesc.x > 16 && (FormatDesc.f == hipChannelFormatKindUnsigned ||
                            FormatDesc.f == hipChannelFormatKindSigned)) {
    // "Note that this [cudaTextureReadMode] applies only to 8-bit and 16-bit
    // integer formats. 32-bit integer format would not be promoted, regardless
    // of whether or not this cudaTextureDesc::readMode is set
    // cudaReadModeNormalizedFloat is specified."
    // - CUDA 11.6.1/CUDA Runtime API.
    NormalizedFloat = false;
  }

  switch (FormatDesc.f) {
  default:
    CHIPASSERT(false && "Unsupported/unimplemented format type.");
    return Result;
  case hipChannelFormatKindSigned:
    Result.type = NormalizedFloat ? ZE_IMAGE_FORMAT_TYPE_SNORM
                                  : ZE_IMAGE_FORMAT_TYPE_SINT;
    break;
  case hipChannelFormatKindUnsigned:
    Result.type = NormalizedFloat ? ZE_IMAGE_FORMAT_TYPE_UNORM
                                  : ZE_IMAGE_FORMAT_TYPE_UINT;
    break;
  case hipChannelFormatKindFloat:
    Result.type = ZE_IMAGE_FORMAT_TYPE_FLOAT;
    break;
  }

  // These fields are for swizzle descriptions.
  Result.x = ZE_IMAGE_FORMAT_SWIZZLE_R;
  Result.y = ZE_IMAGE_FORMAT_SWIZZLE_G;
  Result.z = ZE_IMAGE_FORMAT_SWIZZLE_B;
  Result.w = ZE_IMAGE_FORMAT_SWIZZLE_A;
  return Result;
}

#undef LAYOUT_KEY
#undef LAYOUT_KEY_FROM_FORMAT_DESC
#undef DEF_LAYOUT_MAP

static ze_image_desc_t getImageDescription(unsigned int TextureType,
                                           hipChannelFormatDesc Format,
                                           bool NormalizedFloat, size_t Width,
                                           size_t Height = 0,
                                           size_t Depth = 0) {
  ze_image_desc_t Result{};
  Result.stype = ZE_STRUCTURE_TYPE_IMAGE_DESC;
  Result.pNext = nullptr;
  Result.flags = 0; // Read-only
  Result.type = getImageType(TextureType);
  Result.format = getImageFormat(Format, NormalizedFloat);
  Result.width = Width;
  Result.height = Height;
  Result.depth = Depth;       // L0 spec: Ignored for non-ZE_IMAGE_TYPE_3D;
  Result.arraylevels = Depth; // L0 spec: Ignored for non-array types.
  Result.miplevels = 0;
  return Result;
}

static ze_sampler_handle_t
createSampler(CHIPDeviceLevel0 *ChipDev, const hipResourceDesc *PResDesc,
              const hipTextureDesc *PTexDesc,
              const struct hipResourceViewDesc *PResViewDesc) {
  logTrace("CHIPTextureLevel0::createSampler");

  // Identify the normalization
  ze_bool_t IsNormalized = PTexDesc->normalizedCoords != 0;

  // Identify the address mode
  ze_sampler_address_mode_t AddressMode = ZE_SAMPLER_ADDRESS_MODE_NONE;
  if (PResDesc->resType == hipResourceTypeLinear)
    // "This [address mode] is ignored if cudaResourceDesc::resType is
    // cudaResourceTypeLinear." - CUDA 11.6.1/CUDA Runtime API.
    // Effectively out-of-bound references are undefined.
    AddressMode = ZE_SAMPLER_ADDRESS_MODE_NONE;
  else if (PTexDesc->addressMode[0] == hipAddressModeClamp)
    AddressMode = ZE_SAMPLER_ADDRESS_MODE_CLAMP;
  else if (PTexDesc->addressMode[0] == hipAddressModeBorder)
    AddressMode = ZE_SAMPLER_ADDRESS_MODE_CLAMP_TO_BORDER;
  else if (!IsNormalized)
    // "... if cudaTextureDesc::normalizedCoords is set to zero,
    // cudaAddressModeWrap and cudaAddressModeMirror won't be
    // supported and will be switched to cudaAddressModeClamp."
    // - CUDA 11.6.1/CUDA Runtime API.
    AddressMode = ZE_SAMPLER_ADDRESS_MODE_CLAMP;
  else if (PTexDesc->addressMode[0] == hipAddressModeWrap)
    AddressMode = ZE_SAMPLER_ADDRESS_MODE_REPEAT;
  else if (PTexDesc->addressMode[0] == hipAddressModeMirror)
    AddressMode = ZE_SAMPLER_ADDRESS_MODE_MIRROR;
  else
    CHIPASSERT(false && "Unknown address mode!");

  // Identify the filter mode
  ze_sampler_filter_mode_t FilterMode = ZE_SAMPLER_FILTER_MODE_NEAREST;
  if (PResDesc->resType == hipResourceTypeLinear)
    // "This [filter mode] is ignored if cudaResourceDesc::resType is
    // cudaResourceTypeLinear." - CUDA 11.6.1/CUDA Runtime API.
    FilterMode = ZE_SAMPLER_FILTER_MODE_NEAREST;
  else if (PTexDesc->filterMode == hipFilterModePoint)
    FilterMode = ZE_SAMPLER_FILTER_MODE_NEAREST;
  else if (PTexDesc->filterMode == hipFilterModeLinear)
    FilterMode = ZE_SAMPLER_FILTER_MODE_LINEAR;
  else
    CHIPASSERT(false && "Unknown filter mode!");

  ze_sampler_desc_t SamplerDesc = {ZE_STRUCTURE_TYPE_SAMPLER_DESC, nullptr,
                                   AddressMode, FilterMode, IsNormalized};

  // Create LZ samler handle
  CHIPContextLevel0 *ChipCtxLz = (CHIPContextLevel0 *)ChipDev->getContext();
  ze_sampler_handle_t Sampler{};
  ze_result_t Status =
      zeSamplerCreate(ChipCtxLz->get(), ChipDev->get(), &SamplerDesc, &Sampler);
  CHIPERR_CHECK_LOG_AND_THROW(Status, ZE_RESULT_SUCCESS, hipErrorTbd);

  return Sampler;
}

// CHIPEventLevel0
// ***********************************************************************

void CHIPEventLevel0::reset() {
  auto Status = zeEventHostReset(get());
  CHIPERR_CHECK_LOG_AND_THROW(Status, ZE_RESULT_SUCCESS, hipErrorTbd);
  std::lock_guard<std::mutex> Lock(Mtx);
  TrackCalled_ = false;
  EventStatus_ = EVENT_STATUS_INIT;
}

ze_event_handle_t CHIPEventLevel0::peek() { return Event_; }

ze_event_handle_t CHIPEventLevel0::get() {
  increaseRefCount("get()");
  return Event_;
}

CHIPEventLevel0::~CHIPEventLevel0() {
  logDebug("chipEventLevel0 DEST {}", (void *)this);
  if (Event_) {
    auto Status = zeEventDestroy(Event_);
    // '~CHIPEventLevel0' has a non-throwing exception specification
    assert(Status == ZE_RESULT_SUCCESS);
  }
  Event_ = nullptr;
  EventPoolHandle_ = nullptr;
  EventPool = nullptr;
  Timestamp_ = 0;
}

CHIPEventLevel0::CHIPEventLevel0(CHIPContextLevel0 *ChipCtx,
                                 LZEventPool *TheEventPool,
                                 unsigned int ThePoolIndex,
                                 CHIPEventFlags Flags)
    : CHIPEvent((CHIPContext *)(ChipCtx), Flags), Event_(nullptr),
      EventPoolHandle_(nullptr), Timestamp_(0) {
  EventPool = TheEventPool;
  EventPoolIndex = ThePoolIndex;
  EventPoolHandle_ = TheEventPool->get();

  ze_event_desc_t EventDesc = {
      ZE_STRUCTURE_TYPE_EVENT_DESC, // stype
      nullptr,                      // pNext
      EventPoolIndex,               // index
      ZE_EVENT_SCOPE_FLAG_HOST,     // ensure memory/cache coherency required on
                                    // signaauto l
      ZE_EVENT_SCOPE_FLAG_HOST      // ensure memory coherency across device and
                                    // Host after Event_ completes
  };

  auto Status = zeEventCreate(EventPoolHandle_, &EventDesc, &Event_);
  CHIPERR_CHECK_LOG_AND_THROW(Status, ZE_RESULT_SUCCESS, hipErrorTbd,
                              "Level Zero Event_ creation fail! ");
}

CHIPEventLevel0::CHIPEventLevel0(CHIPContextLevel0 *ChipCtx,
                                 CHIPEventFlags Flags)
    : CHIPEvent((CHIPContext *)(ChipCtx), Flags), Event_(nullptr),
      EventPoolHandle_(nullptr), Timestamp_(0), EventPoolIndex(0),
      EventPool(0) {
  CHIPContextLevel0 *ZeCtx = (CHIPContextLevel0 *)ChipContext_;

  unsigned int PoolFlags = ZE_EVENT_POOL_FLAG_HOST_VISIBLE;
  // if (!flags.isDisableTiming())
  //   pool_flags = pool_flags | ZE_EVENT_POOL_FLAG_KERNEL_TIMESTAMP;

  ze_event_pool_desc_t EventPoolDesc = {
      ZE_STRUCTURE_TYPE_EVENT_POOL_DESC, // stype
      nullptr,                           // pNext
      PoolFlags,                         // Flags
      1                                  // count
  };

  ze_result_t Status = zeEventPoolCreate(ZeCtx->get(), &EventPoolDesc, 0,
                                         nullptr, &EventPoolHandle_);
  CHIPERR_CHECK_LOG_AND_THROW(Status, ZE_RESULT_SUCCESS, hipErrorTbd,
                              "Level Zero Event_ pool creation fail! ");

  ze_event_desc_t EventDesc = {
      ZE_STRUCTURE_TYPE_EVENT_DESC, // stype
      nullptr,                      // pNext
      0,                            // index
      ZE_EVENT_SCOPE_FLAG_HOST,     // ensure memory/cache coherency required on
                                    // signal
      ZE_EVENT_SCOPE_FLAG_HOST      // ensure memory coherency across device and
                                    // Host after Event_ completes
  };

  Status = zeEventCreate(EventPoolHandle_, &EventDesc, &Event_);
  CHIPERR_CHECK_LOG_AND_THROW(Status, ZE_RESULT_SUCCESS, hipErrorTbd,
                              "Level Zero Event_ creation fail! ");
}

CHIPEventLevel0::CHIPEventLevel0(CHIPContextLevel0 *ChipCtx,
                                 ze_event_handle_t NativeEvent)
    : CHIPEvent((CHIPContext *)(ChipCtx)), Event_(NativeEvent),
      EventPoolHandle_(nullptr), Timestamp_(0), EventPoolIndex(0),
      EventPool(nullptr) {}

// Must use this for now - Level Zero hangs when events are host visible +
// kernel timings are enabled
void CHIPEventLevel0::recordStream(CHIPQueue *ChipQueue) {
  ze_result_t Status;

  {
    std::lock_guard<std::mutex> Lock(Mtx);
    if (EventStatus_ == EVENT_STATUS_RECORDED) {
      logTrace("Event {}: EVENT_STATUS_RECORDED ... Resetting event.",
               (void *)this);
      ze_result_t Status = zeEventHostReset(Event_);
      EventStatus_ = EVENT_STATUS_INIT;
      CHIPERR_CHECK_LOG_AND_THROW(Status, ZE_RESULT_SUCCESS, hipErrorTbd);
    }
  }

  if (ChipQueue == nullptr)
    CHIPERR_LOG_AND_THROW("Queue passed in is null", hipErrorTbd);

  CHIPQueueLevel0 *Q = (CHIPQueueLevel0 *)ChipQueue;

  auto CommandList = Q->getCmdListCompute();
  Status = zeCommandListAppendBarrier(CommandList, nullptr, 0, nullptr);
  CHIPERR_CHECK_LOG_AND_THROW(Status, ZE_RESULT_SUCCESS, hipErrorTbd);

  Status = zeCommandListAppendWriteGlobalTimestamp(
      CommandList, (uint64_t *)(Q->getSharedBufffer()), nullptr, 0, nullptr);
  CHIPERR_CHECK_LOG_AND_THROW(Status, ZE_RESULT_SUCCESS, hipErrorTbd);

  Status = zeCommandListAppendBarrier(CommandList, nullptr, 0, nullptr);
  CHIPERR_CHECK_LOG_AND_THROW(Status, ZE_RESULT_SUCCESS, hipErrorTbd);

  Status = zeCommandListAppendMemoryCopy(CommandList, &Timestamp_,
                                         Q->getSharedBufffer(),
                                         sizeof(uint64_t), Event_, 0, nullptr);
  CHIPERR_CHECK_LOG_AND_THROW(Status, ZE_RESULT_SUCCESS, hipErrorTbd);

  auto DestoyCommandListEvent =
      ((CHIPBackendLevel0 *)Backend)->createCHIPEvent(this->ChipContext_);
  DestoyCommandListEvent->Msg = "recordStreamComplete";
  Status = zeCommandListAppendBarrier(
      CommandList, DestoyCommandListEvent->get(), 0, nullptr);
  CHIPERR_CHECK_LOG_AND_THROW(Status, ZE_RESULT_SUCCESS, hipErrorTbd);

  Q->executeCommandList(CommandList);
  DestoyCommandListEvent->track();

  std::lock_guard<std::mutex> Lock(Mtx);
  EventStatus_ = EVENT_STATUS_RECORDING;
  Msg = "recordStream";
}

bool CHIPEventLevel0::wait() {
  logTrace("CHIPEventLevel0::wait() msg={}", Msg);

  ze_result_t Status = zeEventHostSynchronize(Event_, UINT64_MAX);
  CHIPERR_CHECK_LOG_AND_THROW(Status, ZE_RESULT_SUCCESS, hipErrorTbd);

  std::lock_guard<std::mutex> Lock(Mtx);
  EventStatus_ = EVENT_STATUS_RECORDED;
  return true;
}

bool CHIPEventLevel0::updateFinishStatus(bool ThrowErrorIfNotReady) {
  std::lock_guard<std::mutex> Lock(Mtx);

  auto EventStatusOld = getEventStatusStr();

  ze_result_t Status = zeEventQueryStatus(Event_);
  if (Status == ZE_RESULT_NOT_READY && ThrowErrorIfNotReady) {
    CHIPERR_LOG_AND_THROW("Event Not Ready", hipErrorNotReady);
  }
  if (Status == ZE_RESULT_SUCCESS)
    EventStatus_ = EVENT_STATUS_RECORDED;

  auto EventStatusNew = getEventStatusStr();
  if (EventStatusNew != EventStatusOld) {
    logTrace("CHIPEventLevel0::updateFinishStatus() {}: {} -> {}", Msg,
             EventStatusOld, EventStatusNew);
    return true;
  }

  return false;
}

/** This Doesn't work right now due to Level Zero Backend hanging?
  unsinged long CHIPEventLevel0::getFinishTime() {

    ze_kernel_timestamp_result_t res{};
    auto Status = zeEventQueryKernelTimestamp(Event_, &res);
    CHIPERR_CHECK_LOG_AND_THROW(Status, ZE_RESULT_SUCCESS, hipErrorTbd);

    CHIPContextLevel0* chip_ctx_lz = (CHIPContextLevel0*)chip_context;
    CHIPDeviceLevel0* chip_dev_lz =
        (CHIPDeviceLevel0*)chip_ctx_lz->getDevices()[0];

    auto props = chip_dev_lz->getDeviceProps();

    uint64_t timerResolution = props->timerResolution;
    uint32_t timestampValidBits = props->timestampValidBits;

    return res.context.kernelEnd * timerResolution;
  }
  */

unsigned long CHIPEventLevel0::getFinishTime() {
  CHIPContextLevel0 *ChipCtxLz = (CHIPContextLevel0 *)ChipContext_;
  CHIPDeviceLevel0 *ChipDevLz = (CHIPDeviceLevel0 *)ChipCtxLz->getDevices()[0];
  auto Props = ChipDevLz->getDeviceProps();

  uint64_t TimerResolution = Props->timerResolution;
  uint32_t TimestampValidBits = Props->timestampValidBits;

  uint32_t T = (Timestamp_ & (((uint64_t)1 << TimestampValidBits) - 1));
  T = T * TimerResolution;

  return T;
}

float CHIPEventLevel0::getElapsedTime(CHIPEvent *OtherIn) {
  /**
   * Modified HIPLZ Implementation
   * https://github.com/intel/pti-gpu/blob/master/chapters/device_activity_tracing/LevelZero.md
   */
  logTrace("CHIPEventLevel0::getElapsedTime()");
  CHIPEventLevel0 *Other = (CHIPEventLevel0 *)OtherIn;

  if (!this->isRecordingOrRecorded() || !Other->isRecordingOrRecorded())
    return hipErrorInvalidResourceHandle;

  this->updateFinishStatus();
  Other->updateFinishStatus();
  if (!this->isFinished() || !Other->isFinished())
    CHIPERR_LOG_AND_THROW("One of the events for getElapsedTime() was done yet",
                          hipErrorNotReady);

  unsigned long Started = this->getFinishTime();
  unsigned long Finished = Other->getFinishTime();

  /**
   *
   * Kernel timestamps execute along a device timeline but because of limited
   * range may wrap unexpectedly. Because of this, the temporal order of two
   * kernel timestamps shouldn’t be inferred despite coincidental START/END
   * values.
   * https://spec.oneapi.io/level-zero/latest/core/PROG.html#kernel-timestamp-events
   */
  uint64_t Elapsed = std::fabs(Finished - Started);

#define NANOSECS 1000000000
  uint64_t MS = (Elapsed / NANOSECS) * 1000;
  uint64_t NS = Elapsed % NANOSECS;
  float FractInMS = ((float)NS) / 1000000.0f;
  auto Ms = (float)MS + FractInMS;

  return Ms;
}

void CHIPEventLevel0::hostSignal() {
  logTrace("CHIPEventLevel0::hostSignal()");
  auto Status = zeEventHostSignal(Event_);
  CHIPERR_CHECK_LOG_AND_THROW(Status, ZE_RESULT_SUCCESS, hipErrorTbd);

  std::lock_guard<std::mutex> Lock(Mtx);
  EventStatus_ = EVENT_STATUS_RECORDED;
}

// End CHIPEventLevel0

// CHIPCallbackDataLevel0
// ***********************************************************************

CHIPCallbackDataLevel0::CHIPCallbackDataLevel0(hipStreamCallback_t CallbackF,
                                               void *CallbackArgs,
                                               CHIPQueue *ChipQueue)
    : CHIPCallbackData(CallbackF, CallbackArgs, ChipQueue) {
  std::lock_guard<std::mutex> Lock(Mtx);
  CHIPContext *Ctx = ChipQueue->getContext();

  CpuCallbackComplete = (CHIPEventLevel0 *)Backend->createCHIPEvent(Ctx);
  CpuCallbackComplete->Msg = "CpuCallbackComplete";

  GpuReady = ChipQueue->enqueueBarrierImpl(nullptr);
  GpuReady->Msg = "GpuReady";

  std::vector<CHIPEvent *> ChipEvs = {CpuCallbackComplete};
  ChipQueue->enqueueBarrierImpl(&ChipEvs);

  GpuAck = ChipQueue->enqueueMarkerImpl();
  GpuAck->Msg = "GpuAck";
}

// End CHIPCallbackDataLevel0

// CHIPEventMonitorLevel0
// ***********************************************************************

void CHIPCallbackEventMonitorLevel0::monitor() {
  logTrace("CHIPEventMonitorLevel0::monitor()");
  while (Backend->CallbackQueue.size()) {
    std::lock_guard<std::mutex> Lock(Backend->CallbackQueueMtx);

    // get the callback item
    CHIPCallbackDataLevel0 *CallbackData =
        (CHIPCallbackDataLevel0 *)Backend->CallbackQueue.front();

    // Lock the item and members
    std::lock_guard<std::mutex> LockCallbackData(CallbackData->Mtx);
    Backend->CallbackQueue.pop();

    // Update Status
    CallbackData->GpuReady->updateFinishStatus(false);
    if (CallbackData->GpuReady->getEventStatus() != EVENT_STATUS_RECORDED) {
      // if not ready, push to the back
      Backend->CallbackQueue.push(CallbackData);
      pthread_yield();
      continue;
    }

    CallbackData->execute(hipSuccess);
    CallbackData->CpuCallbackComplete->hostSignal();
    CallbackData->GpuAck->wait();

    delete CallbackData;
    pthread_yield();
  }
  logTrace("CHIPCallbackEventMonitorLevel0 out of callbacks. Exiting thread");
  pthread_exit(0);
}

void CHIPStaleEventMonitorLevel0::monitor() {
  logTrace("CHIPStaleEventMonitorLevel0::monitor()");
  // Stop is false and I have more events

  while (!Stop) {
    usleep(20000);
    auto LzBackend = (CHIPBackendLevel0 *)Backend;
    logTrace("num Events {} num queues() {}", Backend->Events.size(),
             LzBackend->EventCommandListMap.size());
    std::vector<CHIPEvent *> EventsToDelete;
    std::vector<ze_command_list_handle_t> CommandListsToDelete;

    std::lock_guard<std::mutex> AllEventsLock(Backend->EventsMtx);
    std::lock_guard<std::mutex> AllCommandListsLock(
        ((CHIPBackendLevel0 *)Backend)->CommandListsMtx);

    auto EventCommandListMap =
        &((CHIPBackendLevel0 *)Backend)->EventCommandListMap;

    for (size_t i = 0; i < Backend->Events.size(); i++) {
      CHIPEvent *ChipEvent = Backend->Events[i];

      assert(ChipEvent);
      auto E = (CHIPEventLevel0 *)ChipEvent;

      // do not change refcount for user events
      if (E->updateFinishStatus(false) && E->EventPool) {
        E->decreaseRefCount("Event became ready");
        E->releaseDependencies();
      }

      // delete the event if refcount reached 0
      if (E->getCHIPRefc() == 0) {
        auto Found =
            std::find(Backend->Events.begin(), Backend->Events.end(), E);
        if (Found == Backend->Events.end())
          CHIPERR_LOG_AND_THROW("StaleEventMonitor is trying to destroy an "
                                "event which is already "
                                "removed from backend event list",
                                hipErrorTbd);
        Backend->Events.erase(Found);

        if (E->EventPool)
          E->EventPool->returnSlot(E->EventPoolIndex);

        // Check if this event is associated with a CommandList
        bool CommandListFound = EventCommandListMap->count(E);
        if (CommandListFound) {
          logDebug("Erase cmdlist assoc w/ event: {}", (void *)E);
          auto CommandList = (*EventCommandListMap)[E];
          EventCommandListMap->erase(E);
          auto Status = zeCommandListDestroy(CommandList);
          CHIPERR_CHECK_LOG_AND_THROW(Status, ZE_RESULT_SUCCESS, hipErrorTbd);
        }
      }

    } // done collecting events to delete

    if (Stop && !Backend->Events.size() && !EventCommandListMap->size()) {
      logTrace(
          "CHIPStaleEventMonitorLevel0 stop was called and all events have "
          "been cleared");
      pthread_exit(0);
    }

  } // endless loop
}
// End CHIPEventMonitorLevel0

// CHIPKernelLevelZero
// ***********************************************************************

ze_kernel_handle_t CHIPKernelLevel0::get() { return ZeKernel_; }

CHIPKernelLevel0::CHIPKernelLevel0(ze_kernel_handle_t ZeKernel,
                                   CHIPDeviceLevel0 *Dev, std::string HostFName,
                                   OCLFuncInfo *FuncInfo,
                                   CHIPModuleLevel0 *Parent)
    : CHIPKernel(HostFName, FuncInfo), ZeKernel_(ZeKernel), Name_(HostFName),
      Module(Parent), Device(Dev) {
  logTrace("CHIPKernelLevel0 constructor via ze_kernel_handle");

  ze_kernel_properties_t Props = {ZE_STRUCTURE_TYPE_KERNEL_PROPERTIES, 0};

  ze_result_t Status = zeKernelGetProperties(ZeKernel, &Props);
  CHIPERR_CHECK_LOG_AND_THROW(Status, ZE_RESULT_SUCCESS, hipErrorTbd);

  PrivateSize_ = Props.privateMemSize;
  StaticLocalSize_ = Props.localMemSize;

  // TODO there doesn't seem to exist a way to get these from L0 API
  MaxDynamicLocalSize_ =
      Device->getAttr(hipDeviceAttributeMaxSharedMemoryPerBlock) -
      StaticLocalSize_;
  MaxWorkGroupSize_ = Device->getAttr(hipDeviceAttributeMaxThreadsPerBlock);
}
// End CHIPKernelLevelZero

hipError_t CHIPKernelLevel0::getAttributes(hipFuncAttributes *Attr) {

  Attr->binaryVersion = 10;
  Attr->cacheModeCA = 0;

  Attr->constSizeBytes = 0; // TODO
  Attr->localSizeBytes = PrivateSize_;

  Attr->maxThreadsPerBlock = MaxWorkGroupSize_;
  Attr->sharedSizeBytes = StaticLocalSize_;
  Attr->maxDynamicSharedSizeBytes = MaxDynamicLocalSize_;

  Attr->numRegs = 0;
  Attr->preferredShmemCarveout = 0;
  Attr->ptxVersion = 10;
<<<<<<< HEAD

=======
>>>>>>> 67d41142
  return hipSuccess;
}

// CHIPQueueLevelZero
// ***********************************************************************

void CHIPQueueLevel0::addCallback(hipStreamCallback_t Callback,
                                  void *UserData) {
  CHIPCallbackData *Callbackdata =
      Backend->createCallbackData(Callback, UserData, this);

  {
    std::lock_guard<std::mutex> Lock(Backend->CallbackQueueMtx);
    Backend->CallbackQueue.push(Callbackdata);
  }

  // Setup event handling on the CPU side
  {
    std::lock_guard<std::mutex> Lock(Mtx);
    auto Monitor = ((CHIPBackendLevel0 *)Backend)->CallbackEventMonitor;
    if (!Monitor) {
      auto Evm = new CHIPCallbackEventMonitorLevel0();
      Evm->start();
      Monitor = Evm;
    }
  }

  return;
}

CHIPEventLevel0 *CHIPQueueLevel0::getLastEvent() {
  return (CHIPEventLevel0 *)LastEvent_;
}

ze_command_list_handle_t CHIPQueueLevel0::getCmdListCopy() {
#ifdef L0_IMM_QUEUES
  return ZeCmdListCopyImm_;
#else
  ze_command_list_handle_t CommandList;
  auto Status = zeCommandListCreate(ZeCtx_, ZeDev_, &CommandListMemoryDesc_,
                                    &CommandList);
  CHIPERR_CHECK_LOG_AND_THROW(Status, ZE_RESULT_SUCCESS,
                              hipErrorInitializationError);
  return CommandList;
#endif
}

ze_command_list_handle_t CHIPQueueLevel0::getCmdListCompute() {
#ifdef L0_IMM_QUEUES
  return ZeCmdListComputeImm_;
#else
  ze_command_list_handle_t ZeCmdList;
  auto Status =
      zeCommandListCreate(ZeCtx_, ZeDev_, &CommandListComputeDesc_, &ZeCmdList);
  CHIPERR_CHECK_LOG_AND_THROW(Status, ZE_RESULT_SUCCESS,
                              hipErrorInitializationError);
  return ZeCmdList;
#endif
}

CHIPQueueLevel0::CHIPQueueLevel0(CHIPDeviceLevel0 *ChipDev, unsigned int Flags)
    : CHIPQueueLevel0(ChipDev, Flags, 0) {}
CHIPQueueLevel0::CHIPQueueLevel0(CHIPDeviceLevel0 *ChipDev)
    : CHIPQueueLevel0(ChipDev, 0, 0) {}

void CHIPQueueLevel0::initializeCopyListImm() {
  ze_command_queue_desc_t CommandQueueCopyDesc = getNextComputeQueueDesc();

  // Create an immediate command list for copy engine
  auto Status = zeCommandListCreateImmediate(
      ZeCtx_, ZeDev_, &CommandQueueCopyDesc, &ZeCmdListCopyImm_);
  CHIPERR_CHECK_LOG_AND_THROW(Status, ZE_RESULT_SUCCESS,
                              hipErrorInitializationError);
  logTrace("Created an immediate copy list");
}
void CHIPQueueLevel0::initializeComputeListImm() {

  ze_command_queue_desc_t CommandQueueComputeDesc = getNextComputeQueueDesc();

  // Create an immediate command list
  auto Status = zeCommandListCreateImmediate(
      ZeCtx_, ZeDev_, &CommandQueueComputeDesc, &ZeCmdListComputeImm_);
  CHIPERR_CHECK_LOG_AND_THROW(Status, ZE_RESULT_SUCCESS,
                              hipErrorInitializationError);
  logTrace("Created an immediate compute list");
}

void CHIPQueueLevel0::initializeQueueGroupProperties() {

  auto ChipContextLz = (CHIPContextLevel0 *)ChipContext_;
  SharedBuf_ =
      ChipContextLz->allocateImpl(32, 8, hipMemoryType::hipMemoryTypeUnified);

  // Initialize the uint64_t part as 0
  *(uint64_t *)this->SharedBuf_ = 0;

  // Discover the number of command queues
  uint32_t CmdqueueGroupCount = 0;
  auto Status = zeDeviceGetCommandQueueGroupProperties(
      ZeDev_, &CmdqueueGroupCount, nullptr);
  CHIPERR_CHECK_LOG_AND_THROW(Status, ZE_RESULT_SUCCESS, hipErrorTbd);
  logTrace("CommandGroups found: {}", CmdqueueGroupCount);

  // Create a vector of command queue properties, fill it
  ze_command_queue_group_properties_t *CmdqueueGroupProperties =
      (ze_command_queue_group_properties_t *)malloc(
          CmdqueueGroupCount * sizeof(ze_command_queue_group_properties_t));
  for (uint32_t i = 0; i < CmdqueueGroupCount; i++) {
    CmdqueueGroupProperties[i] = {
        ZE_STRUCTURE_TYPE_COMMAND_QUEUE_GROUP_PROPERTIES, // stype
        nullptr,                                          // pNext
        0,                                                // flags
        0, // maxMemoryFillPatternSize
        0  // numQueues
    };
  }
  Status = zeDeviceGetCommandQueueGroupProperties(ZeDev_, &CmdqueueGroupCount,
                                                  CmdqueueGroupProperties);
  CHIPERR_CHECK_LOG_AND_THROW(Status, ZE_RESULT_SUCCESS, hipErrorTbd);

  this->MaxMemoryFillPatternSize =
      CmdqueueGroupProperties[0].maxMemoryFillPatternSize;

  // Find a command queue type that support compute
  for (uint32_t i = 0; i < CmdqueueGroupCount; ++i) {
    if (CmdqueueGroupProperties[i].flags &
        ZE_COMMAND_QUEUE_GROUP_PROPERTY_FLAG_COMPUTE) {
      ComputeQueueGroupOrdinal_ = i;
      ComputeQueueProperties_ = CmdqueueGroupProperties[i];
      logTrace("Found compute command group");
      break;
    }
  }

  // Find a command queue type that support copy
  for (uint32_t i = 0; i < CmdqueueGroupCount; ++i) {
    if (CmdqueueGroupProperties[i].flags &
        ZE_COMMAND_QUEUE_GROUP_PROPERTY_FLAG_COPY) {
      CopyQueueGroupOrdinal_ = i;
      CopyQueueProperties_ = CmdqueueGroupProperties[i];
      logTrace("Found memory command group");
      break;
    }
  }

  // initialize compute and copy list descriptors
  CommandListComputeDesc_ = {
      ZE_STRUCTURE_TYPE_COMMAND_LIST_DESC,
      nullptr,
      ComputeQueueGroupOrdinal_,
      0 /* CommandListFlags */,
  };

  CommandListMemoryDesc_ = {
      ZE_STRUCTURE_TYPE_COMMAND_LIST_DESC,
      nullptr,
      CopyQueueGroupOrdinal_,
      0 /* CommandListFlags */,
  };
}

ze_command_queue_desc_t CHIPQueueLevel0::getNextComputeQueueDesc() {
  ze_command_queue_desc_t CommandQueueComputeDesc = {
      ZE_STRUCTURE_TYPE_COMMAND_QUEUE_DESC,
      nullptr,
      ComputeQueueGroupOrdinal_,
      NextComputeQueueIndex_, // index
      0,                      // flags
      ZE_COMMAND_QUEUE_MODE_ASYNCHRONOUS,
      ZE_COMMAND_QUEUE_PRIORITY_NORMAL};

  auto MaxQueues = ComputeQueueProperties_.numQueues;
  NextCopyQueueIndex_ = (NextCopyQueueIndex_ + 1) % MaxQueues;

  return CommandQueueComputeDesc;
}

ze_command_queue_desc_t CHIPQueueLevel0::getNextCopyQueueDesc() {
  ze_command_queue_desc_t CommandQueueCopyDesc = {
      ZE_STRUCTURE_TYPE_COMMAND_QUEUE_DESC,
      nullptr,
      CopyQueueGroupOrdinal_,
      NextComputeQueueIndex_, // index
      0,                      // flags
      ZE_COMMAND_QUEUE_MODE_ASYNCHRONOUS,
      ZE_COMMAND_QUEUE_PRIORITY_NORMAL};

  auto MaxQueues = CopyQueueProperties_.numQueues;
  NextCopyQueueIndex_ = (NextCopyQueueIndex_ + 1) % MaxQueues;

  return CommandQueueCopyDesc;
}

CHIPQueueLevel0::CHIPQueueLevel0(CHIPDeviceLevel0 *ChipDev, unsigned int Flags,
                                 int Priority)
    : CHIPQueue(ChipDev, Flags, Priority) {
  ze_result_t Status;
  auto ChipDevLz = ChipDev;
  auto Ctx = ChipDevLz->getContext();
  auto ChipContextLz = (CHIPContextLevel0 *)Ctx;

  ZeCtx_ = ChipContextLz->get();
  ZeDev_ = ChipDevLz->get();

  logTrace("CHIPQueueLevel0 constructor called via Flags and Priority");
  initializeQueueGroupProperties();

  ze_command_queue_desc_t QueueDescriptor = getNextComputeQueueDesc();
  Status = zeCommandQueueCreate(ZeCtx_, ZeDev_, &QueueDescriptor, &ZeCmdQ_);
  CHIPERR_CHECK_LOG_AND_THROW(Status, ZE_RESULT_SUCCESS,
                              hipErrorInitializationError);

#ifdef L0_IMM_QUEUES
  initializeComputeListImm();
  initializeCopyListImm();
#endif
}

CHIPQueueLevel0::CHIPQueueLevel0(CHIPDeviceLevel0 *ChipDev,
                                 ze_command_queue_handle_t ZeCmdQ)
    : CHIPQueue(ChipDev, 0, 0) {
  auto ChipDevLz = ChipDev;
  auto Ctx = ChipDevLz->getContext();
  auto ChipContextLz = (CHIPContextLevel0 *)Ctx;

  ZeCtx_ = ChipContextLz->get();
  ZeDev_ = ChipDevLz->get();

  initializeQueueGroupProperties();

  ZeCmdQ_ = ZeCmdQ;

#ifdef L0_IMM_QUEUES
  initializeComputeListImm();
  initializeCopyListImm();
#endif
}

CHIPEvent *CHIPQueueLevel0::launchImpl(CHIPExecItem *ExecItem) {
  CHIPContextLevel0 *ChipCtxZe = (CHIPContextLevel0 *)ChipContext_;
  CHIPEventLevel0 *LaunchEvent =
      (CHIPEventLevel0 *)Backend->createCHIPEvent(ChipCtxZe);
  LaunchEvent->Msg = "launch";

  CHIPKernelLevel0 *ChipKernel = (CHIPKernelLevel0 *)ExecItem->getKernel();
  ze_kernel_handle_t KernelZe = ChipKernel->get();
  logTrace("Launching Kernel {}", ChipKernel->getName());

  ze_result_t Status =
      zeKernelSetGroupSize(KernelZe, ExecItem->getBlock().x,
                           ExecItem->getBlock().y, ExecItem->getBlock().z);
  CHIPERR_CHECK_LOG_AND_THROW(Status, ZE_RESULT_SUCCESS, hipErrorTbd);

  ExecItem->setupAllArgs();
  auto X = ExecItem->getGrid().x;
  auto Y = ExecItem->getGrid().y;
  auto Z = ExecItem->getGrid().z;
  ze_group_count_t LaunchArgs = {X, Y, Z};
  auto CommandList = getCmdListCompute();
  Status = zeCommandListAppendLaunchKernel(CommandList, KernelZe, &LaunchArgs,
                                           LaunchEvent->get(), 0, nullptr);
  CHIPERR_CHECK_LOG_AND_THROW(Status, ZE_RESULT_SUCCESS,
                              hipErrorInitializationError);
  auto StatusReadyCheck = zeEventQueryStatus(LaunchEvent->peek());
  if (StatusReadyCheck != ZE_RESULT_NOT_READY) {
    logCritical("KernelLaunch event immediately ready!");
  }
  executeCommandList(CommandList);

  return LaunchEvent;
}

CHIPEvent *CHIPQueueLevel0::memFillAsyncImpl(void *Dst, size_t Size,
                                             const void *Pattern,
                                             size_t PatternSize) {
  CHIPContextLevel0 *ChipCtxZe = (CHIPContextLevel0 *)ChipContext_;
  CHIPEventLevel0 *Ev = (CHIPEventLevel0 *)Backend->createCHIPEvent(ChipCtxZe);
  Ev->Msg = "memFill";

  if (PatternSize >= MaxMemoryFillPatternSize) {
    logCritical("PatternSize: {} Max: {}", PatternSize,
                MaxMemoryFillPatternSize);
    CHIPERR_LOG_AND_THROW("MemFill PatternSize exceeds the max for this queue",
                          hipErrorTbd);
  }

  if (std::ceil(log2(PatternSize)) != std::floor(log2(PatternSize))) {
    logCritical("PatternSize: {} Max: {}", PatternSize,
                MaxMemoryFillPatternSize);
    CHIPERR_LOG_AND_THROW("MemFill PatternSize is not a power of 2",
                          hipErrorTbd);
  }
  auto CommandList = getCmdListCopy();
  ze_result_t Status = zeCommandListAppendMemoryFill(
      CommandList, Dst, Pattern, PatternSize, Size, Ev->get(), 0, nullptr);
  CHIPERR_CHECK_LOG_AND_THROW(Status, ZE_RESULT_SUCCESS, hipErrorTbd);
  executeCommandList(CommandList);

  return Ev;
};

CHIPEvent *CHIPQueueLevel0::memCopy2DAsyncImpl(void *Dst, size_t Dpitch,
                                               const void *Src, size_t Spitch,
                                               size_t Width, size_t Height) {
  return memCopy3DAsyncImpl(Dst, Dpitch, 0, Src, Spitch, 0, Width, Height, 0);
};

CHIPEvent *CHIPQueueLevel0::memCopy3DAsyncImpl(void *Dst, size_t Dpitch,
                                               size_t Dspitch, const void *Src,
                                               size_t Spitch, size_t Sspitch,
                                               size_t Width, size_t Height,
                                               size_t Depth) {
  CHIPContextLevel0 *ChipCtxZe = (CHIPContextLevel0 *)ChipContext_;
  CHIPEventLevel0 *Ev = (CHIPEventLevel0 *)Backend->createCHIPEvent(ChipCtxZe);
  Ev->Msg = "memCopy3DAsync";

  ze_copy_region_t DstRegion;
  DstRegion.originX = 0;
  DstRegion.originY = 0;
  DstRegion.originZ = 0;
  DstRegion.width = Width;
  DstRegion.height = Height;
  DstRegion.depth = Depth;
  ze_copy_region_t SrcRegion;
  SrcRegion.originX = 0;
  SrcRegion.originY = 0;
  SrcRegion.originZ = 0;
  SrcRegion.width = Width;
  SrcRegion.height = Height;
  SrcRegion.depth = Depth;
  auto CommandList = getCmdListCopy();
  ze_result_t Status = zeCommandListAppendMemoryCopyRegion(
      CommandList, Dst, &DstRegion, Dpitch, Dspitch, Src, &SrcRegion, Spitch,
      Sspitch, Ev->get(), 0, nullptr);
  CHIPERR_CHECK_LOG_AND_THROW(Status, ZE_RESULT_SUCCESS, hipErrorTbd);
  executeCommandList(CommandList);

  return Ev;
};

// Memory copy to texture object, i.e. image
CHIPEvent *CHIPQueueLevel0::memCopyToImage(ze_image_handle_t Image,
                                           const void *Src,
                                           const CHIPRegionDesc &SrcRegion) {
  logTrace("CHIPQueueLevel0::memCopyToImage");
  CHIPContextLevel0 *ChipCtxZe = (CHIPContextLevel0 *)ChipContext_;
  CHIPEventLevel0 *Ev = (CHIPEventLevel0 *)Backend->createCHIPEvent(ChipCtxZe);
  Ev->Msg = "memCopyToImage";

  if (!SrcRegion.isPitched()) {
    auto CommandList = getCmdListCopy();
    ze_result_t Status = zeCommandListAppendImageCopyFromMemory(
        CommandList, Image, Src, 0, Ev->get(), 0, nullptr);
    CHIPERR_CHECK_LOG_AND_THROW(Status, ZE_RESULT_SUCCESS, hipErrorTbd);
    executeCommandList(CommandList);

    return Ev;
  }

  // Copy image data row by row since level zero does not have pitched copy.
  CHIPASSERT(SrcRegion.getNumDims() == 2 &&
             "UNIMPLEMENTED: 3D pitched image copy.");
  const char *SrcRow = (const char *)Src;
  for (size_t Row = 0; Row < SrcRegion.Size[1]; Row++) {
    bool LastRow = Row == SrcRegion.Size[1] - 1;
    ze_image_region_t DstZeRegion{};
    DstZeRegion.originX = 0;
    DstZeRegion.originY = Row;
    DstZeRegion.originZ = 0;
    DstZeRegion.width = SrcRegion.Size[0];
    DstZeRegion.height = 1;
    DstZeRegion.depth = 1;
    auto CommandList = getCmdListCopy();
    ze_result_t Status = zeCommandListAppendImageCopyFromMemory(
        CommandList, Image, SrcRow, &DstZeRegion, LastRow ? Ev->get() : nullptr,
        0, nullptr);
    CHIPERR_CHECK_LOG_AND_THROW(Status, ZE_RESULT_SUCCESS, hipErrorTbd);
    executeCommandList(CommandList);
    SrcRow += SrcRegion.Pitch[0];
  }
  return Ev;
};

hipError_t CHIPQueueLevel0::getBackendHandles(uintptr_t *NativeInfo,
                                              int *NumHandles) {
  logTrace("CHIPQueueLevel0::getBackendHandles");
  if (*NumHandles < 4) {
    logError("getBackendHandles requires space for 4 handles");
    return hipErrorInvalidValue;
  }
  *NumHandles = 4;

  // Get queue handler
  NativeInfo[3] = (uintptr_t)ZeCmdQ_;

  // Get context handler
  CHIPContextLevel0 *Ctx = (CHIPContextLevel0 *)ChipContext_;
  NativeInfo[2] = (uintptr_t)Ctx->get();

  // Get device handler
  CHIPDeviceLevel0 *Dev = (CHIPDeviceLevel0 *)ChipDevice_;
  NativeInfo[1] = (uintptr_t)Dev->get();

  // Get driver handler
  NativeInfo[0] = (uintptr_t)Ctx->ZeDriver;
  return hipSuccess;
}

CHIPEvent *CHIPQueueLevel0::enqueueMarkerImpl() {
  CHIPEventLevel0 *MarkerEvent =
      (CHIPEventLevel0 *)Backend->createCHIPEvent(ChipContext_);

  MarkerEvent->Msg = "marker";
  auto CommandList = getCmdListCompute();
  auto Status = zeCommandListAppendSignalEvent(CommandList, MarkerEvent->get());
  CHIPERR_CHECK_LOG_AND_THROW(Status, ZE_RESULT_SUCCESS, hipErrorTbd);
  executeCommandList(CommandList);

  return MarkerEvent;
}

CHIPEvent *
CHIPQueueLevel0::enqueueBarrierImpl(std::vector<CHIPEvent *> *EventsToWaitFor) {
  // Create an event, refc=2, add it to EventList
  CHIPEventLevel0 *EventToSignal =
      (CHIPEventLevel0 *)Backend->createCHIPEvent(ChipContext_);
  EventToSignal->Msg = "barrier";
  size_t NumEventsToWaitFor = 0;

  NumEventsToWaitFor = EventsToWaitFor ? EventsToWaitFor->size() : 0;

  ze_event_handle_t *EventHandles = nullptr;
  ze_event_handle_t SignalEventHandle = nullptr;

  SignalEventHandle = ((CHIPEventLevel0 *)(EventToSignal))->get();

  if (NumEventsToWaitFor > 0) {
    EventHandles = new ze_event_handle_t[NumEventsToWaitFor];
    for (size_t i = 0; i < NumEventsToWaitFor; i++) {
      CHIPEventLevel0 *ChipEventLz = (CHIPEventLevel0 *)(*EventsToWaitFor)[i];
      CHIPASSERT(ChipEventLz);
      EventHandles[i] = ChipEventLz->get();
      EventToSignal->addDependency(ChipEventLz);
    }
  } // done gather Event_ handles to wait on

  // TODO Should this be memory or compute?
  auto CommandList = getCmdListCompute();
  auto Status = zeCommandListAppendBarrier(CommandList, SignalEventHandle,
                                           NumEventsToWaitFor, EventHandles);
  CHIPERR_CHECK_LOG_AND_THROW(Status, ZE_RESULT_SUCCESS, hipErrorTbd);
  executeCommandList(CommandList);

  if (EventHandles)
    delete[] EventHandles;

  return EventToSignal;
}

CHIPEvent *CHIPQueueLevel0::memCopyAsyncImpl(void *Dst, const void *Src,
                                             size_t Size) {
  logTrace("CHIPQueueLevel0::memCopyAsync");
  CHIPContextLevel0 *ChipCtxZe = (CHIPContextLevel0 *)ChipContext_;
  CHIPEventLevel0 *MemCopyEvent =
      (CHIPEventLevel0 *)Backend->createCHIPEvent(ChipCtxZe);

  ze_result_t Status;
  CHIPASSERT(MemCopyEvent->peek());
  auto CommandList = getCmdListCopy();
  Status = zeCommandListAppendMemoryCopy(CommandList, Dst, Src, Size,
                                         MemCopyEvent->get(), 0, nullptr);
  CHIPERR_CHECK_LOG_AND_THROW(Status, ZE_RESULT_SUCCESS,
                              hipErrorInitializationError);
  executeCommandList(CommandList);

  return MemCopyEvent;
}

void CHIPQueueLevel0::finish() {
  // The finish Event_ that denotes the finish of current command list items
  pthread_yield();
  // Using zeCommandQueueSynchronize() for ensuring the device printf
  // buffers get flushed.
  zeCommandQueueSynchronize(ZeCmdQ_, UINT64_MAX);

  return;
}

void CHIPQueueLevel0::executeCommandList(ze_command_list_handle_t CommandList) {
#ifdef L0_IMM_QUEUES
#else

  auto LastCmdListEvent =
      ((CHIPBackendLevel0 *)Backend)->createCHIPEvent(ChipContext_);
  LastCmdListEvent->Msg = "CmdListFinishTracker";

  ze_result_t Status;

  {
    std::lock_guard<std::mutex> Lock(
        ((CHIPBackendLevel0 *)Backend)->CommandListsMtx);

    // Associate this event with the command list. Once the events are signaled,
    // CHIPEventMonitorLevel0 will destroy the command list

    logDebug("assoc event {} w/ cmdlist", (void *)LastCmdListEvent);
    ((CHIPBackendLevel0 *)Backend)
        ->EventCommandListMap[(CHIPEventLevel0 *)LastCmdListEvent] =
        CommandList;

    Status = zeCommandListAppendBarrier(CommandList, LastCmdListEvent->peek(),
                                        0, nullptr);
    CHIPERR_CHECK_LOG_AND_THROW(Status, ZE_RESULT_SUCCESS, hipErrorTbd);

    Status = zeCommandListClose(CommandList);
    CHIPERR_CHECK_LOG_AND_THROW(Status, ZE_RESULT_SUCCESS, hipErrorTbd);
    Status =
        zeCommandQueueExecuteCommandLists(ZeCmdQ_, 1, &CommandList, nullptr);
    CHIPERR_CHECK_LOG_AND_THROW(Status, ZE_RESULT_SUCCESS, hipErrorTbd);
  }

  LastCmdListEvent->track();
#endif
};

// End CHIPQueueLevelZero

// EventPool
// ***********************************************************************
LZEventPool::LZEventPool(CHIPContextLevel0 *Ctx, unsigned int Size)
    : Ctx_(Ctx), Size_(Size) {

  unsigned int PoolFlags = ZE_EVENT_POOL_FLAG_HOST_VISIBLE;
  // if (!flags.isDisableTiming())
  //   pool_flags = pool_flags | ZE_EVENT_POOL_FLAG_KERNEL_TIMESTAMP;

  ze_event_pool_desc_t EventPoolDesc = {
      ZE_STRUCTURE_TYPE_EVENT_POOL_DESC, // stype
      nullptr,                           // pNext
      PoolFlags,                         // Flags
      Size_                              // count
  };

  ze_result_t Status =
      zeEventPoolCreate(Ctx_->get(), &EventPoolDesc, 0, nullptr, &EventPool_);
  CHIPERR_CHECK_LOG_AND_THROW(Status, ZE_RESULT_SUCCESS, hipErrorTbd,
                              "Level Zero Event_ pool creation fail! ");

  for (unsigned i = 0; i < Size_; i++) {
    CHIPEventFlags Flags;
    Events_.push_back(new CHIPEventLevel0(Ctx_, this, i, Flags));
    FreeSlots_.push(i);
  }
};

LZEventPool::~LZEventPool() {
  for (unsigned i = 0; i < Size_; i++) {
    delete Events_[i];
  }

  auto Status = zeEventPoolDestroy(EventPool_);
  // '~CHIPEventLevel0' has a non-throwing exception specification
  assert(Status == ZE_RESULT_SUCCESS);
};

CHIPEventLevel0 *LZEventPool::getEvent() {
  int PoolIndex = getFreeSlot();
  if (PoolIndex == -1)
    return nullptr;
  auto Event = Events_[PoolIndex];
  Event->reset();

  return Event;
};

int LZEventPool::getFreeSlot() {
  if (FreeSlots_.size() == 0)
    return -1;

  auto Slot = FreeSlots_.top();
  FreeSlots_.pop();

  return Slot;
}

void LZEventPool::returnSlot(int Slot) {
  FreeSlots_.push(Slot);
  return;
}

// End EventPool

// CHIPBackendLevel0
// ***********************************************************************

CHIPEventLevel0 *CHIPBackendLevel0::createCHIPEvent(CHIPContext *ChipCtx,
                                                    CHIPEventFlags Flags,
                                                    bool UserEvent) {
  std::lock_guard Lock(Backend->Mtx);
  CHIPEventLevel0 *Event;
  if (UserEvent) {
    Event = new CHIPEventLevel0((CHIPContextLevel0 *)ChipCtx, Flags);
    Event->increaseRefCount("hipEventCreate");
    Event->track();
  } else {
    auto ZeCtx = (CHIPContextLevel0 *)ChipCtx;
    Event = ZeCtx->getEventFromPool();
  }

  return Event;
}

void CHIPBackendLevel0::uninitialize() {
  logDebug("CHIPBackend::uninitialize()");

  for (auto Q : Backend->getQueues())
    Q->updateLastEvent(nullptr);

  if (CallbackEventMonitor)
    CallbackEventMonitor->join();

  StaleEventMonitor->Stop = true;
  StaleEventMonitor->join();

  if (Backend->Events.size()) {
    logDebug("Remaining {} events that haven't been collected:",
             Backend->Events.size());
    for (auto *E : Backend->Events)
      logDebug("{} status= {} refc={}", E->Msg, E->getEventStatusStr(),
               E->getCHIPRefc());
    logDebug("Remaining {} command lists that haven't been collected:",
             ((CHIPBackendLevel0 *)Backend)->EventCommandListMap.size());
  }
}

std::string CHIPBackendLevel0::getDefaultJitFlags() {
  return std::string(
      "-cl-std=CL2.0 -cl-take-global-address -cl-match-sincospi");
}

void CHIPBackendLevel0::initializeImpl(std::string CHIPPlatformStr,
                                       std::string CHIPDeviceTypeStr,
                                       std::string CHIPDeviceStr) {
  logTrace("CHIPBackendLevel0 Initialize");
  ze_result_t Status;
  Status = zeInit(0);
  if (Status != ZE_RESULT_SUCCESS) {
    logError("zeInit failed ");
    std::abort();
  }

  bool AnyDeviceType = false;
  ze_device_type_t ZeDeviceType;
  if (!CHIPDeviceTypeStr.compare("gpu")) {
    ZeDeviceType = ZE_DEVICE_TYPE_GPU;
  } else if (!CHIPDeviceTypeStr.compare("fpga")) {
    ZeDeviceType = ZE_DEVICE_TYPE_FPGA;
  } else if (!CHIPDeviceTypeStr.compare("default")) {
    // For 'default' pick all devices of any type.
    AnyDeviceType = true;
  } else {
    CHIPERR_LOG_AND_THROW("CHIP_DEVICE_TYPE must be either gpu or fpga",
                          hipErrorInitializationError);
  }
  int PlatformIdx = std::atoi(CHIPPlatformStr.c_str());
  std::vector<ze_driver_handle_t> ZeDrivers;
  std::vector<ze_device_handle_t> ZeDevices;

  // Get number of drivers
  uint32_t DriverCount = 0, DeviceCount = 0;
  Status = zeDriverGet(&DriverCount, nullptr);
  CHIPERR_CHECK_LOG_AND_THROW(Status, ZE_RESULT_SUCCESS, hipErrorTbd);
  logTrace("Found Level0 Drivers: {}", DriverCount);
  // Resize and fill ZeDriver vector with drivers
  ZeDrivers.resize(DriverCount);
  Status = zeDriverGet(&DriverCount, ZeDrivers.data());
  CHIPERR_CHECK_LOG_AND_THROW(Status, ZE_RESULT_SUCCESS, hipErrorTbd);

  // TODO Allow for multilpe platforms(drivers)
  // TODO Check platform ID is not the same as OpenCL. You can have
  // two OCL platforms but only one level0 driver
  ze_driver_handle_t ZeDriver = ZeDrivers[PlatformIdx];

  assert(ZeDriver != nullptr);
  // Load devices to device vector
  Status = zeDeviceGet(ZeDriver, &DeviceCount, nullptr);
  CHIPERR_CHECK_LOG_AND_THROW(Status, ZE_RESULT_SUCCESS, hipErrorTbd);
  ZeDevices.resize(DeviceCount);
  Status = zeDeviceGet(ZeDriver, &DeviceCount, ZeDevices.data());
  CHIPERR_CHECK_LOG_AND_THROW(Status, ZE_RESULT_SUCCESS, hipErrorTbd);

  const ze_context_desc_t CtxDesc = {ZE_STRUCTURE_TYPE_CONTEXT_DESC, nullptr,
                                     0};

  ze_context_handle_t ZeCtx;
  Status = zeContextCreateEx(ZeDriver, &CtxDesc, DeviceCount, ZeDevices.data(),
                             &ZeCtx);
  CHIPERR_CHECK_LOG_AND_THROW(Status, ZE_RESULT_SUCCESS, hipErrorTbd);
  CHIPContextLevel0 *ChipL0Ctx = new CHIPContextLevel0(ZeDriver, ZeCtx);
  Backend->addContext(ChipL0Ctx);

  // Filter in only devices of selected type and add them to the
  // backend as derivates of CHIPDevice
  for (uint32_t i = 0; i < DeviceCount; i++) {
    auto Dev = ZeDevices[i];
    ze_device_properties_t DeviceProperties{};
    DeviceProperties.pNext = nullptr;
    DeviceProperties.stype = ZE_STRUCTURE_TYPE_DEVICE_PROPERTIES;

    auto Status = zeDeviceGetProperties(Dev, &DeviceProperties);
    CHIPERR_CHECK_LOG_AND_THROW(Status, ZE_RESULT_SUCCESS, hipErrorTbd);
    if (AnyDeviceType || ZeDeviceType == DeviceProperties.type) {
      CHIPDeviceLevel0 *ChipL0Dev = CHIPDeviceLevel0::create(Dev, ChipL0Ctx, i);
      ChipL0Ctx->addDevice(ChipL0Dev);

      ChipL0Dev->createQueueAndRegister((int)0, (int)0);

      Backend->addDevice(ChipL0Dev);
      break; // For now don't add more than one device
    }
  } // End adding CHIPDevices

  StaleEventMonitor =
      (CHIPStaleEventMonitorLevel0 *)Backend->createStaleEventMonitor();
}

void CHIPBackendLevel0::initializeFromNative(const uintptr_t *NativeHandles,
                                             int NumHandles) {
  logTrace("CHIPBackendLevel0 InitializeNative");

  ze_driver_handle_t Drv = (ze_driver_handle_t)NativeHandles[0];
  ze_device_handle_t Dev = (ze_device_handle_t)NativeHandles[1];
  ze_context_handle_t Ctx = (ze_context_handle_t)NativeHandles[2];

  CHIPContextLevel0 *ChipCtx = new CHIPContextLevel0(Drv, Ctx);
  addContext(ChipCtx);

  CHIPDeviceLevel0 *ChipDev = CHIPDeviceLevel0::create(Dev, ChipCtx, 0);
  ChipCtx->addDevice(ChipDev);
  addDevice(ChipDev);

  ChipDev->createQueueAndRegister(NativeHandles, NumHandles);

  StaleEventMonitor =
      (CHIPStaleEventMonitorLevel0 *)Backend->createStaleEventMonitor();

  setActiveDevice(ChipDev);
}

hipEvent_t CHIPBackendLevel0::getHipEvent(void *NativeEvent) {
  ze_event_handle_t E = (ze_event_handle_t)NativeEvent;
  CHIPEventLevel0 *NewEvent =
      new CHIPEventLevel0((CHIPContextLevel0 *)ActiveCtx_, E);
  NewEvent->increaseRefCount("getHipEvent");
  return NewEvent;
}

void *CHIPBackendLevel0::getNativeEvent(hipEvent_t HipEvent) {
  CHIPEventLevel0 *E = (CHIPEventLevel0 *)HipEvent;
  if (!E->isRecordingOrRecorded())
    return nullptr;
  // TODO should we retain here?
  return (void *)E->get();
}

// CHIPContextLevelZero
// ***********************************************************************

void *CHIPContextLevel0::allocateImpl(size_t Size, size_t Alignment,
                                      hipMemoryType MemTy,
                                      CHIPHostAllocFlags Flags) {

  void *Ptr = 0;

  ze_device_mem_alloc_flags_t DeviceFlags =
      ZE_DEVICE_MEM_ALLOC_FLAG_BIAS_CACHED;

  ze_device_mem_alloc_desc_t DmaDesc{
      /* DmaDesc.stype   = */ ZE_STRUCTURE_TYPE_DEVICE_MEM_ALLOC_DESC,
      /* DmaDesc.pNext   = */ nullptr,
      /* DmaDesc.flags   = */ DeviceFlags,
      /* DmaDesc.ordinal = */ 0,
  };
  ze_host_mem_alloc_flags_t HostFlags = ZE_DEVICE_MEM_ALLOC_FLAG_BIAS_CACHED;
  if (Flags.isWriteCombined())
    HostFlags += ZE_HOST_MEM_ALLOC_FLAG_BIAS_WRITE_COMBINED;
  ze_host_mem_alloc_desc_t HmaDesc{
      /* HmaDesc.stype = */ ZE_STRUCTURE_TYPE_HOST_MEM_ALLOC_DESC,
      /* HmaDesc.pNext = */ nullptr,
      /* HmaDesc.flags = */ HostFlags,
  };
  if (MemTy == hipMemoryType::hipMemoryTypeUnified) {

    // TODO Check if devices support cross-device sharing?
    // ze_device_handle_t ZeDev = ((CHIPDeviceLevel0
    // *)getDevices()[0])->get();
    ze_device_handle_t ZeDev = nullptr; // Do not associate allocation

    ze_result_t Status = zeMemAllocShared(ZeCtx, &DmaDesc, &HmaDesc, Size,
                                          Alignment, ZeDev, &Ptr);
    CHIPERR_CHECK_LOG_AND_THROW(Status, ZE_RESULT_SUCCESS,
                                hipErrorMemoryAllocation);

    logTrace("LZ MEMORY ALLOCATE via calling zeMemAllocShared {} ", Status);

    return Ptr;
  } else if (MemTy == hipMemoryType::hipMemoryTypeDevice) {
    auto ChipDev = (CHIPDeviceLevel0 *)Backend->getActiveDevice();
    ze_device_handle_t ZeDev = ChipDev->get();

    ze_result_t Status =
        zeMemAllocDevice(ZeCtx, &DmaDesc, Size, Alignment, ZeDev, &Ptr);
    CHIPERR_CHECK_LOG_AND_THROW(Status, ZE_RESULT_SUCCESS,
                                hipErrorMemoryAllocation);

    return Ptr;
  } else if (MemTy == hipMemoryType::hipMemoryTypeHost) {
    // TODO Check if devices support cross-device sharing?
    ze_result_t Status = zeMemAllocHost(ZeCtx, &HmaDesc, Size, Alignment, &Ptr);
    CHIPERR_CHECK_LOG_AND_THROW(Status, ZE_RESULT_SUCCESS,
                                hipErrorMemoryAllocation);
    logTrace("LZ MEMORY ALLOCATE via calling zeMemAllocShared {} ", Status);

    return Ptr;
  }
  CHIPERR_LOG_AND_THROW("Failed to allocate memory", hipErrorMemoryAllocation);
}

// CHIPDeviceLevelZero
// ***********************************************************************
CHIPDeviceLevel0::CHIPDeviceLevel0(ze_device_handle_t ZeDev,
                                   CHIPContextLevel0 *ChipCtx, int Idx)
    : CHIPDevice(ChipCtx, Idx), ZeDev_(ZeDev), ZeCtx_(ChipCtx->get()),
      ZeDeviceProps_() {
  ZeDeviceProps_.pNext = nullptr;
  assert(Ctx_ != nullptr);
}

CHIPDeviceLevel0 *CHIPDeviceLevel0::create(ze_device_handle_t ZeDev,
                                           CHIPContextLevel0 *ChipCtx,
                                           int Idx) {
  CHIPDeviceLevel0 *Dev = new CHIPDeviceLevel0(ZeDev, ChipCtx, Idx);
  Dev->init();
  return Dev;
}

void CHIPDeviceLevel0::resetImpl() { UNIMPLEMENTED(); }

void CHIPDeviceLevel0::populateDevicePropertiesImpl() {
  ze_result_t Status = ZE_RESULT_SUCCESS;

  // Initialize members used as input for zeDeviceGet*Properties() calls.
  ZeDeviceProps_.pNext = nullptr;
  ZeDeviceProps_.stype = ZE_STRUCTURE_TYPE_DEVICE_PROPERTIES;
  ze_device_memory_properties_t DeviceMemProps;
  DeviceMemProps.stype = ZE_STRUCTURE_TYPE_DEVICE_MEMORY_PROPERTIES;
  DeviceMemProps.pNext = nullptr;
  ze_device_compute_properties_t DeviceComputeProps;
  DeviceComputeProps.pNext = nullptr;
  DeviceMemProps.stype = ZE_STRUCTURE_TYPE_DEVICE_COMPUTE_PROPERTIES;
  ze_device_cache_properties_t DeviceCacheProps;
  DeviceCacheProps.pNext = nullptr;
  DeviceMemProps.stype = ZE_STRUCTURE_TYPE_DEVICE_CACHE_PROPERTIES;
  ze_device_module_properties_t DeviceModuleProps;
  DeviceModuleProps.pNext = nullptr;
  DeviceModuleProps.stype = ZE_STRUCTURE_TYPE_DEVICE_MODULE_PROPERTIES;
  ze_device_image_properties_t DeviceImageProps;
  DeviceImageProps.pNext = nullptr;
  DeviceImageProps.stype = ZE_STRUCTURE_TYPE_DEVICE_IMAGE_PROPERTIES;

  // Query device properties
  Status = zeDeviceGetProperties(ZeDev_, &ZeDeviceProps_);
  CHIPERR_CHECK_LOG_AND_THROW(Status, ZE_RESULT_SUCCESS,
                              hipErrorInitializationError);
  this->MaxMallocSize_ = ZeDeviceProps_.maxMemAllocSize;

  // Query device memory properties
  uint32_t Count = 1;
  Status = zeDeviceGetMemoryProperties(ZeDev_, &Count, &DeviceMemProps);
  CHIPERR_CHECK_LOG_AND_THROW(Status, ZE_RESULT_SUCCESS,
                              hipErrorInitializationError);

  // Query device computation properties
  Status = zeDeviceGetComputeProperties(ZeDev_, &DeviceComputeProps);
  CHIPERR_CHECK_LOG_AND_THROW(Status, ZE_RESULT_SUCCESS,
                              hipErrorInitializationError);

  // Query device cache properties
  Count = 1;
  Status = zeDeviceGetCacheProperties(ZeDev_, &Count, &DeviceCacheProps);
  CHIPERR_CHECK_LOG_AND_THROW(Status, ZE_RESULT_SUCCESS,
                              hipErrorInitializationError);

  // Query device module properties
  Status = zeDeviceGetModuleProperties(ZeDev_, &DeviceModuleProps);
  CHIPERR_CHECK_LOG_AND_THROW(Status, ZE_RESULT_SUCCESS,
                              hipErrorInitializationError);

  // Query device image properties
  Status = zeDeviceGetImageProperties(ZeDev_, &DeviceImageProps);
  CHIPERR_CHECK_LOG_AND_THROW(Status, ZE_RESULT_SUCCESS,
                              hipErrorInitializationError);

  // Copy device name
  if (255 < ZE_MAX_DEVICE_NAME) {
    strncpy(HipDeviceProps_.name, HipDeviceProps_.name, 255);
    HipDeviceProps_.name[255] = 0;
  } else {
    strncpy(HipDeviceProps_.name, HipDeviceProps_.name, ZE_MAX_DEVICE_NAME);
    HipDeviceProps_.name[ZE_MAX_DEVICE_NAME - 1] = 0;
  }

  // Get total device memory
  HipDeviceProps_.totalGlobalMem = DeviceMemProps.totalSize;

  HipDeviceProps_.sharedMemPerBlock = DeviceComputeProps.maxSharedLocalMemory;
  //??? Dev.getInfo<CL_DEVICE_LOCAL_MEM_SIZE>(&err);

  HipDeviceProps_.maxThreadsPerBlock = DeviceComputeProps.maxTotalGroupSize;
  //??? Dev.getInfo<CL_DEVICE_MAX_WORK_GROUP_SIZE>(&err);

  HipDeviceProps_.maxThreadsDim[0] = DeviceComputeProps.maxGroupSizeX;
  HipDeviceProps_.maxThreadsDim[1] = DeviceComputeProps.maxGroupSizeY;
  HipDeviceProps_.maxThreadsDim[2] = DeviceComputeProps.maxGroupSizeZ;

  // Maximum configured clock frequency of the device in MHz.
  HipDeviceProps_.clockRate =
      1000 * ZeDeviceProps_.coreClockRate; // deviceMemoryProps.maxClockRate;
  // Dev.getInfo<CL_DEVICE_MAX_CLOCK_FREQUENCY>();

  HipDeviceProps_.multiProcessorCount =
      ZeDeviceProps_.numEUsPerSubslice * ZeDeviceProps_.numSubslicesPerSlice *
      ZeDeviceProps_.numSlices; // DeviceComputeProps.maxTotalGroupSize;
  //??? Dev.getInfo<CL_DEVICE_MAX_COMPUTE_UNITS>();
  HipDeviceProps_.l2CacheSize = DeviceCacheProps.cacheSize;
  // Dev.getInfo<CL_DEVICE_GLOBAL_MEM_CACHE_SIZE>();

  // not actually correct
  HipDeviceProps_.totalConstMem = DeviceMemProps.totalSize;
  // ??? Dev.getInfo<CL_DEVICE_MAX_CONSTANT_BUFFER_SIZE>();

  // as per gen architecture doc
  HipDeviceProps_.regsPerBlock = 4096;

  HipDeviceProps_.warpSize =
      DeviceComputeProps.subGroupSizes[DeviceComputeProps.numSubGroupSizes - 1];

  // Replicate from OpenCL implementation

  // HIP and LZ uses int and uint32_t, respectively, for storing the
  // group count. Clamp the group count to INT_MAX to avoid 2^31+ size
  // being interpreted as negative number.
  constexpr unsigned IntMax = std::numeric_limits<int>::max();
  HipDeviceProps_.maxGridSize[0] =
      std::min(DeviceComputeProps.maxGroupCountX, IntMax);
  HipDeviceProps_.maxGridSize[1] =
      std::min(DeviceComputeProps.maxGroupCountY, IntMax);
  HipDeviceProps_.maxGridSize[2] =
      std::min(DeviceComputeProps.maxGroupCountZ, IntMax);
  HipDeviceProps_.memoryClockRate = DeviceMemProps.maxClockRate;
  HipDeviceProps_.memoryBusWidth = DeviceMemProps.maxBusWidth;
  HipDeviceProps_.major = 2;
  HipDeviceProps_.minor = 0;

  HipDeviceProps_.maxThreadsPerMultiProcessor =
      ZeDeviceProps_.numEUsPerSubslice * ZeDeviceProps_.numThreadsPerEU; //  10;

  HipDeviceProps_.computeMode = hipComputeModeDefault;
  HipDeviceProps_.arch = {};

  HipDeviceProps_.arch.hasGlobalInt32Atomics = 1;
  HipDeviceProps_.arch.hasSharedInt32Atomics = 1;

  HipDeviceProps_.arch.hasGlobalInt64Atomics =
      (DeviceModuleProps.flags & ZE_DEVICE_MODULE_FLAG_INT64_ATOMICS) ? 1 : 0;
  HipDeviceProps_.arch.hasSharedInt64Atomics =
      (DeviceModuleProps.flags & ZE_DEVICE_MODULE_FLAG_INT64_ATOMICS) ? 1 : 0;

  HipDeviceProps_.arch.hasDoubles =
      (DeviceModuleProps.flags & ZE_DEVICE_MODULE_FLAG_FP64) ? 1 : 0;

  HipDeviceProps_.clockInstructionRate = ZeDeviceProps_.coreClockRate;
  HipDeviceProps_.concurrentKernels = 1;
  HipDeviceProps_.pciDomainID = 0;
  HipDeviceProps_.pciBusID = 0x10;
  HipDeviceProps_.pciDeviceID = 0x40 + getDeviceId();
  HipDeviceProps_.isMultiGpuBoard = 0;
  HipDeviceProps_.canMapHostMemory = 1;
  HipDeviceProps_.gcnArch = 0;
  HipDeviceProps_.integrated =
      (ZeDeviceProps_.flags & ZE_DEVICE_PROPERTY_FLAG_INTEGRATED) ? 1 : 0;
  HipDeviceProps_.maxSharedMemoryPerMultiProcessor =
      DeviceComputeProps.maxSharedLocalMemory;

  // Clamp texture dimensions to [0, INT_MAX] because the return value
  // of hipDeviceGetAttribute() is int type.
  auto MaxDim0 = clampToInt(DeviceImageProps.maxImageDims1D);
  auto MaxDim1 = clampToInt(DeviceImageProps.maxImageDims2D);
  auto MaxDim2 = clampToInt(DeviceImageProps.maxImageDims3D);

  HipDeviceProps_.maxTexture1DLinear = MaxDim0;
  HipDeviceProps_.maxTexture1D = MaxDim0;
  HipDeviceProps_.maxTexture2D[0] = MaxDim0;
  HipDeviceProps_.maxTexture2D[1] = MaxDim1;
  HipDeviceProps_.maxTexture3D[0] = MaxDim0;
  HipDeviceProps_.maxTexture3D[1] = MaxDim1;
  HipDeviceProps_.maxTexture3D[2] = MaxDim2;

  // Level0 does not have alignment requirements for images that
  // clients should follow.
  HipDeviceProps_.textureAlignment = 1;
  HipDeviceProps_.texturePitchAlignment = 1;
}

CHIPQueue *CHIPDeviceLevel0::addQueueImpl(unsigned int Flags, int Priority) {
  CHIPQueueLevel0 *NewQ = new CHIPQueueLevel0(this, Flags, Priority);
  return NewQ;
}

CHIPQueue *CHIPDeviceLevel0::addQueueImpl(const uintptr_t *NativeHandles,
                                          int NumHandles) {
  ze_command_queue_handle_t CmdQ = (ze_command_queue_handle_t)NativeHandles[3];
  CHIPQueueLevel0 *NewQ;
  if (!CmdQ) {
    logWarn("initializeFromNative: native queue pointer is null. Creating a "
            "new queue");
    NewQ = new CHIPQueueLevel0(this, 0, 0);
  } else {
    NewQ = new CHIPQueueLevel0(this, CmdQ);
  }

  return NewQ;
}

ze_image_handle_t CHIPDeviceLevel0::allocateImage(unsigned int TextureType,
                                                  hipChannelFormatDesc Format,
                                                  bool NormalizedFloat,
                                                  size_t Width, size_t Height,
                                                  size_t Depth) {
  logTrace("CHIPContextLevel0::allocateImage()");
  auto ImageDesc = getImageDescription(TextureType, Format, NormalizedFloat,
                                       Width, Height, Depth);
  ze_image_handle_t ImageHandle{};

  ze_result_t Status = zeImageCreate(ZeCtx_, ZeDev_, &ImageDesc, &ImageHandle);
  CHIPERR_CHECK_LOG_AND_THROW(Status, ZE_RESULT_SUCCESS,
                              hipErrorMemoryAllocation);
  return ImageHandle;
}

CHIPTexture *CHIPDeviceLevel0::createTexture(
    const hipResourceDesc *PResDesc, const hipTextureDesc *PTexDesc,
    const struct hipResourceViewDesc *PResViewDesc) {
  logTrace("CHIPDeviceLevel0::createTexture");

  bool NormalizedFloat = PTexDesc->readMode == hipReadModeNormalizedFloat;
  auto *Q = (CHIPQueueLevel0 *)getActiveQueue();

  ze_sampler_handle_t SamplerHandle =
      createSampler(this, PResDesc, PTexDesc, PResViewDesc);

  if (PResDesc->resType == hipResourceTypeArray) {
    hipArray *Array = PResDesc->res.array.array;
    // Checked in CHIPBindings already.
    CHIPASSERT(Array->data && "Invalid hipArray.");
    CHIPASSERT(!Array->isDrv && "Not supported/implemented yet.");
    size_t Width = Array->width;
    size_t Height = Array->height;
    size_t Depth = Array->depth;

    ze_image_handle_t ImageHandle = reinterpret_cast<ze_image_handle_t>(
        allocateImage(Array->textureType, Array->desc, NormalizedFloat, Width,
                      Height, Depth));

    auto Tex = std::make_unique<CHIPTextureLevel0>(*PResDesc, ImageHandle,
                                                   SamplerHandle);
    logTrace("Created texture: {}", (void *)Tex.get());

    CHIPRegionDesc SrcRegion = CHIPRegionDesc::from(*Array);
    Q->memCopyToImage(ImageHandle, Array->data, SrcRegion);
    Q->finish(); // Finish for safety.

    return Tex.release();
  }

  if (PResDesc->resType == hipResourceTypeLinear) {
    auto &Res = PResDesc->res.linear;
    auto TexelByteSize = getChannelByteSize(Res.desc);
    size_t Width = Res.sizeInBytes / TexelByteSize;

    ze_image_handle_t ImageHandle = reinterpret_cast<ze_image_handle_t>(
        allocateImage(hipTextureType1D, Res.desc, NormalizedFloat, Width));

    auto Tex = std::make_unique<CHIPTextureLevel0>(*PResDesc, ImageHandle,
                                                   SamplerHandle);
    logTrace("Created texture: {}", (void *)Tex.get());

    // Copy data to image.
    auto SrcDesc = CHIPRegionDesc::get1DRegion(Width, TexelByteSize);
    Q->memCopyToImage(ImageHandle, Res.devPtr, SrcDesc);
    Q->finish(); // Finish for safety.

    return Tex.release();
  }

  if (PResDesc->resType == hipResourceTypePitch2D) {
    auto &Res = PResDesc->res.pitch2D;

    CHIPASSERT(Res.pitchInBytes >= Res.width); // Checked in CHIPBindings.

    ze_image_handle_t ImageHandle = reinterpret_cast<ze_image_handle_t>(
        allocateImage(hipTextureType2D, Res.desc, NormalizedFloat, Res.width,
                      Res.height));

    auto Tex = std::make_unique<CHIPTextureLevel0>(*PResDesc, ImageHandle,
                                                   SamplerHandle);
    logTrace("Created texture: {}", (void *)Tex.get());

    // Copy data to image.
    auto SrcDesc = CHIPRegionDesc::from(*PResDesc);
    Q->memCopyToImage(ImageHandle, Res.devPtr, SrcDesc);
    Q->finish(); // Finish for safety.

    return Tex.release();
  }

  CHIPASSERT(false && "Unsupported/unimplemented texture resource type.");
  return nullptr;
}

// Other
// ***********************************************************************
std::string resultToString(ze_result_t Status) {
  switch (Status) {
  case ZE_RESULT_SUCCESS:
    return "ZE_RESULT_SUCCESS";
  case ZE_RESULT_NOT_READY:
    return "ZE_RESULT_NOT_READY";
  case ZE_RESULT_ERROR_DEVICE_LOST:
    return "ZE_RESULT_ERROR_DEVICE_LOST";
  case ZE_RESULT_ERROR_OUT_OF_HOST_MEMORY:
    return "ZE_RESULT_ERROR_OUT_OF_HOST_MEMORY";
  case ZE_RESULT_ERROR_OUT_OF_DEVICE_MEMORY:
    return "ZE_RESULT_ERROR_OUT_OF_DEVICE_MEMORY";
  case ZE_RESULT_ERROR_MODULE_BUILD_FAILURE:
    return "ZE_RESULT_ERROR_MODULE_BUILD_FAILURE";
  case ZE_RESULT_ERROR_MODULE_LINK_FAILURE:
    return "ZE_RESULT_ERROR_MODULE_LINK_FAILURE";
  case ZE_RESULT_ERROR_INSUFFICIENT_PERMISSIONS:
    return "ZE_RESULT_ERROR_INSUFFICIENT_PERMISSIONS";
  case ZE_RESULT_ERROR_NOT_AVAILABLE:
    return "ZE_RESULT_ERROR_NOT_AVAILABLE";
  case ZE_RESULT_ERROR_DEPENDENCY_UNAVAILABLE:
    return "ZE_RESULT_ERROR_DEPENDENCY_UNAVAILABLE";
  case ZE_RESULT_ERROR_UNINITIALIZED:
    return "ZE_RESULT_ERROR_UNINITIALIZED";
  case ZE_RESULT_ERROR_UNSUPPORTED_VERSION:
    return "ZE_RESULT_ERROR_UNSUPPORTED_VERSION";
  case ZE_RESULT_ERROR_UNSUPPORTED_FEATURE:
    return "ZE_RESULT_ERROR_UNSUPPORTED_FEATURE";
  case ZE_RESULT_ERROR_INVALID_ARGUMENT:
    return "ZE_RESULT_ERROR_INVALID_ARGUMENT";
  case ZE_RESULT_ERROR_INVALID_NULL_HANDLE:
    return "ZE_RESULT_ERROR_INVALID_NULL_HANDLE";
  case ZE_RESULT_ERROR_HANDLE_OBJECT_IN_USE:
    return "ZE_RESULT_ERROR_HANDLE_OBJECT_IN_USE";
  case ZE_RESULT_ERROR_INVALID_NULL_POINTER:
    return "ZE_RESULT_ERROR_INVALID_NULL_POINTER";
  case ZE_RESULT_ERROR_INVALID_SIZE:
    return "ZE_RESULT_ERROR_INVALID_SIZE";
  case ZE_RESULT_ERROR_UNSUPPORTED_SIZE:
    return "ZE_RESULT_ERROR_UNSUPPORTED_SIZE";
  case ZE_RESULT_ERROR_UNSUPPORTED_ALIGNMENT:
    return "ZE_RESULT_ERROR_UNSUPPORTED_ALIGNMENT";
  case ZE_RESULT_ERROR_INVALID_SYNCHRONIZATION_OBJECT:
    return "ZE_RESULT_ERROR_INVALID_SYNCHRONIZATION_OBJECT";
  case ZE_RESULT_ERROR_INVALID_ENUMERATION:
    return "ZE_RESULT_ERROR_INVALID_ENUMERATION";
  case ZE_RESULT_ERROR_UNSUPPORTED_ENUMERATION:
    return "ZE_RESULT_ERROR_UNSUPPORTED_ENUMERATION";
  case ZE_RESULT_ERROR_UNSUPPORTED_IMAGE_FORMAT:
    return "ZE_RESULT_ERROR_UNSUPPORTED_IMAGE_FORMAT";
  case ZE_RESULT_ERROR_INVALID_NATIVE_BINARY:
    return "ZE_RESULT_ERROR_INVALID_NATIVE_BINARY";
  case ZE_RESULT_ERROR_INVALID_GLOBAL_NAME:
    return "ZE_RESULT_ERROR_INVALID_GLOBAL_NAME";
  case ZE_RESULT_ERROR_INVALID_KERNEL_NAME:
    return "ZE_RESULT_ERROR_INVALID_KERNEL_NAME";
  case ZE_RESULT_ERROR_INVALID_FUNCTION_NAME:
    return "ZE_RESULT_ERROR_INVALID_FUNCTION_NAME";
  case ZE_RESULT_ERROR_INVALID_GROUP_SIZE_DIMENSION:
    return "ZE_RESULT_ERROR_INVALID_GROUP_SIZE_DIMENSION";
  case ZE_RESULT_ERROR_INVALID_GLOBAL_WIDTH_DIMENSION:
    return "ZE_RESULT_ERROR_INVALID_GLOBAL_WIDTH_DIMENSION";
  case ZE_RESULT_ERROR_INVALID_KERNEL_ARGUMENT_INDEX:
    return "ZE_RESULT_ERROR_INVALID_KERNEL_ARGUMENT_INDEX";
  case ZE_RESULT_ERROR_INVALID_KERNEL_ARGUMENT_SIZE:
    return "ZE_RESULT_ERROR_INVALID_KERNEL_ARGUMENT_SIZE";
  case ZE_RESULT_ERROR_INVALID_KERNEL_ATTRIBUTE_VALUE:
    return "ZE_RESULT_ERROR_INVALID_KERNEL_ATTRIBUTE_VALUE";
  case ZE_RESULT_ERROR_INVALID_MODULE_UNLINKED:
    return "ZE_RESULT_ERROR_INVALID_MODULE_UNLINKED";
  case ZE_RESULT_ERROR_INVALID_COMMAND_LIST_TYPE:
    return "ZE_RESULT_ERROR_INVALID_COMMAND_LIST_TYPE";
  case ZE_RESULT_ERROR_OVERLAPPING_REGIONS:
    return "ZE_RESULT_ERROR_OVERLAPPING_REGIONS";
  case ZE_RESULT_ERROR_UNKNOWN:
    return "ZE_RESULT_ERROR_UNKNOWN";
  default:
    return "Unknown Error Code";
  }
}

// CHIPModuleLevel0
// ***********************************************************************
void CHIPModuleLevel0::compile(CHIPDevice *ChipDev) {
  logTrace("CHIPModuleLevel0.compile()");
  consumeSPIRV();
  ze_result_t Status;

  // Create module with global address aware
  std::string CompilerOptions = Backend->getJitFlags();
  ze_module_desc_t ModuleDesc = {ZE_STRUCTURE_TYPE_MODULE_DESC,
                                 nullptr,
                                 ZE_MODULE_FORMAT_IL_SPIRV,
                                 IlSize_,
                                 FuncIL_,
                                 CompilerOptions.c_str(),
                                 nullptr};

  CHIPContextLevel0 *ChipCtxLz = (CHIPContextLevel0 *)(ChipDev->getContext());
  CHIPDeviceLevel0 *LzDev = (CHIPDeviceLevel0 *)ChipDev;

  ze_device_handle_t ZeDev = LzDev->get();
  ze_context_handle_t ZeCtx = ChipCtxLz->get();

  ze_module_build_log_handle_t Log;
  auto BuildStatus =
      zeModuleCreate(ZeCtx, ZeDev, &ModuleDesc, &ZeModule_, &Log);
  if (BuildStatus != ZE_RESULT_SUCCESS) {
    size_t LogSize;
    Status = zeModuleBuildLogGetString(Log, &LogSize, nullptr);
    CHIPERR_CHECK_LOG_AND_THROW(Status, ZE_RESULT_SUCCESS, hipErrorTbd);
    char LogStr[LogSize];
    Status = zeModuleBuildLogGetString(Log, &LogSize, LogStr);
    CHIPERR_CHECK_LOG_AND_THROW(Status, ZE_RESULT_SUCCESS, hipErrorTbd);
    logError("ZE Build Log: {}", std::string(LogStr).c_str());
  }
  CHIPERR_CHECK_LOG_AND_THROW(BuildStatus, ZE_RESULT_SUCCESS, hipErrorTbd);
  logTrace("LZ CREATE MODULE via calling zeModuleCreate {} ",
           resultToString(BuildStatus));
  // if (Status == ZE_RESULT_ERROR_MODULE_BUILD_FAILURE) {
  //  CHIPERR_LOG_AND_THROW("Module failed to JIT: " + std::string(log_str),
  //                        hipErrorUnknown);
  //}

  uint32_t KernelCount = 0;
  Status = zeModuleGetKernelNames(ZeModule_, &KernelCount, nullptr);
  CHIPERR_CHECK_LOG_AND_THROW(Status, ZE_RESULT_SUCCESS, hipErrorTbd);
  logTrace("Found {} kernels in this module.", KernelCount);

  const char *KernelNames[KernelCount];
  Status = zeModuleGetKernelNames(ZeModule_, &KernelCount, KernelNames);
  CHIPERR_CHECK_LOG_AND_THROW(Status, ZE_RESULT_SUCCESS, hipErrorTbd);
  for (auto &Kernel : KernelNames)
    logTrace("Kernel {}", Kernel);
  for (uint32_t i = 0; i < KernelCount; i++) {
    std::string HostFName = KernelNames[i];
    logTrace("Registering kernel {}", HostFName);

    auto *FuncInfo = findFunctionInfo(HostFName);
    if (!FuncInfo) {
      // TODO: __syncthreads() gets turned into
      // Intel_Symbol_Table_Void_Program This is a call to OCML so it
      // shouldn't be turned into a CHIPKernel
      continue;
      // CHIPERR_LOG_AND_THROW("Failed to find kernel in
      // OpenCLFunctionInfoMap",
      //                      hipErrorInitializationError);
    }

    // Create kernel
    ze_kernel_handle_t ZeKernel;
    ze_kernel_desc_t KernelDesc = {ZE_STRUCTURE_TYPE_KERNEL_DESC, nullptr,
                                   0, // flags
                                   HostFName.c_str()};
    Status = zeKernelCreate(ZeModule_, &KernelDesc, &ZeKernel);
    CHIPERR_CHECK_LOG_AND_THROW(Status, ZE_RESULT_SUCCESS, hipErrorTbd);
    logTrace("LZ KERNEL CREATION via calling zeKernelCreate {} ", Status);
    CHIPKernelLevel0 *ChipZeKernel =
        new CHIPKernelLevel0(ZeKernel, LzDev, HostFName, FuncInfo, this);
    addKernel(ChipZeKernel);
  }
}

void CHIPExecItem::setupAllArgs() {
  CHIPKernelLevel0 *Kernel = (CHIPKernelLevel0 *)ChipKernel_;

  OCLFuncInfo *FuncInfo = ChipKernel_->getFuncInfo();

  size_t NumLocals = 0;

  for (size_t i = 0; i < FuncInfo->ArgTypeInfo.size(); ++i) {
    if (FuncInfo->ArgTypeInfo[i].Space == OCLSpace::Local) {
      ++NumLocals;
    }
  }
  // there can only be one dynamic shared mem variable, per cuda spec
  assert(NumLocals <= 1);

  // Argument processing for the new HIP launch API.
  if (ArgsPointer_) {
    for (size_t InArgIdx = 0, OutArgIdx = 0;
         OutArgIdx < FuncInfo->ArgTypeInfo.size(); ++OutArgIdx, ++InArgIdx) {
      OCLArgTypeInfo &ArgTypeInfo = FuncInfo->ArgTypeInfo[OutArgIdx];

      // Handle direct texture object passing. When we see an image
      // type we know it's derived from a texture object argument
      if (ArgTypeInfo.Type == OCLType::Image) {
        auto *TexObj = *(CHIPTextureLevel0 **)ArgsPointer_[InArgIdx];

        // Set image argument.
        ze_image_handle_t ImageHandle = TexObj->getImage();
        logTrace("setImageArg {} size {}\n", OutArgIdx,
                 sizeof(ze_image_handle_t));
        ze_result_t Status = zeKernelSetArgumentValue(
            Kernel->get(), OutArgIdx, sizeof(ze_image_handle_t), &ImageHandle);
        CHIPERR_CHECK_LOG_AND_THROW(Status, ZE_RESULT_SUCCESS, hipErrorTbd);

        // Set sampler argument.
        OutArgIdx++;
        ze_sampler_handle_t SamplerHandle = TexObj->getSampler();
        logTrace("setSamplerArg {} size {}\n", OutArgIdx,
                 sizeof(ze_sampler_handle_t));
        Status = zeKernelSetArgumentValue(Kernel->get(), OutArgIdx,
                                          sizeof(ze_sampler_handle_t),
                                          &SamplerHandle);
        CHIPERR_CHECK_LOG_AND_THROW(Status, ZE_RESULT_SUCCESS, hipErrorTbd);
      } else {
        logTrace("setArg {} size {} addr {}\n", OutArgIdx, ArgTypeInfo.Size,
                 ArgsPointer_[InArgIdx]);
        ze_result_t Status;
        void **Ptr = (void **)ArgsPointer_[InArgIdx];
        // NULL pointers as kernel argument require special handling
        if ((ArgTypeInfo.Type == OCLType::Pointer) &&
            (ArgTypeInfo.Space != OCLSpace::Local) && (*Ptr == nullptr)) {
          logTrace("setArg was given NULL");
          Status = zeKernelSetArgumentValue(Kernel->get(), OutArgIdx,
                                            ArgTypeInfo.Size, nullptr);
        } else {
          Status = zeKernelSetArgumentValue(Kernel->get(), OutArgIdx,
                                            ArgTypeInfo.Size,
                                            ArgsPointer_[InArgIdx]);
        }
        CHIPERR_CHECK_LOG_AND_THROW(Status, ZE_RESULT_SUCCESS, hipErrorTbd,
                                    "zeKernelSetArgumentValue failed");
      }
    }
  } else {
    // Argument processing for the old HIP launch API.
    if ((OffsetSizes_.size() + NumLocals) != FuncInfo->ArgTypeInfo.size()) {
      CHIPERR_LOG_AND_THROW("Some arguments are still unset", hipErrorTbd);
    }

    if (OffsetSizes_.size() == 0)
      return;

    std::sort(OffsetSizes_.begin(), OffsetSizes_.end());
    if ((std::get<0>(OffsetSizes_[0]) != 0) ||
        (std::get<1>(OffsetSizes_[0]) == 0)) {
      CHIPERR_LOG_AND_THROW("Invalid offset/size", hipErrorTbd);
    }

    // check args are set
    if (OffsetSizes_.size() > 1) {
      for (size_t i = 1; i < OffsetSizes_.size(); ++i) {
        if ((std::get<0>(OffsetSizes_[i]) == 0) ||
            (std::get<1>(OffsetSizes_[i]) == 0) ||
            ((std::get<0>(OffsetSizes_[i - 1]) +
              std::get<1>(OffsetSizes_[i - 1])) >
             std::get<0>(OffsetSizes_[i]))) {
          CHIPERR_LOG_AND_THROW("Invalid offset/size", hipErrorTbd);
        }
      }
    }

    const unsigned char *Start = ArgData_.data();
    for (size_t i = 0; i < OffsetSizes_.size(); ++i) {
      OCLArgTypeInfo &ArgTypeInfo = FuncInfo->ArgTypeInfo[i];
      logTrace("ARG {}: OS[0]: {} OS[1]: {} \n      TYPE {} SPAC {} SIZE {}\n",
               i, std::get<0>(OffsetSizes_[i]), std::get<1>(OffsetSizes_[i]),
               (unsigned)ArgTypeInfo.Type, (unsigned)ArgTypeInfo.Space,
               ArgTypeInfo.Size);

      CHIPASSERT(ArgTypeInfo.Type != OCLType::Image &&
                 "UNIMPLEMENTED: texture object arguments for old HIP kernel "
                 "launch API.");

      if (ArgTypeInfo.Type == OCLType::Pointer) {
        // TODO: sync with ExecItem's solution
        assert(ArgTypeInfo.Size == sizeof(void *));
        assert(std::get<1>(OffsetSizes_[i]) == ArgTypeInfo.Size);
        size_t Size = std::get<1>(OffsetSizes_[i]);
        size_t Offset = std::get<0>(OffsetSizes_[i]);
        const void *Value = (void *)(Start + Offset);
        logTrace("setArg SVM {} to {}\n", i, (void *)Value);
        ze_result_t Status =
            zeKernelSetArgumentValue(Kernel->get(), i, Size, Value);

        CHIPERR_CHECK_LOG_AND_THROW(Status, ZE_RESULT_SUCCESS, hipErrorTbd,
                                    "zeKernelSetArgumentValue failed");

        logTrace("LZ SET ARGUMENT VALUE via calling zeKernelSetArgumentValue "
                 "{} ",
                 Status);
      } else {
        size_t Size = std::get<1>(OffsetSizes_[i]);
        size_t Offset = std::get<0>(OffsetSizes_[i]);
        const void *Value = (void *)(Start + Offset);
        logTrace("setArg {} size {} offs {}\n", i, Size, Offset);
        ze_result_t Status =
            zeKernelSetArgumentValue(Kernel->get(), i, Size, Value);

        CHIPERR_CHECK_LOG_AND_THROW(Status, ZE_RESULT_SUCCESS, hipErrorTbd,
                                    "zeKernelSetArgumentValue failed");

        logTrace("LZ SET ARGUMENT VALUE via calling zeKernelSetArgumentValue "
                 "{} ",
                 Status);
      }
    }
  }

  // Setup the kernel argument's value related to dynamically sized share
  // memory
  if (NumLocals == 1) {
    ze_result_t Status = zeKernelSetArgumentValue(
        Kernel->get(), FuncInfo->ArgTypeInfo.size() - 1, SharedMem_, nullptr);
    logTrace("LZ set dynamically sized share memory related argument via "
             "calling "
             "zeKernelSetArgumentValue {} ",
             Status);
  }

  return;
}<|MERGE_RESOLUTION|>--- conflicted
+++ resolved
@@ -619,10 +619,6 @@
   Attr->numRegs = 0;
   Attr->preferredShmemCarveout = 0;
   Attr->ptxVersion = 10;
-<<<<<<< HEAD
-
-=======
->>>>>>> 67d41142
   return hipSuccess;
 }
 
