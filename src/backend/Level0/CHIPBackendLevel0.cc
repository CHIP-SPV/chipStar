/*
 * Copyright (c) 2021-22 chipStar developers
 *
 * Permission is hereby granted, free of charge, to any person obtaining a copy
 * of this software and associated documentation files (the "Software"), to deal
 * in the Software without restriction, including without limitation the rights
 * to use, copy, modify, merge, publish, distribute, sublicense, and/or sell
 * copies of the Software, and to permit persons to whom the Software is
 * furnished to do so, subject to the following conditions:
 *
 * The above copyright notice and this permission notice shall be included
 * in all copies or substantial portions of the Software.
 *
 * THE SOFTWARE IS PROVIDED "AS IS", WITHOUT WARRANTY OF ANY KIND, EXPRESS OR
 * IMPLIED, INCLUDING BUT NOT LIMITED TO THE WARRANTIES OF MERCHANTABILITY,
 * FITNESS FOR A PARTICULAR PURPOSE AND NONINFRINGEMENT. IN NO EVENT SHALL
 * THE AUTHORS OR COPYRIGHT HOLDERS BE LIABLE FOR ANY CLAIM, DAMAGES OR OTHER
 * LIABILITY, WHETHER IN AN ACTION OF CONTRACT, TORT OR OTHERWISE, ARISING
 * FROM, OUT OF OR IN CONNECTION WITH THE SOFTWARE OR THE USE OR OTHER
 * DEALINGS IN THE SOFTWARE.
 */

#include "CHIPBackendLevel0.hh"
#include "Utils.hh"

/**
 *  CHIPQueueLevel0::getCmdList() will return an immediate command list handle
 * if level zero immediate command lists is used. There is only one such handle
 * for a queue and a queue can be shared between multiple threads thus this lock
 * is necessary.
 *
 * If immediate command lists are not used, getCmdList will create a new
 * handle which is a thread safe operation
 */
#define GET_COMMAND_LIST(Queue)                                                \
  LOCK(Queue->CmdListMtx);                                                     \
  ze_command_list_handle_t CommandList;                                        \
  CommandList = Queue->getCmdList();

static ze_image_type_t getImageType(unsigned HipTextureID) {
  switch (HipTextureID) {
  default:
  case hipTextureTypeCubemap:
  case hipTextureTypeCubemapLayered:
    break;
  case hipTextureType1D:
    return ZE_IMAGE_TYPE_1D;
  case hipTextureType2D:
    return ZE_IMAGE_TYPE_2D;
  case hipTextureType3D:
    return ZE_IMAGE_TYPE_3D;
  case hipTextureType1DLayered:
    return ZE_IMAGE_TYPE_1DARRAY;
  case hipTextureType2DLayered:
    return ZE_IMAGE_TYPE_2DARRAY;
  }
  CHIPASSERT(false && "Unknown or unsupported HIP texture type.");
  return ZE_IMAGE_TYPE_2D;
}

#define LAYOUT_KEY(_X, _Y, _Z, _W) (_W << 24 | _Z << 16 | _Y << 8 | _X)

#define LAYOUT_KEY_FROM_FORMAT_DESC(_DESC)                                     \
  LAYOUT_KEY(_DESC.x, _DESC.y, _DESC.z, _DESC.w)

#define DEF_LAYOUT_MAP(_X, _Y, _Z, _W, _LAYOUT)                                \
  case LAYOUT_KEY(_X, _Y, _Z, _W):                                             \
    Result.layout = _LAYOUT;                                                   \
    break

static ze_image_format_t getImageFormat(hipChannelFormatDesc FormatDesc,
                                        bool NormalizedFloat) {
  bool Supported = FormatDesc.f == hipChannelFormatKindUnsigned ||
                   FormatDesc.f == hipChannelFormatKindSigned ||
                   FormatDesc.f == hipChannelFormatKindFloat;
  if (!Supported)
    CHIPERR_LOG_AND_THROW("Unsupported channel description.", hipErrorTbd);

  CHIPASSERT(FormatDesc.x < (1 << 8) && FormatDesc.y < (1 << 8) &&
             FormatDesc.z < (1 << 8) && FormatDesc.w < (1 << 8) && "Overlap");

  ze_image_format_t Result{};
  switch (LAYOUT_KEY_FROM_FORMAT_DESC(FormatDesc)) {
  default:
    CHIPERR_LOG_AND_THROW("Unsupported channel description.", hipErrorTbd);
    break;
    DEF_LAYOUT_MAP(8, 0, 0, 0, ZE_IMAGE_FORMAT_LAYOUT_8);
    DEF_LAYOUT_MAP(8, 8, 0, 0, ZE_IMAGE_FORMAT_LAYOUT_8_8);
    DEF_LAYOUT_MAP(8, 8, 8, 8, ZE_IMAGE_FORMAT_LAYOUT_8_8_8_8);
    DEF_LAYOUT_MAP(16, 0, 0, 0, ZE_IMAGE_FORMAT_LAYOUT_16);
    DEF_LAYOUT_MAP(16, 16, 0, 0, ZE_IMAGE_FORMAT_LAYOUT_16_16);
    DEF_LAYOUT_MAP(16, 16, 16, 16, ZE_IMAGE_FORMAT_LAYOUT_16_16_16_16);
    DEF_LAYOUT_MAP(32, 0, 0, 0, ZE_IMAGE_FORMAT_LAYOUT_32);
    DEF_LAYOUT_MAP(32, 32, 0, 0, ZE_IMAGE_FORMAT_LAYOUT_32_32);
    DEF_LAYOUT_MAP(32, 32, 32, 32, ZE_IMAGE_FORMAT_LAYOUT_32_32_32_32);
  }

  if (FormatDesc.x > 16 && (FormatDesc.f == hipChannelFormatKindUnsigned ||
                            FormatDesc.f == hipChannelFormatKindSigned)) {
    // "Note that this [cudaTextureReadMode] applies only to 8-bit and 16-bit
    // integer formats. 32-bit integer format would not be promoted, regardless
    // of whether or not this cudaTextureDesc::readMode is set
    // cudaReadModeNormalizedFloat is specified."
    // - CUDA 11.6.1/CUDA Runtime API.
    NormalizedFloat = false;
  }

  switch (FormatDesc.f) {
  default:
    CHIPASSERT(false && "Unsupported/unimplemented format type.");
    return Result;
  case hipChannelFormatKindSigned:
    Result.type = NormalizedFloat ? ZE_IMAGE_FORMAT_TYPE_SNORM
                                  : ZE_IMAGE_FORMAT_TYPE_SINT;
    break;
  case hipChannelFormatKindUnsigned:
    Result.type = NormalizedFloat ? ZE_IMAGE_FORMAT_TYPE_UNORM
                                  : ZE_IMAGE_FORMAT_TYPE_UINT;
    break;
  case hipChannelFormatKindFloat:
    Result.type = ZE_IMAGE_FORMAT_TYPE_FLOAT;
    break;
  }

  // These fields are for swizzle descriptions.
  Result.x = ZE_IMAGE_FORMAT_SWIZZLE_R;
  Result.y = ZE_IMAGE_FORMAT_SWIZZLE_G;
  Result.z = ZE_IMAGE_FORMAT_SWIZZLE_B;
  Result.w = ZE_IMAGE_FORMAT_SWIZZLE_A;
  return Result;
}

#undef LAYOUT_KEY
#undef LAYOUT_KEY_FROM_FORMAT_DESC
#undef DEF_LAYOUT_MAP

static ze_image_desc_t getImageDescription(unsigned int TextureType,
                                           hipChannelFormatDesc Format,
                                           bool NormalizedFloat, size_t Width,
                                           size_t Height = 0,
                                           size_t Depth = 0) {
  ze_image_desc_t Result{};
  Result.stype = ZE_STRUCTURE_TYPE_IMAGE_DESC;
  Result.pNext = nullptr;
  Result.flags = 0; // Read-only
  Result.type = getImageType(TextureType);
  Result.format = getImageFormat(Format, NormalizedFloat);
  Result.width = Width;
  Result.height = Height;
  Result.depth = Depth;       // L0 spec: Ignored for non-ZE_IMAGE_TYPE_3D;
  Result.arraylevels = Depth; // L0 spec: Ignored for non-array types.
  Result.miplevels = 0;
  return Result;
}

static ze_sampler_handle_t
createSampler(CHIPDeviceLevel0 *ChipDev, const hipResourceDesc *PResDesc,
              const hipTextureDesc *PTexDesc,
              const struct hipResourceViewDesc *PResViewDesc) {
  logTrace("CHIPTextureLevel0::createSampler");

  // Identify the normalization
  ze_bool_t IsNormalized = PTexDesc->normalizedCoords != 0;

  // Identify the address mode
  ze_sampler_address_mode_t AddressMode = ZE_SAMPLER_ADDRESS_MODE_NONE;
  if (PResDesc->resType == hipResourceTypeLinear)
    // "This [address mode] is ignored if cudaResourceDesc::resType is
    // cudaResourceTypeLinear." - CUDA 11.6.1/CUDA Runtime API.
    // Effectively out-of-bound references are undefined.
    AddressMode = ZE_SAMPLER_ADDRESS_MODE_NONE;
  else if (PTexDesc->addressMode[0] == hipAddressModeClamp)
    AddressMode = ZE_SAMPLER_ADDRESS_MODE_CLAMP;
  else if (PTexDesc->addressMode[0] == hipAddressModeBorder)
    AddressMode = ZE_SAMPLER_ADDRESS_MODE_CLAMP_TO_BORDER;
  else if (!IsNormalized)
    // "... if cudaTextureDesc::normalizedCoords is set to zero,
    // cudaAddressModeWrap and cudaAddressModeMirror won't be
    // supported and will be switched to cudaAddressModeClamp."
    // - CUDA 11.6.1/CUDA Runtime API.
    AddressMode = ZE_SAMPLER_ADDRESS_MODE_CLAMP;
  else if (PTexDesc->addressMode[0] == hipAddressModeWrap)
    AddressMode = ZE_SAMPLER_ADDRESS_MODE_REPEAT;
  else if (PTexDesc->addressMode[0] == hipAddressModeMirror)
    AddressMode = ZE_SAMPLER_ADDRESS_MODE_MIRROR;
  else
    CHIPASSERT(false && "Unknown address mode!");

  // Identify the filter mode
  ze_sampler_filter_mode_t FilterMode = ZE_SAMPLER_FILTER_MODE_NEAREST;
  if (PResDesc->resType == hipResourceTypeLinear)
    // "This [filter mode] is ignored if cudaResourceDesc::resType is
    // cudaResourceTypeLinear." - CUDA 11.6.1/CUDA Runtime API.
    FilterMode = ZE_SAMPLER_FILTER_MODE_NEAREST;
  else if (PTexDesc->filterMode == hipFilterModePoint)
    FilterMode = ZE_SAMPLER_FILTER_MODE_NEAREST;
  else if (PTexDesc->filterMode == hipFilterModeLinear)
    FilterMode = ZE_SAMPLER_FILTER_MODE_LINEAR;
  else
    CHIPASSERT(false && "Unknown filter mode!");

  ze_sampler_desc_t SamplerDesc = {ZE_STRUCTURE_TYPE_SAMPLER_DESC, nullptr,
                                   AddressMode, FilterMode, IsNormalized};

  // Create LZ samler handle
  CHIPContextLevel0 *ChipCtxLz = (CHIPContextLevel0 *)ChipDev->getContext();
  ze_sampler_handle_t Sampler{};
  ze_result_t Status =
      zeSamplerCreate(ChipCtxLz->get(), ChipDev->get(), &SamplerDesc, &Sampler);
  CHIPERR_CHECK_LOG_AND_THROW(Status, ZE_RESULT_SUCCESS, hipErrorTbd);

  return Sampler;
}

// CHIPEventLevel0
// ***********************************************************************

void CHIPEventLevel0::reset() {
  auto Status = zeEventHostReset(Event_);
  CHIPERR_CHECK_LOG_AND_THROW(Status, ZE_RESULT_SUCCESS, hipErrorTbd);
  {
    LOCK(EventMtx); // chipstar::Event::TrackCalled_
    TrackCalled_ = false;
    UserEvent_ = false;
    EventStatus_ = EVENT_STATUS_INIT;
#ifndef NDEBUG
    Deleted_ = false;
#endif
  }
}

ze_event_handle_t CHIPEventLevel0::peek() {
  assert(!Deleted_ && "chipstar::Event use after delete!");
  return Event_;
}

CHIPEventLevel0::~CHIPEventLevel0() {
  logTrace("~CHIPEventLevel0({}_", (void *)this);
  if (Event_) {
    auto Status = zeEventDestroy(Event_);
    // '~CHIPEventLevel0' has a non-throwing exception specification
    assert(Status == ZE_RESULT_SUCCESS);
  }

  if (isUserEvent()) {
    assert(!TrackCalled_ &&
           "chipstar::Event tracking was called for a user event");
    assert(EventPoolHandle_ && "UserEvent has a null event pool handle!");
    auto Status = zeEventPoolDestroy(EventPoolHandle_);
    assert(Status == ZE_RESULT_SUCCESS);
  }

  Event_ = nullptr;
  EventPoolHandle_ = nullptr;
  EventPool = nullptr;
  Timestamp_ = 0;
}

CHIPEventLevel0::CHIPEventLevel0(CHIPContextLevel0 *ChipCtx,
                                 LZEventPool *TheEventPool,
                                 unsigned int ThePoolIndex,
                                 chipstar::EventFlags Flags)
    : chipstar::Event((chipstar::Context *)(ChipCtx), Flags), Event_(nullptr),
      EventPoolHandle_(nullptr), Timestamp_(0) {
  LOCK(TheEventPool->EventPoolMtx); // CHIPEventPool::EventPool_ via get()
  EventPool = TheEventPool;
  EventPoolIndex = ThePoolIndex;
  EventPoolHandle_ = TheEventPool->get();

  ze_event_desc_t EventDesc = {
      ZE_STRUCTURE_TYPE_EVENT_DESC, // stype
      nullptr,                      // pNext
      EventPoolIndex,               // index
      ZE_EVENT_SCOPE_FLAG_HOST,     // ensure memory/cache coherency required on
                                    // signaauto l
      ZE_EVENT_SCOPE_FLAG_HOST      // ensure memory coherency across device and
                                    // Host after Event_ completes
  };
  // The application must not call this function from
  // simultaneous threads with the same event pool handle.
  // Done via EventPoolMtx
  auto Status = zeEventCreate(EventPoolHandle_, &EventDesc, &Event_);
  CHIPERR_CHECK_LOG_AND_THROW(Status, ZE_RESULT_SUCCESS, hipErrorTbd,
                              "Level Zero Event_ creation fail! ");
}

CHIPEventLevel0::CHIPEventLevel0(CHIPContextLevel0 *ChipCtx,
                                 chipstar::EventFlags Flags)
    : chipstar::Event((chipstar::Context *)(ChipCtx), Flags), Event_(nullptr),
      EventPoolHandle_(nullptr), Timestamp_(0), EventPoolIndex(0),
      EventPool(0) {
  CHIPContextLevel0 *ZeCtx = (CHIPContextLevel0 *)ChipContext_;

  unsigned int PoolFlags = ZE_EVENT_POOL_FLAG_HOST_VISIBLE;
  // if (!flags.isDisableTiming())
  //   pool_flags = pool_flags | ZE_EVENT_POOL_FLAG_KERNEL_TIMESTAMP;

  ze_event_pool_desc_t EventPoolDesc = {
      ZE_STRUCTURE_TYPE_EVENT_POOL_DESC, // stype
      nullptr,                           // pNext
      PoolFlags,                         // Flags
      1                                  // count
  };

  ze_result_t Status = zeEventPoolCreate(ZeCtx->get(), &EventPoolDesc, 0,
                                         nullptr, &EventPoolHandle_);
  CHIPERR_CHECK_LOG_AND_THROW(Status, ZE_RESULT_SUCCESS, hipErrorTbd,
                              "Level Zero Event_ pool creation fail! ");

  ze_event_desc_t EventDesc = {
      ZE_STRUCTURE_TYPE_EVENT_DESC, // stype
      nullptr,                      // pNext
      0,                            // index
      ZE_EVENT_SCOPE_FLAG_HOST,     // ensure memory/cache coherency required on
                                    // signal
      ZE_EVENT_SCOPE_FLAG_HOST      // ensure memory coherency across device and
                                    // Host after Event_ completes
  };
  // The application must not call this function from
  // simultaneous threads with the same event pool handle.
  // Done. chipstar::Event pool handle is local to this event + this is
  // constructor
  Status = zeEventCreate(EventPoolHandle_, &EventDesc, &Event_);
  CHIPERR_CHECK_LOG_AND_THROW(Status, ZE_RESULT_SUCCESS, hipErrorTbd,
                              "Level Zero Event_ creation fail! ");
}

CHIPEventLevel0::CHIPEventLevel0(CHIPContextLevel0 *ChipCtx,
                                 ze_event_handle_t NativeEvent)
    : chipstar::Event((chipstar::Context *)(ChipCtx)), Event_(NativeEvent),
      EventPoolHandle_(nullptr), Timestamp_(0), EventPoolIndex(0),
      EventPool(nullptr) {}

// Must use this for now - Level Zero hangs when events are host visible +
// kernel timings are enabled
void CHIPEventLevel0::recordStream(chipstar::Queue *ChipQueue) {
  ze_result_t Status;

  {
    LOCK(EventMtx); // chipstar::Event::EventStatus_
    if (EventStatus_ == EVENT_STATUS_RECORDED) {
      logTrace("chipstar::Event {}: EVENT_STATUS_RECORDED ... Resetting event.",
               (void *)this);
      ze_result_t Status = zeEventHostReset(Event_);
      EventStatus_ = EVENT_STATUS_INIT;
      HostTimestamp_ = 0;
      DeviceTimestamp_ = 0;
      CHIPERR_CHECK_LOG_AND_THROW(Status, ZE_RESULT_SUCCESS, hipErrorTbd);
    }
  }

  auto Dev = (CHIPDeviceLevel0 *)ChipQueue->getDevice();
  Status = zeDeviceGetGlobalTimestamps(Dev->get(), &HostTimestamp_,
                                       &DeviceTimestamp_);
  CHIPERR_CHECK_LOG_AND_THROW(Status, ZE_RESULT_SUCCESS, hipErrorTbd);

  if (ChipQueue == nullptr)
    CHIPERR_LOG_AND_THROW("Queue passed in is null", hipErrorTbd);

  CHIPQueueLevel0 *Q = (CHIPQueueLevel0 *)ChipQueue;
  GET_COMMAND_LIST(Q)
  // The application must not call this function from
  // simultaneous threads with the same command list handle.
  Status = zeCommandListAppendBarrier(CommandList, nullptr, 0, nullptr);
  CHIPERR_CHECK_LOG_AND_THROW(Status, ZE_RESULT_SUCCESS, hipErrorTbd);
  // The application must not call this function from
  // simultaneous threads with the same command list handle.
  Status = zeCommandListAppendWriteGlobalTimestamp(
      CommandList, (uint64_t *)(Q->getSharedBufffer()), nullptr, 0, nullptr);
  CHIPERR_CHECK_LOG_AND_THROW(Status, ZE_RESULT_SUCCESS, hipErrorTbd);
  // The application must not call this function from
  // simultaneous threads with the same command list handle.
  Status = zeCommandListAppendBarrier(CommandList, nullptr, 0, nullptr);
  CHIPERR_CHECK_LOG_AND_THROW(Status, ZE_RESULT_SUCCESS, hipErrorTbd);
  // The application must not call this function from
  // simultaneous threads with the same command list handle.
  Status = zeCommandListAppendMemoryCopy(CommandList, &Timestamp_,
                                         Q->getSharedBufffer(),
                                         sizeof(uint64_t), Event_, 0, nullptr);
  CHIPERR_CHECK_LOG_AND_THROW(Status, ZE_RESULT_SUCCESS, hipErrorTbd);

  std::shared_ptr<chipstar::Event> DestroyCommandListEvent =
      static_cast<CHIPBackendLevel0 *>(Backend)->createCHIPEvent(
          this->ChipContext_);
  DestroyCommandListEvent->Msg = "recordStreamComplete";
  // The application must not call this function from
  // simultaneous threads with the same command list handle.
  // Done via GET_COMMAND_LIST
  Status = zeCommandListAppendBarrier(
      CommandList,
      std::static_pointer_cast<CHIPEventLevel0>(DestroyCommandListEvent)
          ->peek(),
      0, nullptr);
  CHIPERR_CHECK_LOG_AND_THROW(Status, ZE_RESULT_SUCCESS, hipErrorTbd);

  Q->executeCommandList(CommandList, DestroyCommandListEvent);
  Backend->trackEvent(DestroyCommandListEvent);

  LOCK(EventMtx); // chipstar::Event::EventStatus_
  EventStatus_ = EVENT_STATUS_RECORDING;
  Msg = "recordStream";
}

bool CHIPEventLevel0::wait() {
  assert(!Deleted_ && "chipstar::Event use after delete!");
  logTrace("CHIPEventLevel0::wait() {} msg={}", (void *)this, Msg);

  ze_result_t Status = zeEventHostSynchronize(Event_, UINT64_MAX);
  CHIPERR_CHECK_LOG_AND_THROW(Status, ZE_RESULT_SUCCESS, hipErrorTbd);

  LOCK(EventMtx); // chipstar::Event::EventStatus_
  EventStatus_ = EVENT_STATUS_RECORDED;
  return true;
}

bool CHIPEventLevel0::updateFinishStatus(bool ThrowErrorIfNotReady) {
  assert(!Deleted_ && "chipstar::Event use after delete!");
  std::string EventStatusOld, EventStatusNew;
  {
    LOCK(EventMtx); // chipstar::Event::EventStatus_

    EventStatusOld = getEventStatusStr();

    ze_result_t Status = zeEventQueryStatus(Event_);
    if (Status == ZE_RESULT_NOT_READY && ThrowErrorIfNotReady) {
      CHIPERR_LOG_AND_THROW("chipstar::Event Not Ready", hipErrorNotReady);
    }
    if (Status == ZE_RESULT_SUCCESS)
      EventStatus_ = EVENT_STATUS_RECORDED;

    EventStatusNew = getEventStatusStr();
  }
  // logTrace("CHIPEventLevel0::updateFinishStatus() {} Refc: {} {}: {} ->
  // {}",
  //          (void *)this, getCHIPRefc(), Msg, EventStatusOld,
  //          EventStatusNew);
  if (EventStatusNew != EventStatusOld) {
    return true;
  }

  return false;
}

/** This Doesn't work right now due to Level Zero Backend hanging?
  unsinged long CHIPEventLevel0::getFinishTime() {

    ze_kernel_timestamp_result_t res{};
    auto Status = zeEventQueryKernelTimestamp(Event_, &res);
    CHIPERR_CHECK_LOG_AND_THROW(Status, ZE_RESULT_SUCCESS, hipErrorTbd);

    CHIPContextLevel0* chip_ctx_lz = (CHIPContextLevel0*)chip_context;
    CHIPDeviceLevel0* chip_dev_lz =
        (CHIPDeviceLevel0*)chip_ctx_lz->getDevices()[0];

    auto props = chip_dev_lz->getDeviceProps();

    uint64_t timerResolution = props->timerResolution;
    uint32_t timestampValidBits = props->timestampValidBits;

    return res.context.kernelEnd * timerResolution;
  }
  */

uint32_t CHIPEventLevel0::getValidTimestampBits() {
  CHIPContextLevel0 *ChipCtxLz = (CHIPContextLevel0 *)ChipContext_;
  CHIPDeviceLevel0 *ChipDevLz = (CHIPDeviceLevel0 *)ChipCtxLz->getDevice();
  auto Props = ChipDevLz->getDeviceProps();
  return Props->timestampValidBits;
}

unsigned long CHIPEventLevel0::getFinishTime() {
  CHIPContextLevel0 *ChipCtxLz = (CHIPContextLevel0 *)ChipContext_;
  CHIPDeviceLevel0 *ChipDevLz = (CHIPDeviceLevel0 *)ChipCtxLz->getDevice();
  auto Props = ChipDevLz->getDeviceProps();

  uint64_t TimerResolution = Props->timerResolution;
  uint32_t TimestampValidBits = Props->timestampValidBits;

  uint32_t T = (Timestamp_ & (((uint64_t)1 << TimestampValidBits) - 1));
  T = T * TimerResolution;

  return T;
}

float CHIPEventLevel0::getElapsedTime(chipstar::Event *OtherIn) {
  /**
   * Modified HIPLZ Implementation
   * https://github.com/intel/pti-gpu/blob/master/chapters/device_activity_tracing/LevelZero.md
   */
  logTrace("CHIPEventLevel0::getElapsedTime()");
  CHIPEventLevel0 *Other = (CHIPEventLevel0 *)OtherIn;

  this->updateFinishStatus();
  Other->updateFinishStatus();
  if (!this->isFinished() || !Other->isFinished())
    CHIPERR_LOG_AND_THROW("One of the events for getElapsedTime() was done yet",
                          hipErrorNotReady);

  uint32_t Started = this->getFinishTime();
  uint32_t Finished = Other->getFinishTime();
  auto StartedCPU = this->getHostTimestamp();
  auto FinishedCPU = Other->getHostTimestamp();

  /**
   *
   * Kernel timestamps execute along a device timeline but because of limited
   * range may wrap unexpectedly. Because of this, the temporal order of two
   * kernel timestamps shouldn’t be inferred despite coincidental START/END
   * values.
   * https://spec.oneapi.io/level-zero/latest/core/PROG.html#kernel-timestamp-events
   */
  // uint64_t Elapsed = std::fabs(Finished - Started);
  // Infering temporal order anyways because hipEvent unit tests expects it

  // Resolve overflows
  // hipEventElapsed(start, stop)
  bool ReversedEvents = false;
  if (FinishedCPU < StartedCPU) {
    ReversedEvents = true;
    auto Temp = Started;
    Started = Finished;
    Finished = Temp;
  }

  if (Finished < Started) {
    const uint64_t maxValue = (1ull << getValidTimestampBits()) - 1;
    Finished = Finished + (maxValue - Started);
  }

  int64_t Elapsed = (Finished - Started);

#define NANOSECS 1000000000
  int64_t MS = (Elapsed / NANOSECS) * 1000;
  int64_t NS = Elapsed % NANOSECS;
  float FractInMS = ((float)NS) / 1000000.0f;
  auto Ms = (float)MS + FractInMS;

  if (ReversedEvents)
    Ms = Ms * -1;
  return Ms;
}

void CHIPEventLevel0::hostSignal() {
  assert(!Deleted_ && "chipstar::Event use after delete!");
  logTrace("CHIPEventLevel0::hostSignal()");
  auto Status = zeEventHostSignal(Event_);
  CHIPERR_CHECK_LOG_AND_THROW(Status, ZE_RESULT_SUCCESS, hipErrorTbd);

  LOCK(EventMtx); // chipstar::Event::EventStatus_
  EventStatus_ = EVENT_STATUS_RECORDED;
}

// End CHIPEventLevel0

// CHIPCallbackDataLevel0
// ***********************************************************************

CHIPCallbackDataLevel0::CHIPCallbackDataLevel0(hipStreamCallback_t CallbackF,
                                               void *CallbackArgs,
                                               chipstar::Queue *ChipQueue)
    : chipstar::CallbackData(CallbackF, CallbackArgs, ChipQueue) {
  LOCK(Backend->BackendMtx) // ensure callback enqueues are submitted as one

  chipstar::Context *Ctx = ChipQueue->getContext();

  CpuCallbackComplete =
      static_cast<CHIPBackendLevel0 *>(Backend)->createCHIPEvent(Ctx);
  CpuCallbackComplete->Msg = "CpuCallbackComplete";

  auto LastEvents = ChipQueue->getSyncQueuesLastEvents();

  GpuReady = static_cast<CHIPQueueLevel0 *>(ChipQueue)->enqueueBarrierImplReg(
      LastEvents);
  GpuReady->Msg = "GpuReady";

  std::vector<std::shared_ptr<chipstar::Event>> ChipEvs = {CpuCallbackComplete};
  std::shared_ptr WaitForCpuComplete =
      static_cast<CHIPQueueLevel0 *>(ChipQueue)->enqueueBarrierImplReg(ChipEvs);
  ChipQueue->updateLastEvent(WaitForCpuComplete);

  GpuAck = static_cast<CHIPQueueLevel0 *>(ChipQueue)->enqueueMarkerImplReg();
  GpuAck->Msg = "GpuAck";
}

// End CHIPCallbackDataLevel0

// EventMonitorLevel0
// ***********************************************************************

// void CHIPCallbackEventMonitorLevel0::monitorCallbacks() {
//   CHIPCallbackDataLevel0 *CbData;
//   while (true) {
//     usleep(20000);
//     LOCK(EventMonitorMtx); // chipstar::EventMonitor::Stop
//     {

//       if (Stop) {
//         logTrace("CHIPCallbackEventMonitorLevel0 out of callbacks. Exiting "
//                  "thread");
//         if (Backend->CallbackQueue.size())
//           logError("Callback thread exiting while there are still active "
//                    "callbacks in the queue");
//         pthread_exit(0);
//       }

//       LOCK(Backend->CallbackQueueMtx); // Backend::CallbackQueue

//       if ((Backend->CallbackQueue.size() == 0))
//         continue;

//       // get the callback item
//       CbData = (CHIPCallbackDataLevel0 *)Backend->CallbackQueue.front();

//       // Lock the item and members
//       assert(CbData);
//       LOCK( // Backend::CallbackQueue
//           CbData->CallbackDataMtx);
//       Backend->CallbackQueue.pop();

//       // Update Status
//       logTrace("CHIPCallbackEventMonitorLevel0::monitor() checking event "
//                "status for {}",
//                static_cast<void *>(CbData->GpuReady.get()));
//       CbData->GpuReady->updateFinishStatus(false);
//       if (CbData->GpuReady->getEventStatus() != EVENT_STATUS_RECORDED) {
//         // if not ready, push to the back
//         Backend->CallbackQueue.push(CbData);
//         continue;
//       }
//     }

//     CbData->execute(hipSuccess);
//     CbData->CpuCallbackComplete->hostSignal();
//     CbData->GpuAck->wait();

//     delete CbData;
//     pthread_yield();
//   }
// }

LZEventPool *EventMonitorLevel0::getPoolWithAvailableEvent() {
  for (auto EventPool : EventPools_) {
    LOCK(EventPool->EventPoolMtx); // LZEventPool::FreeSlots_
    if (EventPool->EventAvailable())
      return EventPool;
  }

  return nullptr;
}

std::shared_ptr<CHIPEventLevel0>
EventMonitorLevel0::getEventFromPool() {
  // Continuously check for events
  while (true) {
<<<<<<< HEAD
    LOCK(this->EventMonitorMtx);
    auto AvailablePool = getPoolWithAvailableEvent();
    if (AvailablePool) {
      return AvailablePool->getEvent();
    }
  }
}
EventMonitorLevel0::EventMonitorLevel0(CHIPContextLevel0 *ParentCtx) noexcept : ParentCtx_(ParentCtx) {
  logDebug("EventMonitorLevel0 created");
  registerFunction([&]() {
    LOCK(this->EventMonitorMtx);
    auto AvailablePool = getPoolWithAvailableEvent();
    if (AvailablePool)
      return;

    // no events available, create new pool, get event from there and return
    logDebug("No available events found in {} event pools. Creating a new "
             "event pool with the size of {}",
             EventPools_.size(), EventPoolSize_);
    auto NewEventPool = new LZEventPool(ParentCtx_, EventPoolSize_);
    EventPoolSize_ = EventPoolSize_ * 2;
    EventPools_.push_back(NewEventPool);
}, 100);

  registerFunction(
      [&]() {
        // Stop is false and I have more events
          // usleep(20000);
          std::vector<chipstar::Event *> EventsToDelete;
          std::vector<ze_command_list_handle_t> CommandListsToDelete;
          auto BackendZe = static_cast<CHIPBackendLevel0 *>(Backend);

          LOCK(Backend->EventsMtx); // Backend::Events
          LOCK(EventMonitorMtx);    // chipstar::EventMonitor::Stop
          LOCK(                     // CHIPBackendLevel0::EventCommandListMap
              static_cast<CHIPBackendLevel0 *>(::Backend)->CommandListsMtx);

          for (size_t EventIdx = 0; EventIdx < Backend->Events.size();
               EventIdx++) {
            std::shared_ptr<CHIPEventLevel0> ChipEvent =
                std::static_pointer_cast<CHIPEventLevel0>(
                    Backend->Events[EventIdx]);

            assert(ChipEvent);

            // updateFinishStatus will return true upon event state change.
            // EventPool will be null only for user created events
            // So, if these two conditions are met, that means we release the
            // dependencies and remove this event from the track list
            if (ChipEvent->updateFinishStatus(false) && ChipEvent->EventPool) {
              ChipEvent->releaseDependencies();
              Backend->Events.erase(Backend->Events.begin() + EventIdx);
              BackendZe->destroyAssocCmdList(ChipEvent.get());
              ChipEvent->doActions();
            }

            // delete the event if refcount reached 1 (this->ChipEvent)
            if (ChipEvent.use_count() == 1) {
              if (ChipEvent->EventPool) {
                ChipEvent->EventPool->returnEvent(ChipEvent);
              }
=======
    usleep(20000);
    std::vector<chipstar::Event *> EventsToDelete;
    std::vector<ze_command_list_handle_t> CommandListsToDelete;
    auto BackendZe = static_cast<CHIPBackendLevel0 *>(Backend);

    LOCK(Backend->EventsMtx); // Backend::Events
    LOCK(EventMonitorMtx);    // chipstar::EventMonitor::Stop
    LOCK(                     // CHIPBackendLevel0::EventCommandListMap
        static_cast<CHIPBackendLevel0 *>(::Backend)->CommandListsMtx);

    for (size_t EventIdx = 0; EventIdx < Backend->Events.size(); EventIdx++) {
      std::shared_ptr<CHIPEventLevel0> ChipEvent =
          std::static_pointer_cast<CHIPEventLevel0>(Backend->Events[EventIdx]);

      assert(ChipEvent);

      // updateFinishStatus will return true upon event state change.
      // EventPool will be null only for user created events
      // So, if these two conditions are met, that means we release the
      // dependencies and remove this event from the track list
      if (ChipEvent->updateFinishStatus(false) && ChipEvent->EventPool) {
        ChipEvent->releaseDependencies();
        Backend->Events.erase(Backend->Events.begin() + EventIdx);
        if (ChipEvent->getAssocCmdList())
          ChipEvent->disassociateCmdList();
        ChipEvent->doActions();
      }

      // delete the event if refcount reached 1 (this->ChipEvent)
      if (ChipEvent.use_count() == 1) {
        if (ChipEvent->EventPool) {
          ChipEvent->EventPool->returnSlot(ChipEvent->EventPoolIndex);
        }
>>>>>>> 2d9bf7fc
#ifndef NDEBUG
              ChipEvent->markDeleted();
#endif
<<<<<<< HEAD
            }

          } // done collecting events to delete

          /**
           * In the case that a user doesn't destroy all the
           * created streams, we remove the streams and outstanding events in
           * Backend::waitForThreadExit() but Backend has no knowledge of
           * EventCommandListMap
           */
          if (Stop) {
            // get current host time in seconds
            int CurrTime =
                std::chrono::duration_cast<std::chrono::seconds>(
                    std::chrono::system_clock::now().time_since_epoch())
                    .count();

            // if this is the first time we are stopping, set the time
            if (TimeSinceStopRequested_ == 0)
              TimeSinceStopRequested_ = CurrTime;

            int EpasedTime = CurrTime - this->TimeSinceStopRequested_;
            bool AllEventsCleared =
                BackendZe->EventCommandListMap.size() == 0 &&
                Backend->Events.size() == 0;
            if (AllEventsCleared) {
              pthread_exit(0);
            } else if (EpasedTime > BackendZe->getCollectEventsTimeout()) {
              logError(
                  "EventMonitorLevel0 stop was called but not all "
                  "events "
                  "have been cleared. Timeout of {} seconds has been reached.",
                  BackendZe->getCollectEventsTimeout());
              int MaxPrintEntries = 10;
              int PrintedEntries = 0;
              for (auto &MapEntry : static_cast<CHIPBackendLevel0 *>(Backend)
                                        ->EventCommandListMap) {
                logError("Uncollected EventCommandListMap: "
                         "entries: {} {}",
                         (void *)MapEntry.first, MapEntry.first->Msg);
                PrintedEntries++;
                if (PrintedEntries > MaxPrintEntries)
                  break;
              }

              PrintedEntries = 0;
              for (auto &Event : Backend->Events) {
                logError("Uncollected Backend->Events: {} {}",
                         (void *)Event.get(), Event->Msg);
                PrintedEntries++;
                if (PrintedEntries > MaxPrintEntries)
                  break;
              }
              pthread_exit(0);
            } else {
              // print only once a second to avoid saturating stdout with logs
              if (CurrTime - LastPrint_ >= 1) {
                LastPrint_ = CurrTime;
                logDebug(
                    "EventMonitorLevel0 stop was called but not all "
                    "events have been cleared. Timeout of {} seconds has not "
                    "been reached yet. Elapsed time: {} seconds",
                    BackendZe->getCollectEventsTimeout(), EpasedTime);
              }
            }
          }

      },
      100);
=======
      }

    } // done collecting events to delete

    /**
     * In the case that a user doesn't destroy all the
     * created streams, we remove the streams and outstanding events in
     * Backend::waitForThreadExit() but Backend has no knowledge of
     * EventCommandListMap
     */
    if (Stop) {
      // get current host time in seconds
      int CurrTime = std::chrono::duration_cast<std::chrono::seconds>(
                         std::chrono::system_clock::now().time_since_epoch())
                         .count();

      // if this is the first time we are stopping, set the time
      if (TimeSinceStopRequested_ == 0)
        TimeSinceStopRequested_ = CurrTime;

      int EpasedTime = CurrTime - this->TimeSinceStopRequested_;
      bool AllEventsCleared = Backend->Events.size() == 0;
      if (AllEventsCleared) {
        pthread_exit(0);
      } else if (EpasedTime > BackendZe->getCollectEventsTimeout()) {
        logError(
            "CHIPStaleEventMonitorLevel0 stop was called but not all events "
            "have been cleared. Timeout of {} seconds has been reached.",
            BackendZe->getCollectEventsTimeout());
        int MaxPrintEntries = 10;
        int PrintedEntries = 0;
        for (auto &Event : Backend->Events) {
          auto EventLz = std::static_pointer_cast<CHIPEventLevel0>(Event);
          logError("Uncollected Backend->Events: {} {} AssocCmdList {}",
                   (void *)Event.get(), Event->Msg,
                   (void *)EventLz->getAssocCmdList());
          PrintedEntries++;
          if (PrintedEntries > MaxPrintEntries)
            break;
        }

        pthread_exit(0);
      } else {
        // print only once a second to avoid saturating stdout with logs
        if (CurrTime - LastPrint_ >= 1) {
          LastPrint_ = CurrTime;
          logDebug("CHIPStaleEventMonitorLevel0 stop was called but not all "
                   "events have been cleared. Timeout of {} seconds has not "
                   "been reached yet. Elapsed time: {} seconds",
                   BackendZe->getCollectEventsTimeout(), EpasedTime);
        }
      }
    }

  } // endless loop
>>>>>>> 2d9bf7fc
}

// CHIPKernelLevelZero
// ***********************************************************************

ze_kernel_handle_t CHIPKernelLevel0::get() { return ZeKernel_; }

CHIPKernelLevel0::CHIPKernelLevel0(ze_kernel_handle_t ZeKernel,
                                   CHIPDeviceLevel0 *Dev, std::string HostFName,
                                   SPVFuncInfo *FuncInfo,
                                   CHIPModuleLevel0 *Parent)
    : Kernel(HostFName, FuncInfo), ZeKernel_(ZeKernel), Module(Parent),
      Device(Dev) {
  logTrace("CHIPKernelLevel0 constructor via ze_kernel_handle");

  ze_kernel_properties_t Props = {ZE_STRUCTURE_TYPE_KERNEL_PROPERTIES, 0};

  ze_result_t Status = zeKernelGetProperties(ZeKernel, &Props);
  CHIPERR_CHECK_LOG_AND_THROW(Status, ZE_RESULT_SUCCESS, hipErrorTbd);

  PrivateSize_ = Props.privateMemSize;
  StaticLocalSize_ = Props.localMemSize;

  // TODO there doesn't seem to exist a way to get these from L0 API
  MaxDynamicLocalSize_ =
      Device->getAttr(hipDeviceAttributeMaxSharedMemoryPerBlock) -
      StaticLocalSize_;
  MaxWorkGroupSize_ = Device->getAttr(hipDeviceAttributeMaxThreadsPerBlock);
}
// End CHIPKernelLevelZero

hipError_t CHIPKernelLevel0::getAttributes(hipFuncAttributes *Attr) {

  Attr->binaryVersion = 10;
  Attr->cacheModeCA = 0;

  Attr->constSizeBytes = 0; // TODO
  Attr->localSizeBytes = PrivateSize_;

  Attr->maxThreadsPerBlock = MaxWorkGroupSize_;
  Attr->sharedSizeBytes = StaticLocalSize_;
  Attr->maxDynamicSharedSizeBytes = MaxDynamicLocalSize_;

  Attr->numRegs = 0;
  Attr->preferredShmemCarveout = 0;
  Attr->ptxVersion = 10;
  return hipSuccess;
}

// CHIPQueueLevelZero
// ***********************************************************************

CHIPQueueLevel0::~CHIPQueueLevel0() {
  logTrace("~CHIPQueueLevel0() {}", (void *)this);
  // From destructor post query only when queue is owned by CHIP
  // Non-owned command queues can be destroyed independently by the owner
  if (zeCmdQOwnership_) {
    finish(); // must finish the queue because it's possible that that there are
              // outstanding operations which have an associated
              // chipstar::Event. If we do not finish we risk the chance of
              // StaleEventMonitor of deadlocking while waiting for queue
              // completion and subsequent event status change
  }
  updateLastEvent(
      nullptr); // Just in case that unique_ptr destructor calls this, the
                // generic ~Queue() (which calls updateLastEvent(nullptr))
                // hasn't been called yet, and the stale event monitor ends up
                // waiting forever.

  // The application must not call this function from
  // simultaneous threads with the same command queue handle.
  // Done. Destructor should not be called by multiple threads
#ifdef CHIP_DUBIOUS_LOCKS
  LOCK(Backend->DubiousLockLevel0)
#endif
  if (zeCmdQOwnership_) {
    zeCommandQueueDestroy(ZeCmdQ_);
  } else {
    logTrace("CHIP does not own cmd queue");
  }
}

std::vector<ze_event_handle_t> CHIPQueueLevel0::addDependenciesQueueSync(
    std::shared_ptr<chipstar::Event> TargetEvent) {
  auto EventsToWaitOn = getSyncQueuesLastEvents();
  // Every event in EventsToWaitOn should have a dependency on MemCopyEvent so
  // that they don't get destroyed before MemCopyEvent
  for (auto &Event : EventsToWaitOn) {
    LOCK(Event->EventMtx);
    std::static_pointer_cast<CHIPEventLevel0>(Event)->addDependency(
        TargetEvent);
  }

  std::vector<ze_event_handle_t> EventHandles(EventsToWaitOn.size());
  for (size_t i = 0; i < EventsToWaitOn.size(); i++) {
    std::shared_ptr<chipstar::Event> ChipEvent = EventsToWaitOn[i];
    std::shared_ptr<CHIPEventLevel0> ChipEventLz =
        std::static_pointer_cast<CHIPEventLevel0>(ChipEvent);
    CHIPASSERT(ChipEventLz);
    EventHandles[i] = ChipEventLz->peek();
  }
  return EventHandles;
}

ze_command_list_handle_t CHIPQueueLevel0::getCmdList() {
  if (static_cast<CHIPBackendLevel0 *>(Backend)->getUseImmCmdLists()) {
    return ZeCmdList_;
  } else {
    ze_command_list_handle_t ZeCmdList;
#ifdef CHIP_DUBIOUS_LOCKS
    LOCK(Backend->DubiousLockLevel0)
#endif
    auto Status =
        zeCommandListCreate(ZeCtx_, ZeDev_, &CommandListDesc_, &ZeCmdList);
    CHIPERR_CHECK_LOG_AND_THROW(Status, ZE_RESULT_SUCCESS,
                                hipErrorInitializationError);
    return ZeCmdList;
  }
}

CHIPQueueLevel0::CHIPQueueLevel0(CHIPDeviceLevel0 *ChipDev)
    : CHIPQueueLevel0(ChipDev, 0, L0_DEFAULT_QUEUE_PRIORITY,
                      LevelZeroQueueType::Compute) {}

CHIPQueueLevel0::CHIPQueueLevel0(CHIPDeviceLevel0 *ChipDev,
                                 chipstar::QueueFlags Flags)
    : CHIPQueueLevel0(ChipDev, Flags, L0_DEFAULT_QUEUE_PRIORITY,
                      LevelZeroQueueType::Compute) {}

CHIPQueueLevel0::CHIPQueueLevel0(CHIPDeviceLevel0 *ChipDev,
                                 chipstar::QueueFlags Flags, int Priority)
    : CHIPQueueLevel0(ChipDev, Flags, Priority, LevelZeroQueueType::Compute) {}

CHIPQueueLevel0::CHIPQueueLevel0(CHIPDeviceLevel0 *ChipDev,
                                 chipstar::QueueFlags Flags, int Priority,
                                 LevelZeroQueueType TheType)
    : Queue(ChipDev, Flags, Priority) {
  logTrace("CHIPQueueLevel0() {}", (void *)this);
  ze_result_t Status;
  auto ChipDevLz = ChipDev;
  auto Ctx = ChipDevLz->getContext();
  auto ChipContextLz = (CHIPContextLevel0 *)Ctx;

  if (TheType == Compute) {
    QueueProperties_ = ChipDev->getComputeQueueProps();
    QueueDescriptor_ = ChipDev->getNextComputeQueueDesc(Priority);
    CommandListDesc_ = ChipDev->getCommandListComputeDesc();
  } else if (TheType == Copy) {
    QueueProperties_ = ChipDev->getCopyQueueProps();
    QueueDescriptor_ = ChipDev->getNextCopyQueueDesc(Priority);
    CommandListDesc_ = ChipDev->getCommandListCopyDesc();

  } else {
    CHIPERR_LOG_AND_THROW("Unknown queue type requested", hipErrorTbd);
  }
  QueueType = TheType;

  SharedBuf_ =
      ChipContextLz->allocateImpl(32, 8, hipMemoryType::hipMemoryTypeUnified);

  // Initialize the uint64_t part as 0
  *(uint64_t *)this->SharedBuf_ = 0;

  ZeCtx_ = ChipContextLz->get();
  ZeDev_ = ChipDevLz->get();

  logTrace("CHIPQueueLevel0 constructor called via Flags and Priority");
#ifdef CHIP_DUBIOUS_LOCKS
  LOCK(Backend->DubiousLockLevel0)
#endif
  Status = zeCommandQueueCreate(ZeCtx_, ZeDev_, &QueueDescriptor_, &ZeCmdQ_);
  CHIPERR_CHECK_LOG_AND_THROW(Status, ZE_RESULT_SUCCESS,
                              hipErrorInitializationError);

  if (static_cast<CHIPBackendLevel0 *>(Backend)->getUseImmCmdLists()) {
    initializeCmdListImm();
  }
}

CHIPQueueLevel0::CHIPQueueLevel0(CHIPDeviceLevel0 *ChipDev,
                                 ze_command_queue_handle_t ZeCmdQ)
    : Queue(ChipDev, 0, L0_DEFAULT_QUEUE_PRIORITY) {
  auto ChipDevLz = ChipDev;
  auto Ctx = ChipDevLz->getContext();
  auto ChipContextLz = (CHIPContextLevel0 *)Ctx;

  QueueProperties_ = ChipDev->getComputeQueueProps();
  QueueDescriptor_ = ChipDev->getNextComputeQueueDesc();
  CommandListDesc_ = ChipDev->getCommandListComputeDesc();

  ZeCtx_ = ChipContextLz->get();
  ZeDev_ = ChipDevLz->get();

  ZeCmdQ_ = ZeCmdQ;

  if (static_cast<CHIPBackendLevel0 *>(Backend)->getUseImmCmdLists()) {
    initializeCmdListImm();
  }
}

void CHIPQueueLevel0::initializeCmdListImm() {
  auto Status = zeCommandListCreateImmediate(ZeCtx_, ZeDev_, &QueueDescriptor_,
                                             &ZeCmdList_);
  CHIPERR_CHECK_LOG_AND_THROW(Status, ZE_RESULT_SUCCESS,
                              hipErrorInitializationError);
}

void CHIPDeviceLevel0::initializeQueueGroupProperties() {

  // Discover the number of command queues
  uint32_t CmdqueueGroupCount = 0;
  auto Status = zeDeviceGetCommandQueueGroupProperties(
      ZeDev_, &CmdqueueGroupCount, nullptr);
  CHIPERR_CHECK_LOG_AND_THROW(Status, ZE_RESULT_SUCCESS, hipErrorTbd);
  logTrace("CommandGroups found: {}", CmdqueueGroupCount);

  // Create a vector of command queue properties, fill it
  std::vector<ze_command_queue_group_properties_t> CmdqueueGroupProperties(
      CmdqueueGroupCount);

  for (uint32_t i = 0; i < CmdqueueGroupCount; i++) {
    CmdqueueGroupProperties[i] = {
        ZE_STRUCTURE_TYPE_COMMAND_QUEUE_GROUP_PROPERTIES, // stype
        nullptr,                                          // pNext
        0,                                                // flags
        0, // maxMemoryFillPatternSize
        0  // numQueues
    };
  }
  Status = zeDeviceGetCommandQueueGroupProperties(
      ZeDev_, &CmdqueueGroupCount, CmdqueueGroupProperties.data());
  CHIPERR_CHECK_LOG_AND_THROW(Status, ZE_RESULT_SUCCESS, hipErrorTbd);

  // Find a command queue type that support compute
  for (uint32_t i = 0; i < CmdqueueGroupCount; ++i) {
    if (ComputeQueueGroupOrdinal_ == -1 &&
        CmdqueueGroupProperties[i].flags &
            ZE_COMMAND_QUEUE_GROUP_PROPERTY_FLAG_COMPUTE) {
      ComputeQueueGroupOrdinal_ = i;
      ComputeQueueProperties_ = CmdqueueGroupProperties[i];
      logTrace("Found compute command group");
      continue;
    }

    if (CopyQueueGroupOrdinal_ == -1 &&
        CmdqueueGroupProperties[i].flags &
            ZE_COMMAND_QUEUE_GROUP_PROPERTY_FLAG_COPY) {
      CopyQueueGroupOrdinal_ = i;
      CopyQueueProperties_ = CmdqueueGroupProperties[i];
      CopyQueueAvailable_ = true;
      logTrace("Found memory command group");
      continue;
    }
  }

  // initialize compute and copy list descriptors
  assert(ComputeQueueGroupOrdinal_ > -1);
  CommandListComputeDesc_ = {
      ZE_STRUCTURE_TYPE_COMMAND_LIST_DESC,
      nullptr,
      (unsigned int)ComputeQueueGroupOrdinal_,
      0 /* CommandListFlags */,
  };

  if (CopyQueueAvailable_) {
    assert(CopyQueueGroupOrdinal_ > -1);
    CommandListCopyDesc_ = {
        ZE_STRUCTURE_TYPE_COMMAND_LIST_DESC,
        nullptr,
        (unsigned int)CopyQueueGroupOrdinal_,
        0 /* CommandListFlags */,
    };
  }
}
ze_command_queue_desc_t CHIPDeviceLevel0::getQueueDesc_(int Priority) {
  ze_command_queue_desc_t QueueDesc = {ZE_STRUCTURE_TYPE_COMMAND_QUEUE_DESC,
                                       nullptr, // pNext
                                       0,       // ordinal
                                       0,       // index
                                       0,       // flags
                                       ZE_COMMAND_QUEUE_MODE_ASYNCHRONOUS,
                                       ZE_COMMAND_QUEUE_PRIORITY_NORMAL};

  switch (Priority) {
  case 0:
    QueueDesc.priority = ZE_COMMAND_QUEUE_PRIORITY_PRIORITY_HIGH;
    break;
  case 1:
    QueueDesc.priority = ZE_COMMAND_QUEUE_PRIORITY_NORMAL;
    break;
  case 2:
    QueueDesc.priority = ZE_COMMAND_QUEUE_PRIORITY_PRIORITY_LOW;
    break;
  default:
    CHIPERR_LOG_AND_THROW(
        "Invalid Priority range requested during L0 Queue init", hipErrorTbd);
  }

  return QueueDesc;
}

ze_command_queue_desc_t
CHIPDeviceLevel0::getNextComputeQueueDesc(int Priority) {

  assert(ComputeQueueGroupOrdinal_ > -1);
  ze_command_queue_desc_t CommandQueueComputeDesc = getQueueDesc_(Priority);
  CommandQueueComputeDesc.ordinal = ComputeQueueGroupOrdinal_;

  auto MaxQueues = ComputeQueueProperties_.numQueues;
  LOCK(NextQueueIndexMtx_); // CHIPDeviceLevel0::NextComputeQueueIndex_
  CommandQueueComputeDesc.index = NextComputeQueueIndex_;
  NextComputeQueueIndex_ = (NextComputeQueueIndex_ + 1) % MaxQueues;

  return CommandQueueComputeDesc;
}

ze_command_queue_desc_t CHIPDeviceLevel0::getNextCopyQueueDesc(int Priority) {
  assert(CopyQueueGroupOrdinal_ > -1);
  ze_command_queue_desc_t CommandQueueCopyDesc = getQueueDesc_(Priority);
  CommandQueueCopyDesc.ordinal = CopyQueueGroupOrdinal_;

  auto MaxQueues = CopyQueueProperties_.numQueues;
  LOCK(NextQueueIndexMtx_); // CHIPDeviceLevel0::NextCopyQueueIndex_
  CommandQueueCopyDesc.index = NextCopyQueueIndex_;
  NextCopyQueueIndex_ = (NextCopyQueueIndex_ + 1) % MaxQueues;

  return CommandQueueCopyDesc;
}

std::shared_ptr<chipstar::Event>
CHIPQueueLevel0::launchImpl(chipstar::ExecItem *ExecItem) {
  CHIPContextLevel0 *ChipCtxZe = (CHIPContextLevel0 *)ChipContext_;
  std::shared_ptr<chipstar::Event> LaunchEvent =
      static_cast<CHIPBackendLevel0 *>(Backend)->createCHIPEvent(ChipCtxZe);

  CHIPKernelLevel0 *ChipKernel = (CHIPKernelLevel0 *)ExecItem->getKernel();
  LaunchEvent->Msg = "launch " + ChipKernel->getName();
  ze_kernel_handle_t KernelZe = ChipKernel->get();
  logTrace("Launching Kernel {}", ChipKernel->getName());

  {
    LOCK(ExecItem->ExecItemMtx) // required by zeKernelSetGroupSize
    // The application must not call this function from
    // simultaneous threads with the same kernel handle.
    // Done by locking ExecItemMtx
    ze_result_t Status =
        zeKernelSetGroupSize(KernelZe, ExecItem->getBlock().x,
                             ExecItem->getBlock().y, ExecItem->getBlock().z);
    CHIPERR_CHECK_LOG_AND_THROW(Status, ZE_RESULT_SUCCESS, hipErrorTbd);
  }

  ExecItem->setupAllArgs();
  auto X = ExecItem->getGrid().x;
  auto Y = ExecItem->getGrid().y;
  auto Z = ExecItem->getGrid().z;
  ze_group_count_t LaunchArgs = {X, Y, Z};
  GET_COMMAND_LIST(this);

  // Do we need to annotate indirect buffer accesses?
  auto *LzDev = static_cast<CHIPDeviceLevel0 *>(getDevice());
  if (!LzDev->hasOnDemandPaging()) {
    // The baseline answer is yes (unless we would know that the
    // kernel won't access buffers indirectly).
    auto Status = zeKernelSetIndirectAccess(
        KernelZe, ZE_KERNEL_INDIRECT_ACCESS_FLAG_DEVICE |
                      ZE_KERNEL_INDIRECT_ACCESS_FLAG_HOST);
    CHIPERR_CHECK_LOG_AND_THROW(Status, ZE_RESULT_SUCCESS,
                                hipErrorInitializationError);
  }

  // This function may not be called from simultaneous threads with the same
  // command list handle.
  // Done via GET_COMMAND_LIST
  auto EventHandles = addDependenciesQueueSync(LaunchEvent);
  auto Status = zeCommandListAppendLaunchKernel(
      CommandList, KernelZe, &LaunchArgs,
      std::static_pointer_cast<CHIPEventLevel0>(LaunchEvent)->peek(),
      EventHandles.size(), EventHandles.data());
  CHIPERR_CHECK_LOG_AND_THROW(Status, ZE_RESULT_SUCCESS,
                              hipErrorInitializationError);
  // #ifndef NDEBUG
  //   auto StatusReadyCheck = zeEventQueryStatus(
  //       std::static_pointer_cast<CHIPEventLevel0>(LaunchEvent)->peek());
  //   assert(StatusReadyCheck == ZE_RESULT_NOT_READY);
  // #endif
  executeCommandList(CommandList, LaunchEvent);

  if (std::shared_ptr<chipstar::ArgSpillBuffer> SpillBuf =
          ExecItem->getArgSpillBuffer())
    // Use an event action to prolong the lifetime of the spill buffer
    // in case the exec item gets destroyed before the kernel
    // completes (may happen when called from Queue::launchKernel()).
    std::static_pointer_cast<CHIPEventLevel0>(LaunchEvent)
        ->addAction([=]() -> void { auto Tmp = SpillBuf; });

  return LaunchEvent;
}

std::shared_ptr<chipstar::Event>
CHIPQueueLevel0::memFillAsyncImpl(void *Dst, size_t Size, const void *Pattern,
                                  size_t PatternSize) {
  CHIPContextLevel0 *ChipCtxZe = (CHIPContextLevel0 *)ChipContext_;
  std::shared_ptr<chipstar::Event> MemFillEvent =
      static_cast<CHIPBackendLevel0 *>(Backend)->createCHIPEvent(ChipCtxZe);
  MemFillEvent->Msg = "memFill";

  // Check that requested pattern is a power of 2
  if (std::ceil(log2(PatternSize)) != std::floor(log2(PatternSize))) {
    logCritical("PatternSize: {} Max: {}", PatternSize,
                getMaxMemoryFillPatternSize());
    CHIPERR_LOG_AND_THROW("MemFill PatternSize is not a power of 2",
                          hipErrorTbd);
  }

  // Check that requested pattern is not too long for this queue
  if (PatternSize > getMaxMemoryFillPatternSize()) {
    logCritical("PatternSize: {} Max: {}", PatternSize,
                getMaxMemoryFillPatternSize());
    CHIPERR_LOG_AND_THROW("MemFill PatternSize exceeds the max for this queue",
                          hipErrorTbd);
  }

  GET_COMMAND_LIST(this);
  // The application must not call this function from
  // simultaneous threads with the same command list handle.
  // Done via GET_COMMAND_LIST
  auto EventHandles = addDependenciesQueueSync(MemFillEvent);
  ze_result_t Status = zeCommandListAppendMemoryFill(
      CommandList, Dst, Pattern, PatternSize, Size,
      std::static_pointer_cast<CHIPEventLevel0>(MemFillEvent)->peek(),
      EventHandles.size(), EventHandles.data());
  CHIPERR_CHECK_LOG_AND_THROW(Status, ZE_RESULT_SUCCESS, hipErrorTbd);
  executeCommandList(CommandList, MemFillEvent);

  return MemFillEvent;
};

std::shared_ptr<chipstar::Event>
CHIPQueueLevel0::memCopy2DAsyncImpl(void *Dst, size_t Dpitch, const void *Src,
                                    size_t Spitch, size_t Width,
                                    size_t Height) {
  return memCopy3DAsyncImpl(Dst, Dpitch, 0, Src, Spitch, 0, Width, Height, 0);
};

std::shared_ptr<chipstar::Event> CHIPQueueLevel0::memCopy3DAsyncImpl(
    void *Dst, size_t Dpitch, size_t Dspitch, const void *Src, size_t Spitch,
    size_t Sspitch, size_t Width, size_t Height, size_t Depth) {
  CHIPContextLevel0 *ChipCtxZe = (CHIPContextLevel0 *)ChipContext_;
  std::shared_ptr<chipstar::Event> MemCopyRegionEvent =
      static_cast<CHIPBackendLevel0 *>(Backend)->createCHIPEvent(ChipCtxZe);
  MemCopyRegionEvent->Msg = "memCopy3DAsync";

  ze_copy_region_t DstRegion;
  DstRegion.originX = 0;
  DstRegion.originY = 0;
  DstRegion.originZ = 0;
  DstRegion.width = Width;
  DstRegion.height = Height;
  DstRegion.depth = Depth;
  ze_copy_region_t SrcRegion;
  SrcRegion.originX = 0;
  SrcRegion.originY = 0;
  SrcRegion.originZ = 0;
  SrcRegion.width = Width;
  SrcRegion.height = Height;
  SrcRegion.depth = Depth;
  GET_COMMAND_LIST(this);
  // The application must not call this function from
  // simultaneous threads with the same command list handle.
  // Done via GET_COMMAND_LIST
  auto EventHandles = addDependenciesQueueSync(MemCopyRegionEvent);

  ze_result_t Status = zeCommandListAppendMemoryCopyRegion(
      CommandList, Dst, &DstRegion, Dpitch, Dspitch, Src, &SrcRegion, Spitch,
      Sspitch,
      std::static_pointer_cast<CHIPEventLevel0>(MemCopyRegionEvent)->peek(),
      EventHandles.size(), EventHandles.data());
  CHIPERR_CHECK_LOG_AND_THROW(Status, ZE_RESULT_SUCCESS, hipErrorTbd);
  executeCommandList(CommandList, MemCopyRegionEvent);

  return MemCopyRegionEvent;
};

// Memory copy to texture object, i.e. image
std::shared_ptr<chipstar::Event>
CHIPQueueLevel0::memCopyToImage(ze_image_handle_t Image, const void *Src,
                                const chipstar::RegionDesc &SrcRegion) {
  logTrace("CHIPQueueLevel0::memCopyToImage");
  CHIPContextLevel0 *ChipCtxZe = (CHIPContextLevel0 *)ChipContext_;
  std::shared_ptr<chipstar::Event> ImageCopyEvent =
      static_cast<CHIPBackendLevel0 *>(Backend)->createCHIPEvent(ChipCtxZe);
  ImageCopyEvent->Msg = "memCopyToImage";

  if (!SrcRegion.isPitched()) {
    GET_COMMAND_LIST(this)
    // The application must not call this function from
    // simultaneous threads with the same command list handle.
    // Done via GET_COMMAND_LIST
    ze_result_t Status = zeCommandListAppendImageCopyFromMemory(
        CommandList, Image, Src, 0,
        std::static_pointer_cast<CHIPEventLevel0>(ImageCopyEvent)->peek(), 0,
        nullptr);
    CHIPERR_CHECK_LOG_AND_THROW(Status, ZE_RESULT_SUCCESS, hipErrorTbd);
    executeCommandList(CommandList, ImageCopyEvent);

    return ImageCopyEvent;
  }

  // Copy image data row by row since level zero does not have pitched copy.
  CHIPASSERT(SrcRegion.getNumDims() == 2 &&
             "UNIMPLEMENTED: 3D pitched image copy.");
  const char *SrcRow = (const char *)Src;
  for (size_t Row = 0; Row < SrcRegion.Size[1]; Row++) {
    bool LastRow = Row == SrcRegion.Size[1] - 1;
    ze_image_region_t DstZeRegion{};
    DstZeRegion.originX = 0;
    DstZeRegion.originY = Row;
    DstZeRegion.originZ = 0;
    DstZeRegion.width = SrcRegion.Size[0];
    DstZeRegion.height = 1;
    DstZeRegion.depth = 1;

    GET_COMMAND_LIST(this)
    // The application must not call this function from
    // simultaneous threads with the same command list handle.
    // Done via GET_COMMAND_LIST
    ze_result_t Status = zeCommandListAppendImageCopyFromMemory(
        CommandList, Image, SrcRow, &DstZeRegion,
        LastRow
            ? std::static_pointer_cast<CHIPEventLevel0>(ImageCopyEvent)->peek()
            : nullptr,
        0, nullptr);
    CHIPERR_CHECK_LOG_AND_THROW(Status, ZE_RESULT_SUCCESS, hipErrorTbd);
    executeCommandList(CommandList, ImageCopyEvent);
    SrcRow += SrcRegion.Pitch[0];
  }
  return ImageCopyEvent;
};

hipError_t CHIPQueueLevel0::getBackendHandles(uintptr_t *NativeInfo,
                                              int *NumHandles) {
  logTrace("CHIPQueueLevel0::getBackendHandles");
  if (*NumHandles < 4) {
    logError("getBackendHandles requires space for 4 handles");
    return hipErrorInvalidValue;
  }
  *NumHandles = 4;

  // Get queue handler
  NativeInfo[3] = (uintptr_t)ZeCmdQ_;

  // Get context handler
  CHIPContextLevel0 *Ctx = (CHIPContextLevel0 *)ChipContext_;
  NativeInfo[2] = (uintptr_t)Ctx->get();

  // Get device handler
  CHIPDeviceLevel0 *Dev = (CHIPDeviceLevel0 *)ChipDevice_;
  NativeInfo[1] = (uintptr_t)Dev->get();

  // Get driver handler
  NativeInfo[0] = (uintptr_t)Ctx->ZeDriver;
  return hipSuccess;
}

std::shared_ptr<chipstar::Event> CHIPQueueLevel0::enqueueMarkerImpl() {

  std::shared_ptr<chipstar::Event> MarkerEvent =
      static_cast<CHIPBackendLevel0 *>(Backend)->createCHIPEvent(ChipContext_);

  MarkerEvent->Msg = "marker";
  GET_COMMAND_LIST(this)
  // The application must not call this function from
  // simultaneous threads with the same command list handle.
  // Done via GET_COMMAND_LIST
  auto Status = zeCommandListAppendSignalEvent(
      CommandList,
      std::static_pointer_cast<CHIPEventLevel0>(MarkerEvent)->peek());
  CHIPERR_CHECK_LOG_AND_THROW(Status, ZE_RESULT_SUCCESS, hipErrorTbd);
  executeCommandList(CommandList, MarkerEvent);

  return MarkerEvent;
}

std::shared_ptr<chipstar::Event> CHIPQueueLevel0::enqueueMarkerImplReg() {

  std::shared_ptr<chipstar::Event> MarkerEvent =
      static_cast<CHIPBackendLevel0 *>(Backend)->createCHIPEvent(ChipContext_);

  MarkerEvent->Msg = "marker";

  ze_command_list_handle_t CommandList;
#ifdef CHIP_DUBIOUS_LOCKS
  LOCK(Backend->DubiousLockLevel0)
#endif
  auto Status =
      zeCommandListCreate(ZeCtx_, ZeDev_, &CommandListDesc_, &CommandList);
  CHIPERR_CHECK_LOG_AND_THROW(Status, ZE_RESULT_SUCCESS,
                              hipErrorInitializationError);

  // The application must not call this function from
  // simultaneous threads with the same command list handle.
  // Done via creating a new command list above
  Status = zeCommandListAppendSignalEvent(
      CommandList,
      std::static_pointer_cast<CHIPEventLevel0>(MarkerEvent)->peek());
  CHIPERR_CHECK_LOG_AND_THROW(Status, ZE_RESULT_SUCCESS, hipErrorTbd);
  executeCommandListReg(CommandList);

  return MarkerEvent;
}

std::shared_ptr<chipstar::Event> CHIPQueueLevel0::enqueueBarrierImpl(
    const std::vector<std::shared_ptr<chipstar::Event>> &EventsToWaitFor) {
  std::shared_ptr<chipstar::Event> BarrierEvent =
      static_cast<CHIPBackendLevel0 *>(Backend)->createCHIPEvent(ChipContext_);
  BarrierEvent->Msg = "barrier";
  size_t NumEventsToWaitFor = 0;

  NumEventsToWaitFor = EventsToWaitFor.size();

  ze_event_handle_t *EventHandles = nullptr;
  ze_event_handle_t SignalEventHandle = nullptr;

  SignalEventHandle =
      std::static_pointer_cast<CHIPEventLevel0>(BarrierEvent)->peek();

  if (NumEventsToWaitFor > 0) {
    EventHandles = new ze_event_handle_t[NumEventsToWaitFor];
    for (size_t i = 0; i < NumEventsToWaitFor; i++) {
      std::shared_ptr<chipstar::Event> ChipEvent = EventsToWaitFor[i];
      std::shared_ptr<CHIPEventLevel0> ChipEventLz =
          std::static_pointer_cast<CHIPEventLevel0>(ChipEvent);
      CHIPASSERT(ChipEventLz);
      EventHandles[i] = ChipEventLz->peek();
      BarrierEvent->addDependency(ChipEventLz);
    }
  } // done gather Event_ handles to wait on

  // TODO Should this be memory or compute?
  GET_COMMAND_LIST(this)
  // The application must not call this function from
  // simultaneous threads with the same command list handle.
  // Done via GET_COMMAND_LIST
  auto Status = zeCommandListAppendBarrier(CommandList, SignalEventHandle,
                                           NumEventsToWaitFor, EventHandles);
  CHIPERR_CHECK_LOG_AND_THROW(Status, ZE_RESULT_SUCCESS, hipErrorTbd);
  executeCommandList(CommandList, BarrierEvent);

  if (EventHandles)
    delete[] EventHandles;

  return BarrierEvent;
}

std::shared_ptr<chipstar::Event> CHIPQueueLevel0::enqueueBarrierImplReg(
    const std::vector<std::shared_ptr<chipstar::Event>> &EventsToWaitFor) {
  std::shared_ptr<chipstar::Event> BarrierEvent =
      static_cast<CHIPBackendLevel0 *>(Backend)->createCHIPEvent(ChipContext_);
  BarrierEvent->Msg = "barrier";
  size_t NumEventsToWaitFor = 0;

  NumEventsToWaitFor = EventsToWaitFor.size();

  ze_event_handle_t *EventHandles = nullptr;
  ze_event_handle_t SignalEventHandle = nullptr;

  SignalEventHandle =
      std::static_pointer_cast<CHIPEventLevel0>(BarrierEvent)->peek();

  if (NumEventsToWaitFor > 0) {
    EventHandles = new ze_event_handle_t[NumEventsToWaitFor];
    for (size_t i = 0; i < NumEventsToWaitFor; i++) {
      std::shared_ptr<chipstar::Event> ChipEvent = EventsToWaitFor[i];
      std::shared_ptr<CHIPEventLevel0> ChipEventLz =
          std::static_pointer_cast<CHIPEventLevel0>(ChipEvent);
      CHIPASSERT(ChipEventLz);
      EventHandles[i] = ChipEventLz->peek();
      BarrierEvent->addDependency(ChipEventLz);
    }
  } // done gather Event_ handles to wait on

  // TODO Should this be memory or compute?
  //   GET_COMMAND_LIST(this)
  ze_command_list_handle_t CommandList;
#ifdef CHIP_DUBIOUS_LOCKS
  LOCK(Backend->DubiousLockLevel0)
#endif
  auto Status =
      zeCommandListCreate(ZeCtx_, ZeDev_, &CommandListDesc_, &CommandList);
  CHIPERR_CHECK_LOG_AND_THROW(Status, ZE_RESULT_SUCCESS,
                              hipErrorInitializationError);

  // The application must not call this function from
  // simultaneous threads with the same command list handle.
  // Done via GET_COMMAND_LIST
  Status = zeCommandListAppendBarrier(CommandList, SignalEventHandle,
                                      NumEventsToWaitFor, EventHandles);
  CHIPERR_CHECK_LOG_AND_THROW(Status, ZE_RESULT_SUCCESS, hipErrorTbd);
  executeCommandListReg(CommandList);

  if (EventHandles)
    delete[] EventHandles;

  return BarrierEvent;
}

std::shared_ptr<chipstar::Event>
CHIPQueueLevel0::memCopyAsyncImpl(void *Dst, const void *Src, size_t Size) {
  logTrace("CHIPQueueLevel0::memCopyAsync");
  CHIPContextLevel0 *ChipCtxZe = (CHIPContextLevel0 *)ChipContext_;
  std::shared_ptr<chipstar::Event> MemCopyEvent =
      static_cast<CHIPBackendLevel0 *>(Backend)->createCHIPEvent(ChipCtxZe);
  ze_result_t Status;
  GET_COMMAND_LIST(this);
  // The application must not call this function from simultaneous threads with
  // the same command list handle
  // Done via GET_COMMAND_LIST
  auto EventHandles = addDependenciesQueueSync(MemCopyEvent);
  Status = zeCommandListAppendMemoryCopy(
      CommandList, Dst, Src, Size,
      std::static_pointer_cast<CHIPEventLevel0>(MemCopyEvent)->peek(),
      EventHandles.size(), EventHandles.data());
  CHIPERR_CHECK_LOG_AND_THROW(Status, ZE_RESULT_SUCCESS,
                              hipErrorInitializationError);
  executeCommandList(CommandList, MemCopyEvent);

  return MemCopyEvent;
}

void CHIPQueueLevel0::finish() {
#ifdef CHIP_DUBIOUS_LOCKS
  LOCK(Backend->DubiousLockLevel0)
#endif

  if (static_cast<CHIPBackendLevel0 *>(Backend)->getUseImmCmdLists()) {
    auto Event = getLastEvent();
    auto EventLZ = std::static_pointer_cast<CHIPEventLevel0>(Event);
    if (EventLZ) {
      auto EventHandle = EventLZ->peek();
      zeEventHostSynchronize(EventHandle, UINT64_MAX);
    }
  } else {
    zeCommandQueueSynchronize(ZeCmdQ_, UINT64_MAX);
  }

  return;
}

void CHIPQueueLevel0::executeCommandList(
    ze_command_list_handle_t CommandList,
    std::shared_ptr<chipstar::Event> Event) {

  if (static_cast<CHIPBackendLevel0 *>(Backend)->getUseImmCmdLists()) {
    executeCommandListImm(Event);
  } else {
    executeCommandListReg(CommandList);
  }
};

void CHIPQueueLevel0::executeCommandListReg(
    ze_command_list_handle_t CommandList) {
  std::shared_ptr<chipstar::Event> LastCmdListEvent =
      static_cast<CHIPBackendLevel0 *>(Backend)->createCHIPEvent(ChipContext_);
  LastCmdListEvent->Msg = "CmdListFinishTracker";

  ze_result_t Status;

  // Associate this event with the command list. Once the events are signaled,
  // EventMonitorLevel0 will destroy the command list

  // The application must not call this function from
  // simultaneous threads with the same command list handle.
  // Done via GET_COMMAND_LIST
  ze_event_handle_t EventHandle =
      std::static_pointer_cast<CHIPEventLevel0>(LastCmdListEvent)->peek();
  auto EventHandles = addDependenciesQueueSync(LastCmdListEvent);
  Status = zeCommandListAppendBarrier(CommandList, EventHandle,
                                      EventHandles.size(), EventHandles.data());
  CHIPERR_CHECK_LOG_AND_THROW(Status, ZE_RESULT_SUCCESS, hipErrorTbd);
  // The application must not call this function from
  // simultaneous threads with the same command list handle.
  // Done via GET_COMMAND_LIST
  Status = zeCommandListClose(CommandList);
  CHIPERR_CHECK_LOG_AND_THROW(Status, ZE_RESULT_SUCCESS, hipErrorTbd);

  Status = zeCommandQueueExecuteCommandLists(ZeCmdQ_, 1, &CommandList, nullptr);
  ;
#ifdef CHIP_L0_WAIT_FOR_MEMORY
  while (Status == ZE_RESULT_ERROR_OUT_OF_DEVICE_MEMORY) {
    logError("Out of device memory, sleeping for 100 ms and retrying");
    std::this_thread::sleep_for(std::chrono::milliseconds(100));
    Status =
        zeCommandQueueExecuteCommandLists(ZeCmdQ_, 1, &CommandList, nullptr);
  }
#endif
  CHIPERR_CHECK_LOG_AND_THROW(Status, ZE_RESULT_SUCCESS, hipErrorTbd);

  auto EventLz = std::static_pointer_cast<CHIPEventLevel0>(LastCmdListEvent);
  EventLz->associateCmdList(CommandList);

  updateLastEvent(LastCmdListEvent);
  Backend->trackEvent(LastCmdListEvent);
};

void CHIPQueueLevel0::executeCommandListImm(
    std::shared_ptr<chipstar::Event> Event) {
  updateLastEvent(Event);
};

// End CHIPQueueLevelZero

// EventPool
// ***********************************************************************
LZEventPool::LZEventPool(CHIPContextLevel0 *Ctx, unsigned int Size)
    : Ctx_(Ctx), Size_(Size) {

  unsigned int PoolFlags = ZE_EVENT_POOL_FLAG_HOST_VISIBLE;
  // if (!flags.isDisableTiming())
  //   pool_flags = pool_flags | ZE_EVENT_POOL_FLAG_KERNEL_TIMESTAMP;

  ze_event_pool_desc_t EventPoolDesc = {
      ZE_STRUCTURE_TYPE_EVENT_POOL_DESC, // stype
      nullptr,                           // pNext
      PoolFlags,                         // Flags
      Size_                              // count
  };

  ze_result_t Status =
      zeEventPoolCreate(Ctx_->get(), &EventPoolDesc, 0, nullptr, &EventPool_);
  CHIPERR_CHECK_LOG_AND_THROW(Status, ZE_RESULT_SUCCESS, hipErrorTbd,
                              "Level Zero Event_ pool creation fail! ");

  for (unsigned i = 0; i < Size_; i++) {
    chipstar::EventFlags Flags;
    Events_.push(std::shared_ptr<CHIPEventLevel0>(
        new CHIPEventLevel0(Ctx_, this, i, Flags)));
  }
};

LZEventPool::~LZEventPool() {
  if (Backend->Events.size())
    logWarn("CHIPEventLevel0 objects still exist at the time of EventPool "
            "destruction");
  if (Backend->UserEvents.size())
    logWarn("CHIPUserEventLevel0 objects still exist at the time of EventPool "
            "destruction");

  // pop all Events_ until clear
  while (!Events_.empty()) {
    Events_.pop();
  }

  // The application must not call this function from
  // simultaneous threads with the same event pool handle.
  // Done via destructor should not be called from multiple threads
  auto Status = zeEventPoolDestroy(EventPool_);
  // '~CHIPEventLevel0' has a non-throwing exception specification
  assert(Status == ZE_RESULT_SUCCESS);
};

std::shared_ptr<CHIPEventLevel0> LZEventPool::getEvent() {
  std::shared_ptr<CHIPEventLevel0> Event = Events_.top();
  Events_.pop();
  return Event;
};

void LZEventPool::returnEvent(std::shared_ptr<CHIPEventLevel0> Event) {
  LOCK(EventPoolMtx); // LZEventPool::Events_
  Events_.push(Event);
  return;
}

// End EventPool

// CHIPBackendLevel0
// ***********************************************************************
chipstar::ExecItem *CHIPBackendLevel0::createExecItem(dim3 GirdDim,
                                                      dim3 BlockDim,
                                                      size_t SharedMem,
                                                      hipStream_t ChipQueue) {
  CHIPExecItemLevel0 *ExecItem =
      new CHIPExecItemLevel0(GirdDim, BlockDim, SharedMem, ChipQueue);
  return ExecItem;
};

std::shared_ptr<chipstar::Event>
CHIPBackendLevel0::createCHIPEvent(chipstar::Context *ChipCtx,
                                   chipstar::EventFlags Flags, bool UserEvent) {
  std::shared_ptr<chipstar::Event> Event;
  if (UserEvent) {
    Event = std::shared_ptr<chipstar::Event>(
        new CHIPEventLevel0((CHIPContextLevel0 *)ChipCtx, Flags));
    Event->setUserEvent(true);
  } else {
    auto ZeCtx = (CHIPContextLevel0 *)ChipCtx;
    Event = ZeCtx->getEventFromPool();
  }

  std::static_pointer_cast<CHIPEventLevel0>(Event)->reset();
  return Event;
}

void CHIPBackendLevel0::uninitialize() {
  /**
   * Stale chipstar::Event Monitor expects to collect all events. To do this,
   * all events must reach the refcount of 0. At this point, all queues should
   * have their LastEvent as nullptr but in case a user didn't sync and destroy
   * a user-created stream, such stream might not have its LastEvent as nullptr.
   *
   * To be safe, we iterate through all the queues and update their last event.
   */
  waitForThreadExit();
  logTrace("Backend::uninitialize(): Setting the LastEvent to null for all "
           "user-created queues");

  if (CallbackEventMonitor_) {
    logTrace("Backend::uninitialize(): Killing CallbackEventMonitor");
    LOCK(
        CallbackEventMonitor_->EventMonitorMtx); // chipstar::EventMonitor::Stop
    CallbackEventMonitor_->Stop = true;
  }
  CallbackEventMonitor_->join();

  {
    logTrace("Backend::uninitialize(): Killing StaleEventMonitor");
    LOCK(EventMonitor_->EventMonitorMtx); // chipstar::EventMonitor::Stop
    EventMonitor_->Stop = true;
  }
  EventMonitor_->join();

  //   if (Backend->Events.size()) {
  //     logTrace("Remaining {} events that haven't been collected:",
  //              Backend->Events.size());
  //     for (auto *E : Backend->Events) {
  //       logTrace("{} status= {} refc={}", E->Msg, E->getEventStatusStr(),
  //                E->getCHIPRefc());
  //       if (!E->isUserEvent()) {
  //         // A strong indicator that we are missing decreaseRefCount() call
  //         // for events which are solely managed by the chipStar.
  //         assert(!(E->isFinished() && E->getCHIPRefc() > 0) &&
  //                "Missed decreaseRefCount()?");
  //         assert(E->isFinished() && "Uncollected non-user events!");
  //       }
  //     }
  //     logTrace("Remaining {} command lists that haven't been collected:",
  //             static_cast<CHIPBackendLevel0*>(Backend)->EventCommandListMap.size());
  //   }
  return;
}

std::string CHIPBackendLevel0::getDefaultJitFlags() {
  return std::string(
      "-cl-std=CL2.0 -cl-take-global-address -cl-match-sincospi");
}

void CHIPBackendLevel0::initializeImpl(std::string CHIPPlatformStr,
                                       std::string CHIPDeviceTypeStr,
                                       std::string CHIPDeviceStr) {
  logTrace("CHIPBackendLevel0 Initialize");
  MinQueuePriority_ = ZE_COMMAND_QUEUE_PRIORITY_PRIORITY_HIGH;
  ze_result_t Status;
  Status = zeInit(0);
  if (Status != ZE_RESULT_SUCCESS) {
    logCritical("Level Zero failed to initialize any devices");
    std::exit(1);
  }

  int SelectedDeviceIdx = atoi(CHIPDeviceStr.c_str());

  bool AnyDeviceType = false;
  ze_device_type_t ZeDeviceType;
  if (!CHIPDeviceTypeStr.compare("gpu")) {
    ZeDeviceType = ZE_DEVICE_TYPE_GPU;
  } else if (!CHIPDeviceTypeStr.compare("fpga")) {
    ZeDeviceType = ZE_DEVICE_TYPE_FPGA;
  } else if (!CHIPDeviceTypeStr.compare("default")) {
    // For 'default' pick all devices of any type.
    AnyDeviceType = true;
  } else {
    CHIPERR_LOG_AND_THROW("CHIP_DEVICE_TYPE must be either gpu or fpga",
                          hipErrorInitializationError);
  }
  int PlatformIdx = std::atoi(CHIPPlatformStr.c_str());
  std::vector<ze_driver_handle_t> ZeDrivers;
  std::vector<ze_device_handle_t> ZeDevices;

  // Get number of drivers
  uint32_t DriverCount = 0, DeviceCount = 0;
  Status = zeDriverGet(&DriverCount, nullptr);
  CHIPERR_CHECK_LOG_AND_THROW(Status, ZE_RESULT_SUCCESS, hipErrorTbd);
  logTrace("Found Level0 Drivers: {}", DriverCount);
  // Resize and fill ZeDriver vector with drivers
  ZeDrivers.resize(DriverCount);
  Status = zeDriverGet(&DriverCount, ZeDrivers.data());
  CHIPERR_CHECK_LOG_AND_THROW(Status, ZE_RESULT_SUCCESS, hipErrorTbd);

  if (PlatformIdx >= DriverCount) {
    CHIPERR_LOG_AND_THROW("CHIP_PLATFORM for Level0 backend must be"
                          " < number of drivers",
                          hipErrorInitializationError);
  }

  // TODO Allow for multilpe platforms(drivers)
  // TODO Check platform ID is not the same as OpenCL. You can have
  // two OCL platforms but only one level0 driver
  ze_driver_handle_t ZeDriver = ZeDrivers[PlatformIdx];

  assert(ZeDriver != nullptr);
  // Load devices to device vector
  Status = zeDeviceGet(ZeDriver, &DeviceCount, nullptr);
  CHIPERR_CHECK_LOG_AND_THROW(Status, ZE_RESULT_SUCCESS, hipErrorTbd);
  ZeDevices.resize(DeviceCount);
  Status = zeDeviceGet(ZeDriver, &DeviceCount, ZeDevices.data());
  CHIPERR_CHECK_LOG_AND_THROW(Status, ZE_RESULT_SUCCESS, hipErrorTbd);

  const ze_context_desc_t CtxDesc = {ZE_STRUCTURE_TYPE_CONTEXT_DESC, nullptr,
                                     0};

  ze_context_handle_t ZeCtx;
  Status = zeContextCreateEx(ZeDriver, &CtxDesc, DeviceCount, ZeDevices.data(),
                             &ZeCtx);
  CHIPERR_CHECK_LOG_AND_THROW(Status, ZE_RESULT_SUCCESS, hipErrorTbd);
  CHIPContextLevel0 *ChipL0Ctx = new CHIPContextLevel0(ZeDriver, ZeCtx);
  ::Backend->addContext(ChipL0Ctx);

  // Filter in only devices of selected type and add them to the
  // backend as derivates of Device
  auto Dev = ZeDevices[SelectedDeviceIdx];
  ze_device_properties_t DeviceProperties{};
  DeviceProperties.pNext = nullptr;
  DeviceProperties.stype = ZE_STRUCTURE_TYPE_DEVICE_PROPERTIES;

  Status = zeDeviceGetProperties(Dev, &DeviceProperties);
  CHIPERR_CHECK_LOG_AND_THROW(Status, ZE_RESULT_SUCCESS, hipErrorTbd);
  std::string DeviceName = DeviceProperties.name;
  if (AnyDeviceType || ZeDeviceType == DeviceProperties.type) {
    CHIPDeviceLevel0 *ChipL0Dev = CHIPDeviceLevel0::create(Dev, ChipL0Ctx, 0);
    ChipL0Ctx->setDevice(ChipL0Dev);
  }

  EventMonitor_ =
      (EventMonitorLevel0 *)createEventMonitor_(ChipL0Ctx);
  CallbackEventMonitor_ = (CHIPCallbackEventMonitorLevel0 *)::Backend
                              ->createCallbackEventMonitor_();

  // Run these lasts, as they may depend on the device properties being
  // populated
  setUseImmCmdLists(DeviceName);
  setCollectEventsTimeout();
}

void CHIPBackendLevel0::initializeFromNative(const uintptr_t *NativeHandles,
                                             int NumHandles) {
  logTrace("CHIPBackendLevel0 InitializeNative");
  MinQueuePriority_ = ZE_COMMAND_QUEUE_PRIORITY_PRIORITY_HIGH;

  ze_driver_handle_t Drv = (ze_driver_handle_t)NativeHandles[0];
  ze_device_handle_t Dev = (ze_device_handle_t)NativeHandles[1];
  ze_context_handle_t Ctx = (ze_context_handle_t)NativeHandles[2];

  CHIPContextLevel0 *ChipCtx = new CHIPContextLevel0(Drv, Ctx);
  ChipCtx->setZeContextOwnership(false);
  addContext(ChipCtx);

  CHIPDeviceLevel0 *ChipDev = CHIPDeviceLevel0::create(Dev, ChipCtx, 0);
  ChipCtx->setDevice(ChipDev);

  LOCK(::Backend->BackendMtx); // CHIPBackendLevel0::StaleEventMonitor
  ChipDev->LegacyDefaultQueue = ChipDev->createQueue(NativeHandles, NumHandles);

  EventMonitor_ =
      (EventMonitorLevel0 *)createEventMonitor_(ChipCtx);
  CallbackEventMonitor_ = (CHIPCallbackEventMonitorLevel0 *)::Backend
                              ->createCallbackEventMonitor_();
  setActiveDevice(ChipDev);
}

hipEvent_t CHIPBackendLevel0::getHipEvent(void *NativeEvent) {
  ze_event_handle_t E = (ze_event_handle_t)NativeEvent;
  CHIPEventLevel0 *NewEvent =
      new CHIPEventLevel0((CHIPContextLevel0 *)ActiveCtx_, E);
  //   NewEvent->increaseRefCount("getHipEvent");
  return NewEvent;
}

void *CHIPBackendLevel0::getNativeEvent(hipEvent_t HipEvent) {
  CHIPEventLevel0 *E = static_cast<CHIPEventLevel0 *>(HipEvent);
  if (!E->isRecordingOrRecorded())
    return nullptr;
  // TODO should we retain here?
  return (void *)E->peek();
}

// CHIPContextLevelZero
// ***********************************************************************

  std::shared_ptr<CHIPEventLevel0> CHIPContextLevel0::getEventFromPool() {
    assert(static_cast<CHIPBackendLevel0*>(Backend)->EventMonitor_ != nullptr && "EventMonitor_ is null");
    return static_cast<CHIPBackendLevel0*>(Backend)->EventMonitor_->getEventFromPool();
  }


void CHIPContextLevel0::freeImpl(void *Ptr) {
  LOCK(this->ContextMtx); // required by zeMemFree
  logTrace("{} CHIPContextLevel0::freeImpl({})", (void *)this, Ptr);
  // The application must not call this function from
  // simultaneous threads with the same pointer.
  // Done via ContextMtx. Too broad?
  zeMemFree(this->ZeCtx, Ptr);
}

CHIPContextLevel0::~CHIPContextLevel0() {
  logTrace("~CHIPContextLevel0() {}", (void *)this);

  // delete all devices
  delete static_cast<CHIPDeviceLevel0 *>(ChipDevice_);

  // The application must not call this function from
  // simultaneous threads with the same context handle.
  // Done via destructor should not be called from multiple threads
  if (ownsZeContext) {
    zeContextDestroy(this->ZeCtx);
  }
}

void *CHIPContextLevel0::allocateImpl(size_t Size, size_t Alignment,
                                      hipMemoryType MemTy,
                                      chipstar::HostAllocFlags Flags) {
  void *Ptr = 0;

  ze_device_mem_alloc_flags_t DeviceFlags =
      ZE_DEVICE_MEM_ALLOC_FLAG_BIAS_CACHED;

  ze_device_mem_alloc_desc_t DmaDesc{
      /* DmaDesc.stype   = */ ZE_STRUCTURE_TYPE_DEVICE_MEM_ALLOC_DESC,
      /* DmaDesc.pNext   = */ nullptr,
      /* DmaDesc.flags   = */ DeviceFlags,
      /* DmaDesc.ordinal = */ 0,
  };
  ze_host_mem_alloc_flags_t HostFlags = ZE_DEVICE_MEM_ALLOC_FLAG_BIAS_CACHED;
  if (Flags.isWriteCombined())
    HostFlags += ZE_HOST_MEM_ALLOC_FLAG_BIAS_WRITE_COMBINED;
  ze_host_mem_alloc_desc_t HmaDesc{
      /* HmaDesc.stype = */ ZE_STRUCTURE_TYPE_HOST_MEM_ALLOC_DESC,
      /* HmaDesc.pNext = */ nullptr,
      /* HmaDesc.flags = */ HostFlags,
  };
  if (MemTy == hipMemoryType::hipMemoryTypeUnified) {

    // TODO Check if devices support cross-device sharing?
    // ze_device_handle_t ZeDev = ((CHIPDeviceLevel0
    // *)getDevices()[0])->get();
    ze_device_handle_t ZeDev = nullptr; // Do not associate allocation

    ze_result_t Status = zeMemAllocShared(ZeCtx, &DmaDesc, &HmaDesc, Size,
                                          Alignment, ZeDev, &Ptr);
    CHIPERR_CHECK_LOG_AND_THROW(Status, ZE_RESULT_SUCCESS,
                                hipErrorMemoryAllocation);
  } else if (MemTy == hipMemoryType::hipMemoryTypeDevice) {
    auto ChipDev = (CHIPDeviceLevel0 *)Backend->getActiveDevice();
    ze_device_handle_t ZeDev = ChipDev->get();

    ze_result_t Status =
        zeMemAllocDevice(ZeCtx, &DmaDesc, Size, Alignment, ZeDev, &Ptr);
    CHIPERR_CHECK_LOG_AND_THROW(Status, ZE_RESULT_SUCCESS,
                                hipErrorMemoryAllocation);
  } else if (MemTy == hipMemoryType::hipMemoryTypeHost) {
    // TODO Check if devices support cross-device sharing?
    ze_result_t Status = zeMemAllocHost(ZeCtx, &HmaDesc, Size, Alignment, &Ptr);
    CHIPERR_CHECK_LOG_AND_THROW(Status, ZE_RESULT_SUCCESS,
                                hipErrorMemoryAllocation);
  } else
    CHIPERR_LOG_AND_THROW("Failed to allocate memory",
                          hipErrorMemoryAllocation);

#ifdef CHIP_L0_FIRST_TOUCH
  /*
  Normally this would not be necessary but on some systems where the runtime is
  not up-to-date, this issue persists.
  https://github.com/intel/compute-runtime/issues/631
  */
  if (auto *ChipDev = static_cast<CHIPDeviceLevel0 *>(getDevice())) {
    ze_device_handle_t ZeDev = ChipDev->get();
    auto Status = zeContextMakeMemoryResident(ZeCtx, ZeDev, Ptr, Size);
    CHIPERR_CHECK_LOG_AND_THROW(Status, ZE_RESULT_SUCCESS,
                                hipErrorMemoryAllocation);
  }
#endif
  return Ptr;
}

// CHIPDeviceLevelZero
// ***********************************************************************
CHIPDeviceLevel0::CHIPDeviceLevel0(ze_device_handle_t ZeDev,
                                   CHIPContextLevel0 *ChipCtx, int Idx)
    : Device(ChipCtx, Idx), ZeDev_(ZeDev), ZeCtx_(ChipCtx->get()),
      ZeDeviceProps_() {
  initializeQueueGroupProperties();
  ZeDeviceProps_.pNext = nullptr;
  assert(Ctx_ != nullptr);
}

CHIPDeviceLevel0 *CHIPDeviceLevel0::create(ze_device_handle_t ZeDev,
                                           CHIPContextLevel0 *ChipCtx,
                                           int Idx) {
  CHIPDeviceLevel0 *Dev = new CHIPDeviceLevel0(ZeDev, ChipCtx, Idx);
  Dev->init();
  return Dev;
}

void CHIPDeviceLevel0::resetImpl() { UNIMPLEMENTED(); }

void CHIPDeviceLevel0::populateDevicePropertiesImpl() {
  ze_result_t Status = ZE_RESULT_SUCCESS;

  // Initialize members used as input for zeDeviceGet*Properties() calls.
  ZeDeviceProps_.pNext = nullptr;
  ZeDeviceProps_.stype = ZE_STRUCTURE_TYPE_DEVICE_PROPERTIES;
  ze_device_memory_properties_t DeviceMemProps;
  DeviceMemProps.stype = ZE_STRUCTURE_TYPE_DEVICE_MEMORY_PROPERTIES;
  DeviceMemProps.pNext = nullptr;
  ze_device_compute_properties_t DeviceComputeProps;
  DeviceComputeProps.pNext = nullptr;
  DeviceMemProps.stype = ZE_STRUCTURE_TYPE_DEVICE_COMPUTE_PROPERTIES;
  ze_device_cache_properties_t DeviceCacheProps;
  DeviceCacheProps.pNext = nullptr;
  DeviceMemProps.stype = ZE_STRUCTURE_TYPE_DEVICE_CACHE_PROPERTIES;
  ze_device_module_properties_t DeviceModuleProps;
  DeviceModuleProps.pNext = nullptr;
  DeviceModuleProps.stype = ZE_STRUCTURE_TYPE_DEVICE_MODULE_PROPERTIES;
  ze_device_image_properties_t DeviceImageProps;
  DeviceImageProps.pNext = nullptr;
  DeviceImageProps.stype = ZE_STRUCTURE_TYPE_DEVICE_IMAGE_PROPERTIES;

  // Query device properties
  Status = zeDeviceGetProperties(ZeDev_, &ZeDeviceProps_);
  CHIPERR_CHECK_LOG_AND_THROW(Status, ZE_RESULT_SUCCESS,
                              hipErrorInitializationError);
  this->MaxMallocSize_ = ZeDeviceProps_.maxMemAllocSize;

  // Query device memory properties
  uint32_t Count = 1;
  Status = zeDeviceGetMemoryProperties(ZeDev_, &Count, &DeviceMemProps);
  CHIPERR_CHECK_LOG_AND_THROW(Status, ZE_RESULT_SUCCESS,
                              hipErrorInitializationError);

  // Query device computation properties
  Status = zeDeviceGetComputeProperties(ZeDev_, &DeviceComputeProps);
  CHIPERR_CHECK_LOG_AND_THROW(Status, ZE_RESULT_SUCCESS,
                              hipErrorInitializationError);

  // Query device cache properties
  Count = 1;
  Status = zeDeviceGetCacheProperties(ZeDev_, &Count, &DeviceCacheProps);
  CHIPERR_CHECK_LOG_AND_THROW(Status, ZE_RESULT_SUCCESS,
                              hipErrorInitializationError);

  // Query device module properties
  Status = zeDeviceGetModuleProperties(ZeDev_, &DeviceModuleProps);
  CHIPERR_CHECK_LOG_AND_THROW(Status, ZE_RESULT_SUCCESS,
                              hipErrorInitializationError);

  // Query device image properties
  Status = zeDeviceGetImageProperties(ZeDev_, &DeviceImageProps);
  CHIPERR_CHECK_LOG_AND_THROW(Status, ZE_RESULT_SUCCESS,
                              hipErrorInitializationError);

  // Copy device name
  strncpy(HipDeviceProps_.name, ZeDeviceProps_.name,
          std::min<size_t>(255, ZE_MAX_DEVICE_NAME));
  HipDeviceProps_.name[255] = 0;

  // Get total device memory
  HipDeviceProps_.totalGlobalMem = DeviceMemProps.totalSize;

  HipDeviceProps_.sharedMemPerBlock = DeviceComputeProps.maxSharedLocalMemory;
  //??? Dev.getInfo<CL_DEVICE_LOCAL_MEM_SIZE>(&err);

  HipDeviceProps_.maxThreadsPerBlock = DeviceComputeProps.maxTotalGroupSize;
  //??? Dev.getInfo<CL_DEVICE_MAX_WORK_GROUP_SIZE>(&err);

  HipDeviceProps_.maxThreadsDim[0] = DeviceComputeProps.maxGroupSizeX;
  HipDeviceProps_.maxThreadsDim[1] = DeviceComputeProps.maxGroupSizeY;
  HipDeviceProps_.maxThreadsDim[2] = DeviceComputeProps.maxGroupSizeZ;

  // Maximum configured clock frequency of the device in MHz.
  HipDeviceProps_.clockRate =
      1000 * ZeDeviceProps_.coreClockRate; // deviceMemoryProps.maxClockRate;
  // Dev.getInfo<CL_DEVICE_MAX_CLOCK_FREQUENCY>();

  HipDeviceProps_.multiProcessorCount =
      ZeDeviceProps_.numEUsPerSubslice * ZeDeviceProps_.numSubslicesPerSlice *
      ZeDeviceProps_.numSlices; // DeviceComputeProps.maxTotalGroupSize;
  //??? Dev.getInfo<CL_DEVICE_MAX_COMPUTE_UNITS>();
  HipDeviceProps_.l2CacheSize = DeviceCacheProps.cacheSize;
  // Dev.getInfo<CL_DEVICE_GLOBAL_MEM_CACHE_SIZE>();

  // not actually correct
  HipDeviceProps_.totalConstMem = DeviceMemProps.totalSize;
  // ??? Dev.getInfo<CL_DEVICE_MAX_CONSTANT_BUFFER_SIZE>();

  // as per gen architecture doc
  HipDeviceProps_.regsPerBlock = 4096;

  HipDeviceProps_.warpSize = CHIP_DEFAULT_WARP_SIZE;
  if (std::find(DeviceComputeProps.subGroupSizes,
                DeviceComputeProps.subGroupSizes +
                    DeviceComputeProps.numSubGroupSizes,
                CHIP_DEFAULT_WARP_SIZE) !=
      DeviceComputeProps.subGroupSizes + DeviceComputeProps.numSubGroupSizes) {
  } else {
    logWarn(
        "The device might not support subgroup size {}, warp-size sensitive "
        "kernels might not work correctly.",
        CHIP_DEFAULT_WARP_SIZE);
  }

  // Replicate from OpenCL implementation

  // HIP and LZ uses int and uint32_t, respectively, for storing the
  // group count. Clamp the group count to INT_MAX to avoid 2^31+ size
  // being interpreted as negative number.
  constexpr unsigned IntMax = std::numeric_limits<int>::max();
  HipDeviceProps_.maxGridSize[0] =
      std::min(DeviceComputeProps.maxGroupCountX, IntMax);
  HipDeviceProps_.maxGridSize[1] =
      std::min(DeviceComputeProps.maxGroupCountY, IntMax);
  HipDeviceProps_.maxGridSize[2] =
      std::min(DeviceComputeProps.maxGroupCountZ, IntMax);
  HipDeviceProps_.memoryClockRate = DeviceMemProps.maxClockRate;
  HipDeviceProps_.memoryBusWidth = DeviceMemProps.maxBusWidth;
  HipDeviceProps_.major = 2;
  HipDeviceProps_.minor = 0;

  HipDeviceProps_.maxThreadsPerMultiProcessor =
      ZeDeviceProps_.numEUsPerSubslice * ZeDeviceProps_.numThreadsPerEU; //  10;

  HipDeviceProps_.computeMode = hipComputeModeDefault;
  HipDeviceProps_.arch = {};

  HipDeviceProps_.arch.hasGlobalInt32Atomics = 1;
  HipDeviceProps_.arch.hasSharedInt32Atomics = 1;

  HipDeviceProps_.arch.hasGlobalInt64Atomics =
      (DeviceModuleProps.flags & ZE_DEVICE_MODULE_FLAG_INT64_ATOMICS) ? 1 : 0;
  HipDeviceProps_.arch.hasSharedInt64Atomics =
      (DeviceModuleProps.flags & ZE_DEVICE_MODULE_FLAG_INT64_ATOMICS) ? 1 : 0;

  HipDeviceProps_.arch.hasDoubles =
      (DeviceModuleProps.flags & ZE_DEVICE_MODULE_FLAG_FP64) ? 1 : 0;

  HipDeviceProps_.clockInstructionRate = ZeDeviceProps_.coreClockRate;
  HipDeviceProps_.concurrentKernels = 1;
  HipDeviceProps_.pciDomainID = 0;
  HipDeviceProps_.pciBusID = 0x10;
  HipDeviceProps_.pciDeviceID = 0x40 + getDeviceId();
  HipDeviceProps_.isMultiGpuBoard = 0;
  HipDeviceProps_.canMapHostMemory = 1;
  HipDeviceProps_.gcnArch = 0;
  HipDeviceProps_.integrated =
      (ZeDeviceProps_.flags & ZE_DEVICE_PROPERTY_FLAG_INTEGRATED) ? 1 : 0;
  HipDeviceProps_.maxSharedMemoryPerMultiProcessor =
      DeviceComputeProps.maxSharedLocalMemory;

  // Clamp texture dimensions to [0, INT_MAX] because the return value
  // of hipDeviceGetAttribute() is int type.
  auto MaxDim0 = clampToInt(DeviceImageProps.maxImageDims1D);
  auto MaxDim1 = clampToInt(DeviceImageProps.maxImageDims2D);
  auto MaxDim2 = clampToInt(DeviceImageProps.maxImageDims3D);

  HipDeviceProps_.maxTexture1DLinear = MaxDim0;
  HipDeviceProps_.maxTexture1D = MaxDim0;
  HipDeviceProps_.maxTexture2D[0] = MaxDim0;
  HipDeviceProps_.maxTexture2D[1] = MaxDim1;
  HipDeviceProps_.maxTexture3D[0] = MaxDim0;
  HipDeviceProps_.maxTexture3D[1] = MaxDim1;
  HipDeviceProps_.maxTexture3D[2] = MaxDim2;

  // Level0 does not have alignment requirements for images that
  // clients should follow.
  HipDeviceProps_.textureAlignment = 1;
  HipDeviceProps_.texturePitchAlignment = 1;

  // Level0 devices support basic CUDA managed memory via USM,
  // but some of the functions such as prefetch and advice are unimplemented
  // in chipStar.
  HipDeviceProps_.managedMemory = 0;
  // TODO: Populate these from SVM/USM properties. Advertise the safe
  // defaults for now. Uninitialized properties cause undeterminism.
  HipDeviceProps_.directManagedMemAccessFromHost = 0;
  HipDeviceProps_.concurrentManagedAccess = 0;
  HipDeviceProps_.pageableMemoryAccess = 0;
  HipDeviceProps_.pageableMemoryAccessUsesHostPageTables = 0;

  HipDeviceProps_.cooperativeLaunch = 0;
  HipDeviceProps_.cooperativeMultiDeviceLaunch = 0;
  HipDeviceProps_.cooperativeMultiDeviceUnmatchedFunc = 0;
  HipDeviceProps_.cooperativeMultiDeviceUnmatchedGridDim = 0;
  HipDeviceProps_.cooperativeMultiDeviceUnmatchedBlockDim = 0;
  HipDeviceProps_.cooperativeMultiDeviceUnmatchedSharedMem = 0;
  HipDeviceProps_.memPitch = 1;
  HipDeviceProps_.textureAlignment = 1;
  HipDeviceProps_.texturePitchAlignment = 1;
  HipDeviceProps_.kernelExecTimeoutEnabled = 0;
  HipDeviceProps_.ECCEnabled = 0;
  HipDeviceProps_.asicRevision = 1;

  constexpr char ArchName[] = "unavailable";
  static_assert(sizeof(ArchName) <= sizeof(HipDeviceProps_.gcnArchName),
                "Buffer overflow!");
  std::strncpy(HipDeviceProps_.gcnArchName, ArchName, sizeof(sizeof(ArchName)));
}

chipstar::Queue *CHIPDeviceLevel0::createQueue(chipstar::QueueFlags Flags,
                                               int Priority) {
  CHIPQueueLevel0 *NewQ = new CHIPQueueLevel0(this, Flags, Priority);
  return NewQ;
}

chipstar::Queue *CHIPDeviceLevel0::createQueue(const uintptr_t *NativeHandles,
                                               int NumHandles) {
  ze_command_queue_handle_t CmdQ = (ze_command_queue_handle_t)NativeHandles[3];
  CHIPQueueLevel0 *NewQ;
  if (!CmdQ) {
    logWarn("initializeFromNative: native queue pointer is null. Creating a "
            "new queue");
    NewQ = new CHIPQueueLevel0(this, 0, 0);
  } else {
    NewQ = new CHIPQueueLevel0(this, CmdQ);
    // In this case CHIP does not own the queue hence setting right ownership
    if (NewQ != nullptr) {
      NewQ->setCmdQueueOwnership(false);
    }
  }

  return NewQ;
}

ze_image_handle_t CHIPDeviceLevel0::allocateImage(unsigned int TextureType,
                                                  hipChannelFormatDesc Format,
                                                  bool NormalizedFloat,
                                                  size_t Width, size_t Height,
                                                  size_t Depth) {
  logTrace("CHIPContextLevel0::allocateImage()");
  auto ImageDesc = getImageDescription(TextureType, Format, NormalizedFloat,
                                       Width, Height, Depth);
  ze_image_handle_t ImageHandle{};

  ze_result_t Status = zeImageCreate(ZeCtx_, ZeDev_, &ImageDesc, &ImageHandle);
  CHIPERR_CHECK_LOG_AND_THROW(Status, ZE_RESULT_SUCCESS,
                              hipErrorMemoryAllocation);
  return ImageHandle;
}

chipstar::Texture *CHIPDeviceLevel0::createTexture(
    const hipResourceDesc *PResDesc, const hipTextureDesc *PTexDesc,
    const struct hipResourceViewDesc *PResViewDesc) {
  logTrace("CHIPDeviceLevel0::createTexture");

  bool NormalizedFloat = PTexDesc->readMode == hipReadModeNormalizedFloat;
  auto *Q = (CHIPQueueLevel0 *)getDefaultQueue();

  ze_sampler_handle_t SamplerHandle =
      createSampler(this, PResDesc, PTexDesc, PResViewDesc);

  if (PResDesc->resType == hipResourceTypeArray) {
    hipArray *Array = PResDesc->res.array.array;
    // Checked in CHIPBindings already.
    CHIPASSERT(Array->data && "Invalid hipArray.");
    CHIPASSERT(!Array->isDrv && "Not supported/implemented yet.");
    size_t Width = Array->width;
    size_t Height = Array->height;
    size_t Depth = Array->depth;

    ze_image_handle_t ImageHandle = reinterpret_cast<ze_image_handle_t>(
        allocateImage(Array->textureType, Array->desc, NormalizedFloat, Width,
                      Height, Depth));

    auto Tex = std::make_unique<CHIPTextureLevel0>(*PResDesc, ImageHandle,
                                                   SamplerHandle);
    logTrace("Created texture: {}", (void *)Tex.get());

    chipstar::RegionDesc SrcRegion = chipstar::RegionDesc::from(*Array);
    Q->memCopyToImage(ImageHandle, Array->data, SrcRegion);
    Q->finish(); // Finish for safety.

    return Tex.release();
  }

  if (PResDesc->resType == hipResourceTypeLinear) {
    auto &Res = PResDesc->res.linear;
    auto TexelByteSize = getChannelByteSize(Res.desc);
    size_t Width = Res.sizeInBytes / TexelByteSize;

    ze_image_handle_t ImageHandle = reinterpret_cast<ze_image_handle_t>(
        allocateImage(hipTextureType1D, Res.desc, NormalizedFloat, Width));

    auto Tex = std::make_unique<CHIPTextureLevel0>(*PResDesc, ImageHandle,
                                                   SamplerHandle);
    logTrace("Created texture: {}", (void *)Tex.get());

    // Copy data to image.
    auto SrcDesc = chipstar::RegionDesc::get1DRegion(Width, TexelByteSize);
    Q->memCopyToImage(ImageHandle, Res.devPtr, SrcDesc);
    Q->finish(); // Finish for safety.

    return Tex.release();
  }

  if (PResDesc->resType == hipResourceTypePitch2D) {
    auto &Res = PResDesc->res.pitch2D;

    CHIPASSERT(Res.pitchInBytes >= Res.width); // Checked in CHIPBindings.

    ze_image_handle_t ImageHandle = reinterpret_cast<ze_image_handle_t>(
        allocateImage(hipTextureType2D, Res.desc, NormalizedFloat, Res.width,
                      Res.height));

    auto Tex = std::make_unique<CHIPTextureLevel0>(*PResDesc, ImageHandle,
                                                   SamplerHandle);
    logTrace("Created texture: {}", (void *)Tex.get());

    // Copy data to image.
    auto SrcDesc = chipstar::RegionDesc::from(*PResDesc);
    Q->memCopyToImage(ImageHandle, Res.devPtr, SrcDesc);
    Q->finish(); // Finish for safety.

    return Tex.release();
  }

  CHIPASSERT(false && "Unsupported/unimplemented texture resource type.");
  return nullptr;
}

CHIPModuleLevel0 *CHIPDeviceLevel0::compile(const SPVModule &SrcMod) {
  auto CompiledModule = std::make_unique<CHIPModuleLevel0>(SrcMod);
  CompiledModule->compile(this);
  return CompiledModule.release();
}

// Other
// ***********************************************************************
std::string resultToString(ze_result_t Status) {
  switch (Status) {
  case ZE_RESULT_SUCCESS:
    return "ZE_RESULT_SUCCESS";
  case ZE_RESULT_NOT_READY:
    return "ZE_RESULT_NOT_READY";
  case ZE_RESULT_ERROR_DEVICE_LOST:
    return "ZE_RESULT_ERROR_DEVICE_LOST";
  case ZE_RESULT_ERROR_OUT_OF_HOST_MEMORY:
    return "ZE_RESULT_ERROR_OUT_OF_HOST_MEMORY";
  case ZE_RESULT_ERROR_OUT_OF_DEVICE_MEMORY:
    return "ZE_RESULT_ERROR_OUT_OF_DEVICE_MEMORY";
  case ZE_RESULT_ERROR_MODULE_BUILD_FAILURE:
    return "ZE_RESULT_ERROR_MODULE_BUILD_FAILURE";
  case ZE_RESULT_ERROR_MODULE_LINK_FAILURE:
    return "ZE_RESULT_ERROR_MODULE_LINK_FAILURE";
  case ZE_RESULT_ERROR_INSUFFICIENT_PERMISSIONS:
    return "ZE_RESULT_ERROR_INSUFFICIENT_PERMISSIONS";
  case ZE_RESULT_ERROR_NOT_AVAILABLE:
    return "ZE_RESULT_ERROR_NOT_AVAILABLE";
  case ZE_RESULT_ERROR_DEPENDENCY_UNAVAILABLE:
    return "ZE_RESULT_ERROR_DEPENDENCY_UNAVAILABLE";
  case ZE_RESULT_ERROR_UNINITIALIZED:
    return "ZE_RESULT_ERROR_UNINITIALIZED";
  case ZE_RESULT_ERROR_UNSUPPORTED_VERSION:
    return "ZE_RESULT_ERROR_UNSUPPORTED_VERSION";
  case ZE_RESULT_ERROR_UNSUPPORTED_FEATURE:
    return "ZE_RESULT_ERROR_UNSUPPORTED_FEATURE";
  case ZE_RESULT_ERROR_INVALID_ARGUMENT:
    return "ZE_RESULT_ERROR_INVALID_ARGUMENT";
  case ZE_RESULT_ERROR_INVALID_NULL_HANDLE:
    return "ZE_RESULT_ERROR_INVALID_NULL_HANDLE";
  case ZE_RESULT_ERROR_HANDLE_OBJECT_IN_USE:
    return "ZE_RESULT_ERROR_HANDLE_OBJECT_IN_USE";
  case ZE_RESULT_ERROR_INVALID_NULL_POINTER:
    return "ZE_RESULT_ERROR_INVALID_NULL_POINTER";
  case ZE_RESULT_ERROR_INVALID_SIZE:
    return "ZE_RESULT_ERROR_INVALID_SIZE";
  case ZE_RESULT_ERROR_UNSUPPORTED_SIZE:
    return "ZE_RESULT_ERROR_UNSUPPORTED_SIZE";
  case ZE_RESULT_ERROR_UNSUPPORTED_ALIGNMENT:
    return "ZE_RESULT_ERROR_UNSUPPORTED_ALIGNMENT";
  case ZE_RESULT_ERROR_INVALID_SYNCHRONIZATION_OBJECT:
    return "ZE_RESULT_ERROR_INVALID_SYNCHRONIZATION_OBJECT";
  case ZE_RESULT_ERROR_INVALID_ENUMERATION:
    return "ZE_RESULT_ERROR_INVALID_ENUMERATION";
  case ZE_RESULT_ERROR_UNSUPPORTED_ENUMERATION:
    return "ZE_RESULT_ERROR_UNSUPPORTED_ENUMERATION";
  case ZE_RESULT_ERROR_UNSUPPORTED_IMAGE_FORMAT:
    return "ZE_RESULT_ERROR_UNSUPPORTED_IMAGE_FORMAT";
  case ZE_RESULT_ERROR_INVALID_NATIVE_BINARY:
    return "ZE_RESULT_ERROR_INVALID_NATIVE_BINARY";
  case ZE_RESULT_ERROR_INVALID_GLOBAL_NAME:
    return "ZE_RESULT_ERROR_INVALID_GLOBAL_NAME";
  case ZE_RESULT_ERROR_INVALID_KERNEL_NAME:
    return "ZE_RESULT_ERROR_INVALID_KERNEL_NAME";
  case ZE_RESULT_ERROR_INVALID_FUNCTION_NAME:
    return "ZE_RESULT_ERROR_INVALID_FUNCTION_NAME";
  case ZE_RESULT_ERROR_INVALID_GROUP_SIZE_DIMENSION:
    return "ZE_RESULT_ERROR_INVALID_GROUP_SIZE_DIMENSION";
  case ZE_RESULT_ERROR_INVALID_GLOBAL_WIDTH_DIMENSION:
    return "ZE_RESULT_ERROR_INVALID_GLOBAL_WIDTH_DIMENSION";
  case ZE_RESULT_ERROR_INVALID_KERNEL_ARGUMENT_INDEX:
    return "ZE_RESULT_ERROR_INVALID_KERNEL_ARGUMENT_INDEX";
  case ZE_RESULT_ERROR_INVALID_KERNEL_ARGUMENT_SIZE:
    return "ZE_RESULT_ERROR_INVALID_KERNEL_ARGUMENT_SIZE";
  case ZE_RESULT_ERROR_INVALID_KERNEL_ATTRIBUTE_VALUE:
    return "ZE_RESULT_ERROR_INVALID_KERNEL_ATTRIBUTE_VALUE";
  case ZE_RESULT_ERROR_INVALID_MODULE_UNLINKED:
    return "ZE_RESULT_ERROR_INVALID_MODULE_UNLINKED";
  case ZE_RESULT_ERROR_INVALID_COMMAND_LIST_TYPE:
    return "ZE_RESULT_ERROR_INVALID_COMMAND_LIST_TYPE";
  case ZE_RESULT_ERROR_OVERLAPPING_REGIONS:
    return "ZE_RESULT_ERROR_OVERLAPPING_REGIONS";
  case ZE_RESULT_ERROR_UNKNOWN:
    return "ZE_RESULT_ERROR_UNKNOWN";
  default:
    return "Unknown Error Code";
  }
}

// CHIPModuleLevel0
// ***********************************************************************
void CHIPModuleLevel0::compile(chipstar::Device *ChipDev) {
  logTrace("CHIPModuleLevel0.compile()");
  consumeSPIRV();

  ze_result_t Status;

  // Create module with global address aware
  std::string CompilerOptions = Backend->getJitFlags();
  ze_module_desc_t ModuleDesc = {ZE_STRUCTURE_TYPE_MODULE_DESC,
                                 nullptr,
                                 ZE_MODULE_FORMAT_IL_SPIRV,
                                 IlSize_,
                                 FuncIL_,
                                 CompilerOptions.c_str(),
                                 nullptr};

  CHIPContextLevel0 *ChipCtxLz = (CHIPContextLevel0 *)(ChipDev->getContext());
  CHIPDeviceLevel0 *LzDev = (CHIPDeviceLevel0 *)ChipDev;

  ze_device_handle_t ZeDev = LzDev->get();
  ze_context_handle_t ZeCtx = ChipCtxLz->get();

  ze_module_build_log_handle_t Log;
  auto BuildStatus =
      zeModuleCreate(ZeCtx, ZeDev, &ModuleDesc, &ZeModule_, &Log);
  if (BuildStatus != ZE_RESULT_SUCCESS) {
    size_t LogSize;
    Status = zeModuleBuildLogGetString(Log, &LogSize, nullptr);
    CHIPERR_CHECK_LOG_AND_THROW(Status, ZE_RESULT_SUCCESS, hipErrorTbd);
    char LogStr[LogSize];
    Status = zeModuleBuildLogGetString(Log, &LogSize, LogStr);
    CHIPERR_CHECK_LOG_AND_THROW(Status, ZE_RESULT_SUCCESS, hipErrorTbd);
    logError("ZE Build Log: {}", std::string(LogStr).c_str());
    // The application must not call this function from
    // simultaneous threads with the same build log handle.
    // Done via this function is only invoked via call_once
    Status = zeModuleBuildLogDestroy(Log);
    CHIPERR_CHECK_LOG_AND_THROW(Status, ZE_RESULT_SUCCESS, hipErrorTbd);
  }
  CHIPERR_CHECK_LOG_AND_THROW(BuildStatus, ZE_RESULT_SUCCESS, hipErrorTbd);
  logTrace("LZ CREATE MODULE via calling zeModuleCreate {} ",
           resultToString(BuildStatus));
  // if (Status == ZE_RESULT_ERROR_MODULE_BUILD_FAILURE) {
  //  CHIPERR_LOG_AND_THROW("chipstar::Module failed to JIT: " +
  //  std::string(log_str),
  //                        hipErrorUnknown);
  //}

  uint32_t KernelCount = 0;
  Status = zeModuleGetKernelNames(ZeModule_, &KernelCount, nullptr);
  CHIPERR_CHECK_LOG_AND_THROW(Status, ZE_RESULT_SUCCESS, hipErrorTbd);
  logTrace("Found {} kernels in this module.", KernelCount);

  const char *KernelNames[KernelCount];
  Status = zeModuleGetKernelNames(ZeModule_, &KernelCount, KernelNames);
  CHIPERR_CHECK_LOG_AND_THROW(Status, ZE_RESULT_SUCCESS, hipErrorTbd);
  for (auto &Kernel : KernelNames)
    logTrace("Kernel {}", Kernel);
  for (uint32_t i = 0; i < KernelCount; i++) {
    std::string HostFName = KernelNames[i];
    logTrace("Registering kernel {}", HostFName);

    auto *FuncInfo = findFunctionInfo(HostFName);
    if (!FuncInfo) {
      // TODO: __syncthreads() gets turned into
      // Intel_Symbol_Table_Void_Program This is a call to OCML so it
      // shouldn't be turned into a Kernel
      continue;
      // CHIPERR_LOG_AND_THROW("Failed to find kernel in
      // OpenCLFunctionInfoMap",
      //                      hipErrorInitializationError);
    }

    // Create kernel
    ze_kernel_handle_t ZeKernel;
    ze_kernel_desc_t KernelDesc = {ZE_STRUCTURE_TYPE_KERNEL_DESC, nullptr,
                                   0, // flags
                                   HostFName.c_str()};

    if (!LzDev->hasOnDemandPaging())
      // TODO: This is not needed if the kernel does not access allocations
      //       indirectly. This requires kernel code inspection.
      KernelDesc.flags |= ZE_KERNEL_FLAG_FORCE_RESIDENCY;

    Status = zeKernelCreate(ZeModule_, &KernelDesc, &ZeKernel);
    CHIPERR_CHECK_LOG_AND_THROW(Status, ZE_RESULT_SUCCESS, hipErrorTbd);
    logTrace("LZ KERNEL CREATION via calling zeKernelCreate {} ", Status);
    CHIPKernelLevel0 *ChipZeKernel =
        new CHIPKernelLevel0(ZeKernel, LzDev, HostFName, FuncInfo, this);
    addKernel(ChipZeKernel);
  }
}

void CHIPExecItemLevel0::setupAllArgs() {
  LOCK(this->ExecItemMtx); // required by zeKernelSetArgumentValue
  if (!ArgsSetup) {
    ArgsSetup = true;
  } else {
    return;
  }
  CHIPKernelLevel0 *Kernel = (CHIPKernelLevel0 *)ChipKernel_;

  SPVFuncInfo *FuncInfo = ChipKernel_->getFuncInfo();

  if (FuncInfo->hasByRefArgs()) {
    ArgSpillBuffer_ =
        std::make_shared<chipstar::ArgSpillBuffer>(ChipQueue_->getContext());
    ArgSpillBuffer_->computeAndReserveSpace(*FuncInfo);
  }

  auto ArgVisitor = [&](const SPVFuncInfo::KernelArg &Arg) -> void {
    ze_result_t Status;
    switch (Arg.Kind) {
    default:
      CHIPERR_LOG_AND_THROW("Internal chipStar error: Unknown argument kind.",
                            hipErrorTbd);

    case SPVTypeKind::Image: {
      auto *TexObj =
          *reinterpret_cast<const CHIPTextureLevel0 *const *>(Arg.Data);
      ze_image_handle_t ImageHandle = TexObj->getImage();
      logTrace("setImageArg {} size {}\n", Arg.Index,
               sizeof(ze_image_handle_t));
      Status = zeKernelSetArgumentValue(
          Kernel->get(), Arg.Index, sizeof(ze_image_handle_t), &ImageHandle);
      break;
    }
    case SPVTypeKind::Sampler: {
      auto *TexObj =
          *reinterpret_cast<const CHIPTextureLevel0 *const *>(Arg.Data);
      ze_sampler_handle_t SamplerHandle = TexObj->getSampler();
      logTrace("setSamplerArg {} size {}\n", Arg.Index,
               sizeof(ze_sampler_handle_t));
      Status =
          zeKernelSetArgumentValue(Kernel->get(), Arg.Index,
                                   sizeof(ze_sampler_handle_t), &SamplerHandle);
      break;
    }
    case SPVTypeKind::POD:
    case SPVTypeKind::Pointer: {
      const auto *ArgData = Arg.Data;
      auto ArgSize = Arg.Size;

      if (Arg.Kind == SPVTypeKind::Pointer) {
        if (Arg.isWorkgroupPtr()) {
          // Undocumented way to allocate Workgroup memory (which is
          // similar to OpenCL's way to allocate __local memory).
          ArgData = nullptr;
          ArgSize = SharedMem_;
        } else if (*(const void **)Arg.Data == nullptr) {
          // zeKernelSetArgumentValue does not accept nullptrs as
          // pointer argument values.  Work-around this by allocating a small
          // piece of Workgroup memory (via nullptr magic).
          ArgData = nullptr;
          ArgSize = 0;
        }
      }

      logTrace("setArg {} size {} addr {}\n", Arg.Index, ArgSize, ArgData);
      Status =
          zeKernelSetArgumentValue(Kernel->get(), Arg.Index, ArgSize, ArgData);

      if (Status != ZE_RESULT_SUCCESS) {
        logWarn("zeKernelSetArgumentValue returned error, "
                "setting the ptr arg to nullptr");
        Status = zeKernelSetArgumentValue(Kernel->get(), Arg.Index, 0, nullptr);
      }
      break;
    }
    case SPVTypeKind::PODByRef: {
      auto *SpillSlot = ArgSpillBuffer_->allocate(Arg);
      assert(SpillSlot);
      Status = zeKernelSetArgumentValue(Kernel->get(), Arg.Index,
                                        sizeof(void *), &SpillSlot);
      break;
    }
    }
    CHIPERR_CHECK_LOG_AND_THROW(Status, ZE_RESULT_SUCCESS, hipErrorTbd);
  };
  FuncInfo->visitKernelArgs(getArgs(), ArgVisitor);

  if (FuncInfo->hasByRefArgs())
    ChipQueue_->memCopyAsync(ArgSpillBuffer_->getDeviceBuffer(),
                             ArgSpillBuffer_->getHostBuffer(),
                             ArgSpillBuffer_->getSize());

  return;
}

void CHIPExecItemLevel0::setKernel(chipstar::Kernel *Kernel) {
  ChipKernel_ = static_cast<CHIPKernelLevel0 *>(Kernel);
}

chipstar::Kernel *CHIPExecItemLevel0::getKernel() { return ChipKernel_; }<|MERGE_RESOLUTION|>--- conflicted
+++ resolved
@@ -652,7 +652,6 @@
 EventMonitorLevel0::getEventFromPool() {
   // Continuously check for events
   while (true) {
-<<<<<<< HEAD
     LOCK(this->EventMonitorMtx);
     auto AvailablePool = getPoolWithAvailableEvent();
     if (AvailablePool) {
@@ -695,41 +694,6 @@
             std::shared_ptr<CHIPEventLevel0> ChipEvent =
                 std::static_pointer_cast<CHIPEventLevel0>(
                     Backend->Events[EventIdx]);
-
-            assert(ChipEvent);
-
-            // updateFinishStatus will return true upon event state change.
-            // EventPool will be null only for user created events
-            // So, if these two conditions are met, that means we release the
-            // dependencies and remove this event from the track list
-            if (ChipEvent->updateFinishStatus(false) && ChipEvent->EventPool) {
-              ChipEvent->releaseDependencies();
-              Backend->Events.erase(Backend->Events.begin() + EventIdx);
-              BackendZe->destroyAssocCmdList(ChipEvent.get());
-              ChipEvent->doActions();
-            }
-
-            // delete the event if refcount reached 1 (this->ChipEvent)
-            if (ChipEvent.use_count() == 1) {
-              if (ChipEvent->EventPool) {
-                ChipEvent->EventPool->returnEvent(ChipEvent);
-              }
-=======
-    usleep(20000);
-    std::vector<chipstar::Event *> EventsToDelete;
-    std::vector<ze_command_list_handle_t> CommandListsToDelete;
-    auto BackendZe = static_cast<CHIPBackendLevel0 *>(Backend);
-
-    LOCK(Backend->EventsMtx); // Backend::Events
-    LOCK(EventMonitorMtx);    // chipstar::EventMonitor::Stop
-    LOCK(                     // CHIPBackendLevel0::EventCommandListMap
-        static_cast<CHIPBackendLevel0 *>(::Backend)->CommandListsMtx);
-
-    for (size_t EventIdx = 0; EventIdx < Backend->Events.size(); EventIdx++) {
-      std::shared_ptr<CHIPEventLevel0> ChipEvent =
-          std::static_pointer_cast<CHIPEventLevel0>(Backend->Events[EventIdx]);
-
-      assert(ChipEvent);
 
       // updateFinishStatus will return true upon event state change.
       // EventPool will be null only for user created events
@@ -743,16 +707,25 @@
         ChipEvent->doActions();
       }
 
-      // delete the event if refcount reached 1 (this->ChipEvent)
-      if (ChipEvent.use_count() == 1) {
-        if (ChipEvent->EventPool) {
-          ChipEvent->EventPool->returnSlot(ChipEvent->EventPoolIndex);
-        }
->>>>>>> 2d9bf7fc
+            // updateFinishStatus will return true upon event state change.
+            // EventPool will be null only for user created events
+            // So, if these two conditions are met, that means we release the
+            // dependencies and remove this event from the track list
+            if (ChipEvent->updateFinishStatus(false) && ChipEvent->EventPool) {
+              ChipEvent->releaseDependencies();
+              Backend->Events.erase(Backend->Events.begin() + EventIdx);
+              BackendZe->destroyAssocCmdList(ChipEvent.get());
+              ChipEvent->doActions();
+            }
+
+            // delete the event if refcount reached 1 (this->ChipEvent)
+            if (ChipEvent.use_count() == 1) {
+              if (ChipEvent->EventPool) {
+                ChipEvent->EventPool->returnEvent(ChipEvent);
+              }
 #ifndef NDEBUG
               ChipEvent->markDeleted();
 #endif
-<<<<<<< HEAD
             }
 
           } // done collecting events to delete
@@ -773,75 +746,6 @@
             // if this is the first time we are stopping, set the time
             if (TimeSinceStopRequested_ == 0)
               TimeSinceStopRequested_ = CurrTime;
-
-            int EpasedTime = CurrTime - this->TimeSinceStopRequested_;
-            bool AllEventsCleared =
-                BackendZe->EventCommandListMap.size() == 0 &&
-                Backend->Events.size() == 0;
-            if (AllEventsCleared) {
-              pthread_exit(0);
-            } else if (EpasedTime > BackendZe->getCollectEventsTimeout()) {
-              logError(
-                  "EventMonitorLevel0 stop was called but not all "
-                  "events "
-                  "have been cleared. Timeout of {} seconds has been reached.",
-                  BackendZe->getCollectEventsTimeout());
-              int MaxPrintEntries = 10;
-              int PrintedEntries = 0;
-              for (auto &MapEntry : static_cast<CHIPBackendLevel0 *>(Backend)
-                                        ->EventCommandListMap) {
-                logError("Uncollected EventCommandListMap: "
-                         "entries: {} {}",
-                         (void *)MapEntry.first, MapEntry.first->Msg);
-                PrintedEntries++;
-                if (PrintedEntries > MaxPrintEntries)
-                  break;
-              }
-
-              PrintedEntries = 0;
-              for (auto &Event : Backend->Events) {
-                logError("Uncollected Backend->Events: {} {}",
-                         (void *)Event.get(), Event->Msg);
-                PrintedEntries++;
-                if (PrintedEntries > MaxPrintEntries)
-                  break;
-              }
-              pthread_exit(0);
-            } else {
-              // print only once a second to avoid saturating stdout with logs
-              if (CurrTime - LastPrint_ >= 1) {
-                LastPrint_ = CurrTime;
-                logDebug(
-                    "EventMonitorLevel0 stop was called but not all "
-                    "events have been cleared. Timeout of {} seconds has not "
-                    "been reached yet. Elapsed time: {} seconds",
-                    BackendZe->getCollectEventsTimeout(), EpasedTime);
-              }
-            }
-          }
-
-      },
-      100);
-=======
-      }
-
-    } // done collecting events to delete
-
-    /**
-     * In the case that a user doesn't destroy all the
-     * created streams, we remove the streams and outstanding events in
-     * Backend::waitForThreadExit() but Backend has no knowledge of
-     * EventCommandListMap
-     */
-    if (Stop) {
-      // get current host time in seconds
-      int CurrTime = std::chrono::duration_cast<std::chrono::seconds>(
-                         std::chrono::system_clock::now().time_since_epoch())
-                         .count();
-
-      // if this is the first time we are stopping, set the time
-      if (TimeSinceStopRequested_ == 0)
-        TimeSinceStopRequested_ = CurrTime;
 
       int EpasedTime = CurrTime - this->TimeSinceStopRequested_;
       bool AllEventsCleared = Backend->Events.size() == 0;
@@ -877,8 +781,8 @@
       }
     }
 
-  } // endless loop
->>>>>>> 2d9bf7fc
+      },
+      100);
 }
 
 // CHIPKernelLevelZero
