--- conflicted
+++ resolved
@@ -50,6 +50,54 @@
   // virtual void monitor() override;
 };
 
+class CHIPEventOpenCL : public CHIPEvent {
+ public:
+  cl_event ev;
+
+ public:
+  CHIPEventOpenCL(CHIPContextOpenCL *chip_ctx_, cl_event ev_,
+                  CHIPEventType event_type_ = CHIPEventType::Default)
+      : CHIPEvent((CHIPContext *)(chip_ctx_), event_type_), ev(ev_) {
+    event_status = EVENT_STATUS_RECORDING;
+  }
+
+  CHIPEventOpenCL(CHIPContextOpenCL *chip_ctx_,
+                  CHIPEventType event_type_ = CHIPEventType::Default)
+      : CHIPEvent((CHIPContext *)(chip_ctx_), event_type_), ev(nullptr) {}
+
+  void recordStream(CHIPQueue *chip_queue_) override;
+  bool wait() override;
+  float getElapsedTime(CHIPEvent *other) override;
+
+  virtual void barrier(CHIPQueue *chip_queue_) override;
+
+  virtual void hostSignal() override;
+
+  virtual bool updateFinishStatus() override;
+
+  cl_event get() { return ev; }
+
+  uint64_t getFinishTime() {
+    std::lock_guard<std::mutex> Lock(mtx);
+    int status;
+    uint64_t ret;
+    status = clGetEventProfilingInfo(ev, CL_PROFILING_COMMAND_END, sizeof(ret),
+                                     &ret, NULL);
+
+    CHIPERR_CHECK_LOG_AND_THROW(status, CL_SUCCESS, hipErrorTbd,
+                                "Failed to query event for profiling info.");
+    return ret;
+  }
+
+  int getRefCount() {
+    cl_uint refc;
+    int status =
+        ::clGetEventInfo(this->get(), CL_EVENT_REFERENCE_COUNT, 4, &refc, NULL);
+    CHIPERR_CHECK_LOG_AND_THROW(status, CL_SUCCESS, hipErrorTbd);
+    return refc;
+  }
+};
+
 class CHIPModuleOpenCL : public CHIPModule {
  protected:
   cl::Program program;
@@ -143,19 +191,16 @@
   cl::CommandQueue *cl_q;
 
  public:
-  CHIPEventOpenCL *LastEvent;
   CHIPQueueOpenCL() = delete;  // delete default constructor
   CHIPQueueOpenCL(const CHIPQueueOpenCL &) = delete;
   CHIPQueueOpenCL(CHIPDevice *chip_device);
   ~CHIPQueueOpenCL();
 
-<<<<<<< HEAD
+  virtual void updateLastEvent(CHIPEvent *ev) override;
+
+  virtual CHIPEventOpenCL *getLastEvent() override;
+
   virtual CHIPEvent *launchImpl(CHIPExecItem *exec_item) override;
-=======
-  void updateLastEvent(cl_event e_);
-
-  virtual hipError_t launch(CHIPExecItem *exec_item) override;
->>>>>>> 0033a973
   virtual void finish() override;
 
   virtual CHIPEvent *memCopyAsyncImpl(void *dst, const void *src,
@@ -188,7 +233,7 @@
     UNIMPLEMENTED(nullptr);
   }
 
-  virtual CHIPEvent *enqueueMarkerImpl() override { UNIMPLEMENTED(nullptr); }
+  virtual CHIPEvent *enqueueMarkerImpl() override;
   virtual CHIPEvent *memPrefetchImpl(const void *ptr, size_t count) override {
     UNIMPLEMENTED(nullptr);
   }
@@ -262,50 +307,4 @@
   }
 };
 
-class CHIPEventOpenCL : public CHIPEvent {
- public:
-  cl_event ev;
-
- public:
-  CHIPEventOpenCL(CHIPContextOpenCL *chip_ctx_, cl_event ev_,
-                  CHIPEventType event_type_ = CHIPEventType::Default)
-      : CHIPEvent((CHIPContext *)(chip_ctx_), event_type_), ev(ev_) {}
-
-  CHIPEventOpenCL(CHIPContextOpenCL *chip_ctx_,
-                  CHIPEventType event_type_ = CHIPEventType::Default)
-      : CHIPEvent((CHIPContext *)(chip_ctx_), event_type_), ev(nullptr) {}
-
-  void recordStream(CHIPQueue *chip_queue_) override;
-  bool wait() override;
-  float getElapsedTime(CHIPEvent *other) override;
-
-  virtual void barrier(CHIPQueue *chip_queue_) override;
-
-  virtual void hostSignal() override;
-
-  virtual bool updateFinishStatus() override;
-
-  cl_event get() { return ev; }
-
-  uint64_t getFinishTime() {
-    std::lock_guard<std::mutex> Lock(mtx);
-    int status;
-    uint64_t ret;
-    status = clGetEventProfilingInfo(ev, CL_PROFILING_COMMAND_END, sizeof(ret),
-                                     &ret, NULL);
-
-    CHIPERR_CHECK_LOG_AND_THROW(status, CL_SUCCESS, hipErrorTbd,
-                                "Failed to query event for profiling info.");
-    return ret;
-  }
-
-  int getRefCount() {
-    cl_uint refc;
-    int status =
-        ::clGetEventInfo(this->get(), CL_EVENT_REFERENCE_COUNT, 4, &refc, NULL);
-    CHIPERR_CHECK_LOG_AND_THROW(status, CL_SUCCESS, hipErrorTbd);
-    return refc;
-  }
-};
-
 #endif