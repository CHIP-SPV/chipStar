#include "CHIPBackendOpenCL.hh"
// CHIPCallbackDataLevel0
// ************************************************************************

CHIPCallbackDataOpenCL::CHIPCallbackDataOpenCL(hipStreamCallback_t callback_f_,
                                               void *callback_args_,
                                               CHIPQueue *chip_queue_)
    : CHIPCallbackData(callback_f_, callback_args_, chip_queue_) {}

void CHIPCallbackDataOpenCL::CHIPCallbackDataOpenCL::setup() {}

// CHIPEventMonitorOpenCL
// ************************************************************************
CHIPEventMonitorOpenCL::CHIPEventMonitorOpenCL() : CHIPEventMonitor(){};

// void CHIPEventMonitorOpenCL::monitor() { UNIMPLEMENTED(); }

// CHIPDeviceOpenCL
// ************************************************************************
CHIPDeviceOpenCL::CHIPDeviceOpenCL(CHIPContextOpenCL *chip_ctx_,
                                   cl::Device *dev_in_, int idx_)
    : CHIPDevice(chip_ctx_), cl_dev(dev_in_), cl_ctx(chip_ctx_->get()) {
  logDebug(
      "CHIPDeviceOpenCL initialized via OpenCL device pointer and context "
      "pointer");

  chip_ctx_->addDevice(this);
}

void CHIPDeviceOpenCL::populateDeviceProperties_() {
  logTrace("CHIPDeviceOpenCL->populate_device_properties()");
  cl_int err;
  std::string Temp;

  assert(cl_dev != nullptr);
  Temp = cl_dev->getInfo<CL_DEVICE_NAME>();
  strncpy(hip_device_props.name, Temp.c_str(), 255);
  hip_device_props.name[255] = 0;

  hip_device_props.totalGlobalMem =
      cl_dev->getInfo<CL_DEVICE_GLOBAL_MEM_SIZE>(&err);

  hip_device_props.sharedMemPerBlock =
      cl_dev->getInfo<CL_DEVICE_LOCAL_MEM_SIZE>(&err);

  hip_device_props.maxThreadsPerBlock =
      cl_dev->getInfo<CL_DEVICE_MAX_WORK_GROUP_SIZE>(&err);

  std::vector<size_t> wi = cl_dev->getInfo<CL_DEVICE_MAX_WORK_ITEM_SIZES>();

  hip_device_props.maxThreadsDim[0] = wi[0];
  hip_device_props.maxThreadsDim[1] = wi[1];
  hip_device_props.maxThreadsDim[2] = wi[2];

  // Maximum configured clock frequency of the device in MHz.
  hip_device_props.clockRate =
      1000 * cl_dev->getInfo<CL_DEVICE_MAX_CLOCK_FREQUENCY>();

  hip_device_props.multiProcessorCount =
      cl_dev->getInfo<CL_DEVICE_MAX_COMPUTE_UNITS>();
  hip_device_props.l2CacheSize =
      cl_dev->getInfo<CL_DEVICE_GLOBAL_MEM_CACHE_SIZE>();

  // not actually correct
  hip_device_props.totalConstMem =
      cl_dev->getInfo<CL_DEVICE_MAX_CONSTANT_BUFFER_SIZE>();

  // totally made up
  hip_device_props.regsPerBlock = 64;

  // The minimum subgroup size on an intel GPU
  if (cl_dev->getInfo<CL_DEVICE_TYPE>() == CL_DEVICE_TYPE_GPU) {
    std::vector<uint> sg = cl_dev->getInfo<CL_DEVICE_SUB_GROUP_SIZES_INTEL>();
    if (sg.begin() != sg.end())
      hip_device_props.warpSize = *std::min_element(sg.begin(), sg.end());
  }
  hip_device_props.maxGridSize[0] = hip_device_props.maxGridSize[1] =
      hip_device_props.maxGridSize[2] = 65536;
  hip_device_props.memoryClockRate = 1000;
  hip_device_props.memoryBusWidth = 256;
  hip_device_props.major = 2;
  hip_device_props.minor = 0;

  hip_device_props.maxThreadsPerMultiProcessor = 10;

  hip_device_props.computeMode = 0;
  hip_device_props.arch = {};

  Temp = cl_dev->getInfo<CL_DEVICE_EXTENSIONS>();
  if (Temp.find("cl_khr_global_int32_base_atomics") != std::string::npos)
    hip_device_props.arch.hasGlobalInt32Atomics = 1;
  else
    hip_device_props.arch.hasGlobalInt32Atomics = 0;

  if (Temp.find("cl_khr_local_int32_base_atomics") != std::string::npos)
    hip_device_props.arch.hasSharedInt32Atomics = 1;
  else
    hip_device_props.arch.hasSharedInt32Atomics = 0;

  if (Temp.find("cl_khr_int64_base_atomics") != std::string::npos) {
    hip_device_props.arch.hasGlobalInt64Atomics = 1;
    hip_device_props.arch.hasSharedInt64Atomics = 1;
  } else {
    hip_device_props.arch.hasGlobalInt64Atomics = 1;
    hip_device_props.arch.hasSharedInt64Atomics = 1;
  }

  if (Temp.find("cl_khr_fp64") != std::string::npos)
    hip_device_props.arch.hasDoubles = 1;
  else
    hip_device_props.arch.hasDoubles = 0;

  hip_device_props.clockInstructionRate = 2465;
  hip_device_props.concurrentKernels = 1;
  hip_device_props.pciDomainID = 0;
  hip_device_props.pciBusID = 0x10;
  hip_device_props.pciDeviceID = 0x40 + idx;
  hip_device_props.isMultiGpuBoard = 0;
  hip_device_props.canMapHostMemory = 1;
  hip_device_props.gcnArch = 0;
  hip_device_props.integrated = 0;
  hip_device_props.maxSharedMemoryPerMultiProcessor = 0;
}

void CHIPDeviceOpenCL::reset() { UNIMPLEMENTED(); }
// CHIPEventOpenCL
// ************************************************************************
CHIPEvent *CHIPContextOpenCL::createEvent(unsigned flags) {
  CHIPEventType event_type{flags};
  return new CHIPEventOpenCL(this, event_type);
}

CHIPEvent *CHIPBackendOpenCL::createCHIPEvent(CHIPContext *chip_ctx_,
                                              CHIPEventType event_type_) {
  return new CHIPEventOpenCL((CHIPContextOpenCL *)chip_ctx_, event_type_);
}

void CHIPEventOpenCL::recordStream(CHIPQueue *chip_queue_) {
  logDebug("CHIPEventOpenCL::recordStream()");
  /**
   * each CHIPQueue keeps track of the status of the last enqueue command. This
   * is done by creating a CHIPEvent and associating it with the newly submitted
   * command. Each CHIPQueue has a LastEvent field.
   *
   * Recording is done by taking ownership of the target queues' LastEvent,
   * incrementing that event's refcount.
   */
  std::lock_guard<std::mutex> Lock(mtx);
  auto chip_queue = (CHIPQueueOpenCL *)chip_queue_;
  auto last_chip_event = (CHIPEventOpenCL *)chip_queue->LastEvent;

  // If this event was used previously, clear it
  // can be >1 because recordEvent can be called >1 on the same event
  if (ev != nullptr) {
    logDebug("removing old event {}, refc: {}\n", (void *)ev, getRefCount());

    clReleaseEvent(ev);
  }

  // if no previous event, create a marker event - we always need 2 events to
  // measure differences
  if (!chip_queue->LastEvent) {
    cl::Event MarkerEvent;
    auto status =
        chip_queue->get()->enqueueMarkerWithWaitList(nullptr, &MarkerEvent);
    CHIPERR_CHECK_LOG_AND_THROW(status, CL_SUCCESS, hipErrorTbd);

    chip_queue->updateLastEvent(MarkerEvent.get());
    CHIPEventOpenCL *e = (CHIPEventOpenCL *)(chip_queue->LastEvent);
    clRetainEvent(e->get());
    logDebug("Target queue LastEvent.refc {}", e->getRefCount());
  }

  // Take over target queues event
  this->ev = chip_queue->LastEvent->get();
  clRetainEvent(this->ev);
  int refc1 = getRefCount();
  logDebug("Refc: {} cl_event {}", refc1, (void *)get());

  event_status = EVENT_STATUS_RECORDING;

  /**
   * There's nothing preventing you from calling hipRecordStream multiple times
   * in a row on the same event. In such case, after the first call, this events
   * clEvent field is no longer null and the event's refcount has been
   * incremented.
   *
   * From HIP API: If hipEventRecord() has been previously called on this
   * event, then this call will overwrite any existing state in event.
   *
   * hipEventCreate(myEvent); < clEvent is nullptr
   * hipMemCopy(..., Q1)
   * Q1.LastEvent = Q1_MemCopyEvent_0.refcount = 1
   *
   * hipStreamRecord(myEvent, Q1);
   * clEvent== Q1_MemCopyEvent_0, refcount 1->2
   *
   * hipMemCopy(..., Q1)
   * Q1.LastEvent = Q1_MemCopyEvent_1.refcount = 1
   * Q1_MemCopyEvent_0.refcount 2->1
   *
   * hipStreamRecord(myEvent, Q1);
   * Q1_MemCopyEvent_0.refcount 1->0
   * clEvent==Q1_MemCopyEvent_1, refcount 1->2
   */
}

bool CHIPEventOpenCL::wait() {
  logDebug("CHIPEventOpenCL::wait()");
  std::lock_guard<std::mutex> Lock(mtx);
  if (event_status != EVENT_STATUS_RECORDING) {
    logWarn("Called wait() on an event that isn't active.");
    return false;
  }

  auto status = clWaitForEvents(1, &ev);

  CHIPERR_CHECK_LOG_AND_THROW(status, CL_SUCCESS, hipErrorTbd);
  return true;
}

bool CHIPEventOpenCL::updateFinishStatus() {
  std::lock_guard<std::mutex> Lock(mtx);
  logDebug("CHIPEventOpenCL::updateFinishStatus()");
  if (event_status != EVENT_STATUS_RECORDING) return false;

  int updated_status;
  auto status = clGetEventInfo(ev, CL_EVENT_COMMAND_EXECUTION_STATUS,
                               sizeof(int), &event_status, NULL);
  CHIPERR_CHECK_LOG_AND_THROW(status, CL_SUCCESS, hipErrorTbd);

  if (updated_status <= CL_COMPLETE) event_status = EVENT_STATUS_RECORDED;

  return true;
}

float CHIPEventOpenCL::getElapsedTime(CHIPEvent *other_) {
  // Why do I need to lock the context mutex?
  // Can I lock the mutex of this and the other event?
  // std::lock_guard<std::mutex> Lock(mtx);

  CHIPEventOpenCL *other = (CHIPEventOpenCL *)other_;

  if (this->getContext() != other->getContext())
    CHIPERR_LOG_AND_THROW(
        "Attempted to get elapsed time between two events that are not part of "
        "the same context",
        hipErrorTbd);

  this->updateFinishStatus();
  other->updateFinishStatus();

  if (!this->isRecordingOrRecorded() || !other->isRecordingOrRecorded())
    CHIPERR_LOG_AND_THROW("one of the events isn't/hasn't recorded",
                          hipErrorTbd);

  if (!this->isFinished() || !other->isFinished())
    CHIPERR_LOG_AND_THROW("one of the events hasn't finished",
                          hipErrorNotReady);

  uint64_t Started = this->getFinishTime();
  uint64_t Finished = other->getFinishTime();

  logDebug("EventElapsedTime: STARTED {} / {} FINISHED {} / {} \n",
           (void *)this, Started, (void *)other, Finished);

  // apparently fails for Intel NEO, god knows why
  // assert(Finished >= Started);
  uint64_t Elapsed;
  const uint64_t NANOSECS = 1000000000;
  if (Finished < Started) {
    logWarn("Finished < Started\n");
    Elapsed = Started - Finished;
  } else
    Elapsed = Finished - Started;
  uint64_t MS = (Elapsed / NANOSECS) * 1000;
  uint64_t NS = Elapsed % NANOSECS;
  float FractInMS = ((float)NS) / 1000000.0f;
  return (float)MS + FractInMS;
}

void CHIPEventOpenCL::barrier(CHIPQueue *chip_queue_) {
  // Makes all future work submitted to stream wait on this event
  logDebug("CHIPEventOpenCL::barrier()");
  CHIPQueueOpenCL *chip_queue = (CHIPQueueOpenCL *)chip_queue_;
  std::lock_guard<std::mutex> Lock(chip_queue->mtx);

  /**
   * Do I need to do this?
    if (this->getEventStatus() == EVENT_STATUS_INIT)
      CHIPERR_LOG_AND_THROW("Attempted to wait on an event that's not active",
                            hipErrorTbd);
   */

  // Insert a barrier into the target queue such that the target queue will
  // execute all previously submitted commands until it hits this barrier
  cl::vector<cl::Event> events_to_wait_on = {cl::Event(ev)};
  cl::Event barrier;
  auto status = chip_queue->get()->enqueueBarrierWithWaitList(
      &events_to_wait_on, &barrier);
  CHIPERR_CHECK_LOG_AND_THROW(status, CL_SUCCESS, hipErrorTbd,
                              "failed to enqueue barrier");

  // wrap the barrier event in CHIPEvent
  CHIPEventOpenCL *chip_barrier_event = new CHIPEventOpenCL(
      (CHIPContextOpenCL *)(chip_queue->getContext()), barrier.get());

  CHIPEventOpenCL *target_queue_last_event =
      (CHIPEventOpenCL *)chip_queue->LastEvent;

  chip_queue->updateLastEvent(barrier.get());

  // update the target queue's latest event to be the newly enqueued barrier
  chip_queue->LastEvent = target_queue_last_event;
}

void CHIPEventOpenCL::hostSignal() { UNIMPLEMENTED(); }
// CHIPModuleOpenCL
//*************************************************************************
void CHIPModuleOpenCL::compile(CHIPDevice *chip_dev_) {
  // TODO make compile_ which calls consumeSPIRV()
  logTrace("CHIPModuleOpenCL::compile()");
  consumeSPIRV();
  CHIPDeviceOpenCL *chip_dev_ocl = (CHIPDeviceOpenCL *)chip_dev_;
  CHIPContextOpenCL *chip_ctx_ocl =
      (CHIPContextOpenCL *)(chip_dev_ocl->getContext());

  int err;
  std::vector<char> binary_vec(src.begin(), src.end());
  auto Program = cl::Program(*(chip_ctx_ocl->get()), binary_vec, false, &err);
  CHIPERR_CHECK_LOG_AND_THROW(err, CL_SUCCESS, hipErrorInitializationError);

  //   for (CHIPDevice *chip_dev : chip_devices) {
  std::string name = chip_dev_ocl->getName();
  err = Program.build(Backend->getJitFlags().c_str());

  std::string log =
      Program.getBuildInfo<CL_PROGRAM_BUILD_LOG>(*chip_dev_ocl->cl_dev, &err);
  CHIPERR_CHECK_LOG_AND_THROW(err, CL_SUCCESS, hipErrorInitializationError);

  logDebug("Program BUILD LOG for device #{}:{}:\n{}\n",
           chip_dev_ocl->getDeviceId(), name, log);
  CHIPERR_CHECK_LOG_AND_THROW(err, CL_SUCCESS, hipErrorInitializationError);

  std::vector<cl::Kernel> kernels;
  err = Program.createKernels(&kernels);
  CHIPERR_CHECK_LOG_AND_THROW(err, CL_SUCCESS, hipErrorInitializationError);

  logDebug("Kernels in CHIPModuleOpenCL: {} \n", kernels.size());
  for (int kernel_idx = 0; kernel_idx < kernels.size(); kernel_idx++) {
    auto kernel = kernels[kernel_idx];
    std::string host_f_name = kernel.getInfo<CL_KERNEL_FUNCTION_NAME>(&err);
    CHIPERR_CHECK_LOG_AND_THROW(err, CL_SUCCESS, hipErrorInitializationError,
                                "Failed to fetch OpenCL kernel name");
    int found_func_info = func_infos.count(host_f_name);
    if (found_func_info == 0) {
      continue;  // TODO
      // CHIPERR_LOG_AND_THROW("Failed to find kernel in OpenCLFunctionInfoMap",
      //                      hipErrorInitializationError);
    }
    auto func_info = func_infos[host_f_name];
    CHIPKernelOpenCL *chip_kernel =
        new CHIPKernelOpenCL(std::move(kernel), host_f_name, func_info);
    addKernel(chip_kernel);
  }
}

CHIPQueue *CHIPDeviceOpenCL::addQueue_(unsigned int flags, int priority) {
  CHIPQueueOpenCL *new_q = new CHIPQueueOpenCL(this);
  chip_queues.push_back(new_q);
  return new_q;
}

// CHIPKernelOpenCL
//*************************************************************************
CHIPKernelOpenCL::CHIPKernelOpenCL(const cl::Kernel &&cl_kernel_,
                                   std::string host_f_name_,
                                   OCLFuncInfo *func_info_)
    : CHIPKernel(host_f_name_, func_info_) /*, ocl_kernel(cl_kernel_)*/ {
  ocl_kernel = cl_kernel_;
  int err = 0;
  // TODO attributes
  cl_uint NumArgs = ocl_kernel.getInfo<CL_KERNEL_NUM_ARGS>(&err);
  CHIPERR_CHECK_LOG_AND_THROW(err, CL_SUCCESS, hipErrorTbd,
                              "Failed to get num args for kernel");
  assert(func_info->ArgTypeInfo.size() == NumArgs);

  if (NumArgs > 0) {
    logDebug("Kernel {} numArgs: {} \n", name, NumArgs);
    logDebug("  RET_TYPE: {} {} {}\n", func_info->retTypeInfo.size,
             (unsigned)func_info->retTypeInfo.space,
             (unsigned)func_info->retTypeInfo.type);
    for (auto &argty : func_info->ArgTypeInfo) {
      logDebug("  ARG: SIZE {} SPACE {} TYPE {}\n", argty.size,
               (unsigned)argty.space, (unsigned)argty.type);
      TotalArgSize += argty.size;
    }
  }
}
// CHIPExecItemOpenCL
//*************************************************************************
// CHIPContextOpenCL
//*************************************************************************
CHIPContextOpenCL::CHIPContextOpenCL(cl::Context *ctx_in) {
  logDebug("CHIPContextOpenCL Initialized via OpenCL Context pointer.");
  cl_ctx = ctx_in;
}

void *CHIPContextOpenCL::allocate_(size_t size, size_t alignment,
                                   CHIPMemoryType mem_type) {
  void *retval;

  retval = svm_memory.allocate(*cl_ctx, size);
  return retval;
}

hipError_t CHIPContextOpenCL::memCopy(void *dst, const void *src, size_t size,
                                      hipStream_t stream) {
  logWarn("CHIPContextOpenCL::memCopy not implemented");
  // FIND_QUEUE_LOCKED(stream);
  std::lock_guard<std::mutex> Lock(mtx);
  CHIPQueue *Queue = findQueue(stream);
  if (Queue == nullptr) return hipErrorInvalidResourceHandle;

  if (svm_memory.hasPointer(dst) || svm_memory.hasPointer(src))
    return Queue->memCopy(dst, src, size);
  else
    return hipErrorInvalidDevicePointer;
}

// CHIPQueueOpenCL
//*************************************************************************
<<<<<<< HEAD
CHIPEvent *CHIPQueueOpenCL::launchImpl(CHIPExecItem *exec_item) {
=======
void CHIPQueueOpenCL::updateLastEvent(cl_event e_) {
  auto *LastEventCHIPOpenCL = (CHIPEventOpenCL *)LastEvent;

  if (LastEventCHIPOpenCL) {
    logDebug("updateLastEvent: LastEvent == {}, will be: {}",
             (void *)LastEventCHIPOpenCL->get(), (void *)e_);
    clReleaseEvent(LastEventCHIPOpenCL->get());
  } else {
    logDebug("updateLastEvent: LastEvent == NULL, will be: {}\n", (void *)e_);
  }
  LastEvent = new CHIPEventOpenCL((CHIPContextOpenCL *)chip_context, e_);
}
hipError_t CHIPQueueOpenCL::launch(CHIPExecItem *exec_item) {
>>>>>>> 0033a973
  // std::lock_guard<std::mutex> Lock(mtx);
  logTrace("CHIPQueueOpenCL->launch()");
  CHIPExecItemOpenCL *chip_ocl_exec_item = (CHIPExecItemOpenCL *)exec_item;
  CHIPKernelOpenCL *kernel =
      (CHIPKernelOpenCL *)chip_ocl_exec_item->getKernel();
  assert(kernel != nullptr);
  logTrace("Launching Kernel {}", kernel->get_name());

  chip_ocl_exec_item->setupAllArgs(kernel);

  dim3 GridDim = chip_ocl_exec_item->getGrid();
  dim3 BlockDim = chip_ocl_exec_item->getBlock();

  const cl::NDRange global(GridDim.x * BlockDim.x, GridDim.y * BlockDim.y,
                           GridDim.z * BlockDim.z);
  const cl::NDRange local(BlockDim.x, BlockDim.y, BlockDim.z);

  cl::Event ev;
  int err = cl_q->enqueueNDRangeKernel(kernel->get(), cl::NullRange, global,
                                       local, nullptr, &ev);

  CHIPERR_CHECK_LOG_AND_THROW(err, CL_SUCCESS, hipErrorTbd);
<<<<<<< HEAD

  return nullptr;  // todo
=======
  hipError_t retval = hipSuccess;

  clRetainEvent(ev.get());
  updateLastEvent(ev.get());
  // delete chip_ocl_exec_item;
  return retval;
>>>>>>> 0033a973
}

CHIPQueueOpenCL::CHIPQueueOpenCL(CHIPDevice *chip_device_)
    : CHIPQueue(chip_device_) {
  cl_ctx = ((CHIPContextOpenCL *)chip_context)->get();
  cl_dev = ((CHIPDeviceOpenCL *)chip_device)->get();

  cl_int status;
  cl_q = new cl::CommandQueue(*cl_ctx, *cl_dev, CL_QUEUE_PROFILING_ENABLE,
                              &status);
  CHIPERR_CHECK_LOG_AND_THROW(status, CL_SUCCESS, hipErrorInitializationError);

  chip_device_->addQueue(this);
  LastEvent = nullptr;
}

CHIPQueueOpenCL::~CHIPQueueOpenCL() {
  delete cl_ctx;
  delete cl_dev;
}

CHIPEvent *CHIPQueueOpenCL::memCopyAsyncImpl(void *dst, const void *src,
                                             size_t size) {
  std::lock_guard<std::mutex> Lock(mtx);
  logDebug("clSVMmemcpy {} -> {} / {} B\n", src, dst, size);
  cl_event ev = nullptr;
  int retval = ::clEnqueueSVMMemcpy(cl_q->get(), CL_FALSE, dst, src, size, 0,
                                    nullptr, &ev);
  CHIPERR_CHECK_LOG_AND_THROW(retval, CL_SUCCESS, hipErrorRuntimeMemory);
<<<<<<< HEAD
  return nullptr;  // todo
=======
  updateLastEvent(ev);
  return hipSuccess;
}

hipError_t CHIPQueueOpenCL::memCopyAsync(void *dst, const void *src,
                                         size_t size) {
  UNIMPLEMENTED(hipErrorUnknown);
>>>>>>> 0033a973
}

void CHIPQueueOpenCL::finish() { UNIMPLEMENTED(); }

CHIPEvent *CHIPQueueOpenCL::memFillAsyncImpl(void *dst, size_t size,
                                             const void *pattern,
                                             size_t pattern_size) {
  UNIMPLEMENTED(nullptr);
};

CHIPEvent *CHIPQueueOpenCL::memCopy2DAsyncImpl(void *dst, size_t dpitch,
                                               const void *src, size_t spitch,
                                               size_t width, size_t height) {
  UNIMPLEMENTED(nullptr);
};

CHIPEvent *CHIPQueueOpenCL::memCopy3DAsyncImpl(void *dst, size_t dpitch,
                                               size_t dspitch, const void *src,
                                               size_t spitch, size_t sspitch,
                                               size_t width, size_t height,
                                               size_t depth) {
  UNIMPLEMENTED(nullptr);
};

// Memory copy to texture object, i.e. image
CHIPEvent *CHIPQueueOpenCL::memCopyToTextureImpl(CHIPTexture *texObj,
                                                 void *src) {
  UNIMPLEMENTED(nullptr);
};

static int setLocalSize(size_t shared, OCLFuncInfo *FuncInfo,
                        cl_kernel kernel) {
  logWarn("setLocalSize");
  int err = CL_SUCCESS;

  if (shared > 0) {
    logDebug("setLocalMemSize to {}\n", shared);
    size_t LastArgIdx = FuncInfo->ArgTypeInfo.size() - 1;
    if (FuncInfo->ArgTypeInfo[LastArgIdx].space != OCLSpace::Local) {
      // this can happen if for example the llvm optimizes away
      // the dynamic local variable
      logWarn(
          "Can't set the dynamic local size, "
          "because the kernel doesn't use any local memory.\n");
    } else {
      err = ::clSetKernelArg(kernel, LastArgIdx, shared, nullptr);
      CHIPERR_CHECK_LOG_AND_THROW(
          err, CL_SUCCESS, hipErrorTbd,
          "clSetKernelArg() failed to set dynamic local size");
    }
  }

  return err;
}

int CHIPExecItemOpenCL::setupAllArgs(CHIPKernelOpenCL *kernel) {
  OCLFuncInfo *FuncInfo = kernel->get_func_info();
  size_t NumLocals = 0;
  for (size_t i = 0; i < FuncInfo->ArgTypeInfo.size(); ++i) {
    if (FuncInfo->ArgTypeInfo[i].space == OCLSpace::Local) ++NumLocals;
  }
  // there can only be one dynamic shared mem variable, per cuda spec
  assert(NumLocals <= 1);
  int err = 0;

  if (ArgsPointer) {
    logDebug("Setting up arguments NEW HIP API");
    for (cl_uint i = 0; i < FuncInfo->ArgTypeInfo.size(); ++i) {
      OCLArgTypeInfo &ai = FuncInfo->ArgTypeInfo[i];
      if (ai.type == OCLType::Pointer) {
        logDebug("clSetKernelArgSVMPointer {} to {}\n", i, ArgsPointer[i]);
        assert(ai.size == sizeof(void *));
        const void *argval = *(void **)ArgsPointer[i];
        err = ::clSetKernelArgSVMPointer(kernel->get().get(), i, argval);

        CHIPERR_CHECK_LOG_AND_THROW(err, CL_SUCCESS, hipErrorTbd,
                                    "clSetKernelArgSVMPointer failed");
      } else {
        logDebug("clSetKernelArg {} size {}\n", i, ai.size);
        err = ::clSetKernelArg(kernel->get().get(), i, ai.size, ArgsPointer[i]);
        CHIPERR_CHECK_LOG_AND_THROW(err, CL_SUCCESS, hipErrorTbd,
                                    "clSetKernelArg failed");
      }
    }
  } else {
    logDebug("Setting up arguments OLD HIP API");

    if ((offset_sizes.size() + NumLocals) != FuncInfo->ArgTypeInfo.size()) {
      CHIPERR_LOG_AND_THROW("Some arguments are still unset", hipErrorTbd);
    }

    if (offset_sizes.size() == 0) return CL_SUCCESS;

    std::sort(offset_sizes.begin(), offset_sizes.end());
    if ((std::get<0>(offset_sizes[0]) != 0) ||
        (std::get<1>(offset_sizes[0]) == 0)) {
      CHIPERR_LOG_AND_THROW("Invalid offset/size", hipErrorTbd);
    }

    // check args are set
    if (offset_sizes.size() > 1) {
      for (size_t i = 1; i < offset_sizes.size(); ++i) {
        if ((std::get<0>(offset_sizes[i]) == 0) ||
            (std::get<1>(offset_sizes[i]) == 0) ||
            ((std::get<0>(offset_sizes[i - 1]) +
              std::get<1>(offset_sizes[i - 1])) >
             std::get<0>(offset_sizes[i]))) {
          CHIPERR_LOG_AND_THROW("Invalid offset/size", hipErrorTbd);
        }
      }
    }

    const unsigned char *start = arg_data.data();
    void *p;
    int err;
    for (cl_uint i = 0; i < offset_sizes.size(); ++i) {
      OCLArgTypeInfo &ai = FuncInfo->ArgTypeInfo[i];
      logDebug("ARG {}: OS[0]: {} OS[1]: {} \n      TYPE {} SPAC {} SIZE {}\n",
               i, std::get<0>(offset_sizes[i]), std::get<1>(offset_sizes[i]),
               (unsigned)ai.type, (unsigned)ai.space, ai.size);

      if (ai.type == OCLType::Pointer) {
        // TODO other than global AS ?
        assert(ai.size == sizeof(void *));
        assert(std::get<1>(offset_sizes[i]) == ai.size);
        p = *(void **)(start + std::get<0>(offset_sizes[i]));
        logDebug("setArg SVM {} to {}\n", i, p);
        err = ::clSetKernelArgSVMPointer(kernel->get().get(), i, p);
        CHIPERR_CHECK_LOG_AND_THROW(err, CL_SUCCESS, hipErrorTbd,
                                    "clSetKernelArgSVMPointer failed");
      } else {
        size_t size = std::get<1>(offset_sizes[i]);
        size_t offs = std::get<0>(offset_sizes[i]);
        void *value = (void *)(start + offs);
        logDebug("setArg {} size {} offs {}\n", i, size, offs);
        err = ::clSetKernelArg(kernel->get().get(), i, size, value);
        CHIPERR_CHECK_LOG_AND_THROW(err, CL_SUCCESS, hipErrorTbd,
                                    "clSetKernelArg failed");
      }
    }
  }

  return setLocalSize(shared_mem, FuncInfo, kernel->get().get());
}
// CHIPBackendOpenCL
//*************************************************************************

std::string CHIPBackendOpenCL::getDefaultJitFlags() {
  return std::string("-x spir -cl-kernel-arg-info");
}

void CHIPBackendOpenCL::initialize_(std::string CHIPPlatformStr,
                                    std::string CHIPDeviceTypeStr,
                                    std::string CHIPDeviceStr) {
  logDebug("CHIPBackendOpenCL Initialize");
  std::vector<cl::Platform> Platforms;
  cl_int err = cl::Platform::get(&Platforms);
  CHIPERR_CHECK_LOG_AND_THROW(err, CL_SUCCESS, hipErrorInitializationError);
  std::cout << "\nFound " << Platforms.size() << " OpenCL platforms:\n";
  for (int i = 0; i < Platforms.size(); i++) {
    std::cout << i << ". " << Platforms[i].getInfo<CL_PLATFORM_NAME>() << "\n";
  }

  std::vector<cl::Device> enabled_devices;
  std::vector<cl::Device> Devices;
  int selected_platform;
  int selected_device;
  cl_bitfield selected_dev_type = 0;

  try {
    if (!CHIPDeviceStr.compare("all")) {  // Use all devices that match type
      selected_device = -1;
    } else {
      selected_device = std::stoi(CHIPDeviceStr);
    }

    // Platform index in range?
    selected_platform = std::stoi(CHIPPlatformStr);
    if ((selected_platform < 0) || (selected_platform >= Platforms.size()))
      throw InvalidPlatformOrDeviceNumber(
          "CHIP_PLATFORM: platform number out of range");
    std::cout << "Selected Platform: " << selected_platform << ". "
              << Platforms[selected_platform].getInfo<CL_PLATFORM_NAME>()
              << "\n";

    // Device  index in range?
    err =  // Get All devices and print
        Platforms[selected_platform].getDevices(CL_DEVICE_TYPE_ALL, &Devices);
    for (int i = 0; i < Devices.size(); i++) {
      std::cout << i << ". " << Devices[i].getInfo<CL_DEVICE_NAME>() << "\n";
    }
    if (selected_device >= Devices.size())
      throw InvalidPlatformOrDeviceNumber(
          "CHIP_DEVICE: device number out of range");
    if (selected_device == -1) {  // All devices enabled
      enabled_devices = Devices;
      logDebug("All Devices enabled\n", "");
    } else {
      enabled_devices.push_back(Devices[selected_device]);
      std::cout << "\nEnabled Devices:\n";
      std::cout << selected_device << ". "
                << enabled_devices[0].getInfo<CL_DEVICE_NAME>() << "\n";
    }
    CHIPERR_CHECK_LOG_AND_THROW(err, CL_SUCCESS, hipErrorTbd,
                                "can't get devices for platform");

    std::transform(CHIPDeviceTypeStr.begin(), CHIPDeviceTypeStr.end(),
                   CHIPDeviceTypeStr.begin(), ::tolower);
    if (CHIPDeviceTypeStr == "all")
      selected_dev_type = CL_DEVICE_TYPE_ALL;
    else if (CHIPDeviceTypeStr == "cpu")
      selected_dev_type = CL_DEVICE_TYPE_CPU;
    else if (CHIPDeviceTypeStr == "gpu")
      selected_dev_type = CL_DEVICE_TYPE_GPU;
    else if (CHIPDeviceTypeStr == "default")
      selected_dev_type = CL_DEVICE_TYPE_DEFAULT;
    else if (CHIPDeviceTypeStr == "accel")
      selected_dev_type = CL_DEVICE_TYPE_ACCELERATOR;
    else
      throw InvalidDeviceType("Unknown value provided for CHIP_DEVICE_TYPE\n");
    std::cout << "Using Devices of type " << CHIPDeviceTypeStr << "\n";

  } catch (const InvalidDeviceType &e) {
    logCritical("{}\n", e.what());
    return;
  } catch (const InvalidPlatformOrDeviceNumber &e) {
    logCritical("{}\n", e.what());
    return;
  } catch (const std::invalid_argument &e) {
    logCritical("Could not convert CHIP_PLATFORM or CHIP_DEVICES to a number");
    return;
  } catch (const std::out_of_range &e) {
    logCritical("CHIP_PLATFORM or CHIP_DEVICES is out of range", "");
    return;
  }

  std::vector<cl::Device> spirv_enabled_devices;
  for (cl::Device dev : enabled_devices) {
    std::string ver = dev.getInfo<CL_DEVICE_IL_VERSION>(&err);
    if ((err == CL_SUCCESS) && (ver.rfind("SPIR-V_1.", 0) == 0)) {
      spirv_enabled_devices.push_back(dev);
    }
  }

  // TODO uncomment this once testing on SPIR-V Enabled OpenCL HW
  // std::cout << "SPIR-V Enabled Devices: " << spirv_enabled_devices.size()
  //          << "\n";
  // for (int i = 0; i < spirv_enabled_devices.size(); i++) {
  //  std::cout << i << ". "
  //            << spirv_enabled_devices[i].getInfo<CL_DEVICE_NAME>() <<
  //            "\n";
  //}

  // Create context which has devices
  // Create queues that have devices each of which has an associated context
  // TODO Change this to spirv_enabled_devices
  cl::Context *ctx = new cl::Context(enabled_devices);
  CHIPContextOpenCL *chip_context = new CHIPContextOpenCL(ctx);
  Backend->addContext(chip_context);
  for (int i = 0; i < enabled_devices.size(); i++) {
    cl::Device *dev = new cl::Device(enabled_devices[i]);
    CHIPDeviceOpenCL *chip_dev = new CHIPDeviceOpenCL(chip_context, dev, i);
    logDebug("CHIPDeviceOpenCL {}",
             chip_dev->cl_dev->getInfo<CL_DEVICE_NAME>());
    chip_dev->populateDeviceProperties();
    Backend->addDevice(chip_dev);
    CHIPQueueOpenCL *queue = new CHIPQueueOpenCL(chip_dev);
    // chip_dev->addQueue(queue);
    Backend->addQueue(queue);
  }
  std::cout << "OpenCL Context Initialized.\n";
};

void CHIPBackendOpenCL::uninitialize() { UNIMPLEMENTED(); }

// Other
//*************************************************************************

std::string resultToString(int status) {
  switch (status) {
    case CL_SUCCESS:
      return "CL_SUCCESS";
    case CL_DEVICE_NOT_FOUND:
      return "CL_DEVICE_NOT_FOUND";
    case CL_DEVICE_NOT_AVAILABLE:
      return "CL_DEVICE_NOT_AVAILABLE";
    case CL_COMPILER_NOT_AVAILABLE:
      return "CL_COMPILER_NOT_AVAILABLE";
    case CL_MEM_OBJECT_ALLOCATION_FAILURE:
      return "CL_MEM_OBJECT_ALLOCATION_FAILURE";
    case CL_OUT_OF_RESOURCES:
      return "CL_OUT_OF_RESOURCES";
    case CL_OUT_OF_HOST_MEMORY:
      return "CL_OUT_OF_HOST_MEMORY";
    case CL_PROFILING_INFO_NOT_AVAILABLE:
      return "CL_PROFILING_INFO_NOT_AVAILABLE";
    case CL_MEM_COPY_OVERLAP:
      return "CL_MEM_COPY_OVERLAP";
    case CL_IMAGE_FORMAT_MISMATCH:
      return "CL_IMAGE_FORMAT_MISMATCH";
    case CL_IMAGE_FORMAT_NOT_SUPPORTED:
      return "CL_IMAGE_FORMAT_NOT_SUPPORTED";
    case CL_BUILD_PROGRAM_FAILURE:
      return "CL_BUILD_PROGRAM_FAILURE";
    case CL_MAP_FAILURE:
      return "CL_MAP_FAILURE";
#ifdef CL_VERSION_1_1
    case CL_MISALIGNED_SUB_BUFFER_OFFSET:
      return "CL_MISALIGNED_SUB_BUFFER_OFFSET";
    case CL_EXEC_STATUS_ERROR_FOR_EVENTS_IN_WAIT_LIST:
      return "CL_EXEC_STATUS_ERROR_FOR_EVENTS_IN_WAIT_LIST";
#endif
#ifdef CL_VERSION_1_2
    case CL_COMPILE_PROGRAM_FAILURE:
      return "CL_COMPILE_PROGRAM_FAILURE";
    case CL_LINKER_NOT_AVAILABLE:
      return "CL_LINKER_NOT_AVAILABLE";
    case CL_LINK_PROGRAM_FAILURE:
      return "CL_LINK_PROGRAM_FAILURE";
    case CL_DEVICE_PARTITION_FAILED:
      return "CL_DEVICE_PARTITION_FAILED";
    case CL_KERNEL_ARG_INFO_NOT_AVAILABLE:
      return "CL_KERNEL_ARG_INFO_NOT_AVAILABLE";
#endif
    case (CL_INVALID_VALUE):
      return "CL_INVALID_VALUE";
    case (CL_INVALID_DEVICE_TYPE):
      return "CL_INVALID_DEVICE_TYPE";
    case (CL_INVALID_PLATFORM):
      return "CL_INVALID_PLATFORM";
    case (CL_INVALID_DEVICE):
      return "CL_INVALID_DEVICE";
    case (CL_INVALID_CONTEXT):
      return "CL_INVALID_CONTEXT";
    case (CL_INVALID_QUEUE_PROPERTIES):
      return "CL_INVALID_QUEUE_PROPERTIES";
    case (CL_INVALID_COMMAND_QUEUE):
      return "CL_INVALID_COMMAND_QUEUE";
    case (CL_INVALID_HOST_PTR):
      return "CL_INVALID_HOST_PTR";
    case (CL_INVALID_MEM_OBJECT):
      return "CL_INVALID_MEM_OBJECT";
    case (CL_INVALID_IMAGE_FORMAT_DESCRIPTOR):
      return "CL_INVALID_IMAGE_FORMAT_DESCRIPTOR";
    case (CL_INVALID_IMAGE_SIZE):
      return "CL_INVALID_IMAGE_SIZE";
    case (CL_INVALID_SAMPLER):
      return "CL_INVALID_SAMPLER";
    case (CL_INVALID_BINARY):
      return "CL_INVALID_BINARY";
    case (CL_INVALID_BUILD_OPTIONS):
      return "CL_INVALID_BUILD_OPTIONS";
    case (CL_INVALID_PROGRAM):
      return "CL_INVALID_PROGRAM";
    case (CL_INVALID_PROGRAM_EXECUTABLE):
      return "CL_INVALID_PROGRAM_EXECUTABLE";
    case (CL_INVALID_KERNEL_NAME):
      return "CL_INVALID_KERNEL_NAME";
    case (CL_INVALID_KERNEL_DEFINITION):
      return "CL_INVALID_KERNEL_DEFINITION";
    case (CL_INVALID_KERNEL):
      return "CL_INVALID_KERNEL";
    case (CL_INVALID_ARG_INDEX):
      return "CL_INVALID_ARG_INDEX";
    case (CL_INVALID_ARG_VALUE):
      return "CL_INVALID_ARG_VALUE";
    case (CL_INVALID_ARG_SIZE):
      return "CL_INVALID_ARG_SIZE";
    case (CL_INVALID_KERNEL_ARGS):
      return "CL_INVALID_KERNEL_ARGS";
    case (CL_INVALID_WORK_DIMENSION):
      return "CL_INVALID_WORK_DIMENSION";
    case (CL_INVALID_WORK_GROUP_SIZE):
      return "CL_INVALID_WORK_GROUP_SIZE";
    case (CL_INVALID_WORK_ITEM_SIZE):
      return "CL_INVALID_WORK_ITEM_SIZE";
    case (CL_INVALID_GLOBAL_OFFSET):
      return "CL_INVALID_GLOBAL_OFFSET";
    case (CL_INVALID_EVENT_WAIT_LIST):
      return "CL_INVALID_EVENT_WAIT_LIST";
    case (CL_INVALID_EVENT):
      return "CL_INVALID_EVENT";
    case (CL_INVALID_OPERATION):
      return "CL_INVALID_OPERATION";
    case (CL_INVALID_GL_OBJECT):
      return "CL_INVALID_GL_OBJECT";
    case (CL_INVALID_BUFFER_SIZE):
      return "CL_INVALID_BUFFER_SIZE";
    case (CL_INVALID_MIP_LEVEL):
      return "CL_INVALID_MIP_LEVEL";
    case (CL_INVALID_GLOBAL_WORK_SIZE):
      return "CL_INVALID_GLOBAL_WORK_SIZE";
#ifdef CL_VERSION_1_1
    case (CL_INVALID_PROPERTY):
      return "CL_INVALID_PROPERTY";
#endif
#ifdef CL_VERSION_1_2
    case (CL_INVALID_IMAGE_DESCRIPTOR):
      return "CL_INVALID_IMAGE_DESCRIPTOR";
    case (CL_INVALID_COMPILER_OPTIONS):
      return "CL_INVALID_COMPILER_OPTIONS";
    case (CL_INVALID_LINKER_OPTIONS):
      return "CL_INVALID_LINKER_OPTIONS";
    case (CL_INVALID_DEVICE_PARTITION_COUNT):
      return "CL_INVALID_DEVICE_PARTITION_COUNT";
#endif
#ifdef CL_VERSION_2_0
    case (CL_INVALID_PIPE_SIZE):
      return "CL_INVALID_PIPE_SIZE";
    case (CL_INVALID_DEVICE_QUEUE):
      return "CL_INVALID_DEVICE_QUEUE";
#endif
#ifdef CL_VERSION_2_2
    case (CL_INVALID_SPEC_ID):
      return "CL_INVALID_SPEC_ID";
    case (CL_MAX_SIZE_RESTRICTION_EXCEEDED):
      return "CL_MAX_SIZE_RESTRICTION_EXCEEDED";
#endif
    default:
      return "CL_UNKNOWN_ERROR";
  }
}<|MERGE_RESOLUTION|>--- conflicted
+++ resolved
@@ -125,6 +125,7 @@
 void CHIPDeviceOpenCL::reset() { UNIMPLEMENTED(); }
 // CHIPEventOpenCL
 // ************************************************************************
+
 CHIPEvent *CHIPContextOpenCL::createEvent(unsigned flags) {
   CHIPEventType event_type{flags};
   return new CHIPEventOpenCL(this, event_type);
@@ -159,20 +160,10 @@
 
   // if no previous event, create a marker event - we always need 2 events to
   // measure differences
-  if (!chip_queue->LastEvent) {
-    cl::Event MarkerEvent;
-    auto status =
-        chip_queue->get()->enqueueMarkerWithWaitList(nullptr, &MarkerEvent);
-    CHIPERR_CHECK_LOG_AND_THROW(status, CL_SUCCESS, hipErrorTbd);
-
-    chip_queue->updateLastEvent(MarkerEvent.get());
-    CHIPEventOpenCL *e = (CHIPEventOpenCL *)(chip_queue->LastEvent);
-    clRetainEvent(e->get());
-    logDebug("Target queue LastEvent.refc {}", e->getRefCount());
-  }
+  assert(chip_queue->getLastEvent() != nullptr);
 
   // Take over target queues event
-  this->ev = chip_queue->LastEvent->get();
+  this->ev = chip_queue->getLastEvent()->get();
   clRetainEvent(this->ev);
   int refc1 = getRefCount();
   logDebug("Refc: {} cl_event {}", refc1, (void *)get());
@@ -305,13 +296,7 @@
   CHIPEventOpenCL *chip_barrier_event = new CHIPEventOpenCL(
       (CHIPContextOpenCL *)(chip_queue->getContext()), barrier.get());
 
-  CHIPEventOpenCL *target_queue_last_event =
-      (CHIPEventOpenCL *)chip_queue->LastEvent;
-
-  chip_queue->updateLastEvent(barrier.get());
-
-  // update the target queue's latest event to be the newly enqueued barrier
-  chip_queue->LastEvent = target_queue_last_event;
+  chip_queue->updateLastEvent(chip_barrier_event);
 }
 
 void CHIPEventOpenCL::hostSignal() { UNIMPLEMENTED(); }
@@ -430,23 +415,43 @@
 
 // CHIPQueueOpenCL
 //*************************************************************************
-<<<<<<< HEAD
-CHIPEvent *CHIPQueueOpenCL::launchImpl(CHIPExecItem *exec_item) {
-=======
-void CHIPQueueOpenCL::updateLastEvent(cl_event e_) {
+
+void CHIPQueueOpenCL::updateLastEvent(CHIPEvent *new_event) {
+  logDebug("CHIPQueueOpenCL::updateLastEvent()");
+  CHIPEventOpenCL *new_chip_event = (CHIPEventOpenCL *)new_event;
+
   auto *LastEventCHIPOpenCL = (CHIPEventOpenCL *)LastEvent;
 
   if (LastEventCHIPOpenCL) {
     logDebug("updateLastEvent: LastEvent == {}, will be: {}",
-             (void *)LastEventCHIPOpenCL->get(), (void *)e_);
+             (void *)LastEventCHIPOpenCL->get(), (void *)new_chip_event->get());
     clReleaseEvent(LastEventCHIPOpenCL->get());
   } else {
-    logDebug("updateLastEvent: LastEvent == NULL, will be: {}\n", (void *)e_);
-  }
-  LastEvent = new CHIPEventOpenCL((CHIPContextOpenCL *)chip_context, e_);
-}
-hipError_t CHIPQueueOpenCL::launch(CHIPExecItem *exec_item) {
->>>>>>> 0033a973
+    logDebug("updateLastEvent: LastEvent == NULL, will be: {}\n",
+             (void *)new_chip_event);
+  }
+  LastEvent = new_chip_event;
+}
+
+CHIPEvent *CHIPQueueOpenCL::enqueueMarkerImpl() {
+  cl::Event MarkerEvent;
+  auto status = this->get()->enqueueMarkerWithWaitList(nullptr, &MarkerEvent);
+  CHIPERR_CHECK_LOG_AND_THROW(status, CL_SUCCESS, hipErrorTbd);
+  CHIPEventOpenCL *CHIPMarkerEvent =
+      new CHIPEventOpenCL((CHIPContextOpenCL *)chip_context, MarkerEvent.get());
+
+  clRetainEvent(MarkerEvent.get());
+  // this->updateLastEvent(CHIPMarkerEvent);
+  // CHIPEventOpenCL *e = (CHIPEventOpenCL *)(this->LastEvent);
+  logDebug("Target queue LastEvent.refc {}", CHIPMarkerEvent->getRefCount());
+  return CHIPMarkerEvent;
+}
+
+CHIPEventOpenCL *CHIPQueueOpenCL::getLastEvent() {
+  return (CHIPEventOpenCL *)LastEvent;
+}
+
+CHIPEvent *CHIPQueueOpenCL::launchImpl(CHIPExecItem *exec_item) {
   // std::lock_guard<std::mutex> Lock(mtx);
   logTrace("CHIPQueueOpenCL->launch()");
   CHIPExecItemOpenCL *chip_ocl_exec_item = (CHIPExecItemOpenCL *)exec_item;
@@ -469,17 +474,13 @@
                                        local, nullptr, &ev);
 
   CHIPERR_CHECK_LOG_AND_THROW(err, CL_SUCCESS, hipErrorTbd);
-<<<<<<< HEAD
-
-  return nullptr;  // todo
-=======
   hipError_t retval = hipSuccess;
 
+  CHIPEventOpenCL *e =
+      new CHIPEventOpenCL((CHIPContextOpenCL *)chip_context, ev.get());
   clRetainEvent(ev.get());
-  updateLastEvent(ev.get());
-  // delete chip_ocl_exec_item;
-  return retval;
->>>>>>> 0033a973
+  // updateLastEvent(e);
+  return e;
 }
 
 CHIPQueueOpenCL::CHIPQueueOpenCL(CHIPDevice *chip_device_)
@@ -493,7 +494,6 @@
   CHIPERR_CHECK_LOG_AND_THROW(status, CL_SUCCESS, hipErrorInitializationError);
 
   chip_device_->addQueue(this);
-  LastEvent = nullptr;
 }
 
 CHIPQueueOpenCL::~CHIPQueueOpenCL() {
@@ -509,17 +509,10 @@
   int retval = ::clEnqueueSVMMemcpy(cl_q->get(), CL_FALSE, dst, src, size, 0,
                                     nullptr, &ev);
   CHIPERR_CHECK_LOG_AND_THROW(retval, CL_SUCCESS, hipErrorRuntimeMemory);
-<<<<<<< HEAD
-  return nullptr;  // todo
-=======
-  updateLastEvent(ev);
-  return hipSuccess;
-}
-
-hipError_t CHIPQueueOpenCL::memCopyAsync(void *dst, const void *src,
-                                         size_t size) {
-  UNIMPLEMENTED(hipErrorUnknown);
->>>>>>> 0033a973
+  CHIPEventOpenCL *e =
+      new CHIPEventOpenCL((CHIPContextOpenCL *)chip_context, ev);
+  // updateLastEvent(e);
+  return e;
 }
 
 void CHIPQueueOpenCL::finish() { UNIMPLEMENTED(); }
@@ -788,6 +781,7 @@
     Backend->addDevice(chip_dev);
     CHIPQueueOpenCL *queue = new CHIPQueueOpenCL(chip_dev);
     // chip_dev->addQueue(queue);
+    chip_context->addQueue(queue);
     Backend->addQueue(queue);
   }
   std::cout << "OpenCL Context Initialized.\n";
