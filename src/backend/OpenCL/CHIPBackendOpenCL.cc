--- conflicted
+++ resolved
@@ -1581,15 +1581,9 @@
 
   StrStream.str("");
 
-<<<<<<< HEAD
   StrStream << "OpenCL Devices of type " << ChipEnvVars.getDevice().str()
             << " with SPIR-V_1 support:\n";
-  std::vector<cl::Device> SpirvDevices;
-=======
-  StrStream << "OpenCL Devices of type " << CHIPDeviceTypeStr << ":\n";
-
   std::vector<cl::Device> SupportedDevices;
->>>>>>> dd1c7f3c
   std::vector<cl::Device> Dev;
   Err = SelectedPlatform.getDevices(SelectedDevType, &Dev);
   CHIPERR_CHECK_LOG_AND_THROW(Err, CL_SUCCESS, hipErrorInitializationError);
@@ -1621,27 +1615,15 @@
   }
   logTrace("{}", StrStream.str());
 
-<<<<<<< HEAD
-  if (ChipEnvVars.getDeviceIdx() >= SpirvDevices.size()) {
+  if (ChipEnvVars.getDeviceIdx() >= SupportedDevices.size()) {
     logCritical("Selected OpenCL device {} is out of range",
                 ChipEnvVars.getDeviceIdx());
     std::exit(1);
   }
 
-  auto Device = SpirvDevices[ChipEnvVars.getDeviceIdx()];
+  auto Device = SupportedDevices[ChipEnvVars.getDeviceIdx()];
   logDebug("CHIP_DEVICE={} Selected OpenCL device {}",
            ChipEnvVars.getDeviceIdx(), Device.getInfo<CL_DEVICE_NAME>());
-=======
-  int SelectedDeviceIdx = atoi(CHIPDeviceStr.c_str());
-  if (SelectedDeviceIdx >= SupportedDevices.size()) {
-    logCritical("Selected OpenCL device {} is out of range", SelectedDeviceIdx);
-    std::exit(1);
-  }
-
-  auto Device = SupportedDevices[SelectedDeviceIdx];
-  logDebug("CHIP_DEVICE={} Selected OpenCL device {}", SelectedDeviceIdx,
-           Device.getInfo<CL_DEVICE_NAME>());
->>>>>>> dd1c7f3c
 
   // Create context which has devices
   // Create queues that have devices each of which has an associated context
