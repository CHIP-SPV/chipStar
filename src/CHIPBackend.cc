#include "CHIPBackend.hh"

#include <utility>

/// Queue a kernel for retrieving information about the device variable.
static void queueKernel(CHIPQueue *Q, CHIPKernel *K, void *Args[] = nullptr,
                        dim3 GridDim = dim3(1), dim3 BlockDim = dim3(1),
                        size_t SharedMemSize = 0) {
  assert(Q);
  assert(K);
  // FIXME: Should construct backend specific exec item or make the exec
  //        item a backend agnostic class.
  CHIPExecItem EI(GridDim, BlockDim, SharedMemSize, Q);
  EI.setArgPointer(Args);
  EI.launchByDevicePtr(K);
}

/// Queue a shadow kernel for binding a device variable (a pointer) to
/// the give n allocation.
static void queueVariableInfoShadowKernel(CHIPQueue *Q, CHIPModule *M,
                                          const CHIPDeviceVar *Var,
                                          void *InfoBuffer) {
  assert(M && Var && InfoBuffer);
  auto *K = M->getKernel(std::string(ChipVarInfoPrefix) + Var->getName());
  assert(K && "Module is missing a shadow kernel?");
  void *Args[] = {&InfoBuffer};
  queueKernel(Q, K, Args);
}

static void queueVariableBindShadowKernel(CHIPQueue *Q, CHIPModule *M,
                                          const CHIPDeviceVar *Var) {
  assert(M && Var);
  auto *DevPtr = Var->getDevAddr();
  assert(DevPtr && "Space has not be allocated for a variable.");
  auto *K = M->getKernel(std::string(ChipVarBindPrefix) + Var->getName());
  assert(K && "Module is missing a shadow kernel?");
  void *Args[] = {&DevPtr};
  queueKernel(Q, K, Args);
}

static void queueVariableInitShadowKernel(CHIPQueue *Q, CHIPModule *M,
                                          const CHIPDeviceVar *Var) {
  assert(M && Var);
  auto *K = M->getKernel(std::string(ChipVarInitPrefix) + Var->getName());
  assert(K && "Module is missing a shadow kernel?");
  queueKernel(Q, K);
}

CHIPCallbackData::CHIPCallbackData(hipStreamCallback_t callback_f_,
                                   void *callback_args_, CHIPQueue *chip_queue_)
    : callback_f(callback_f_),
      callback_args(callback_args_),
      chip_queue(chip_queue_) {
  setup();
}

void CHIPCallbackData::setup() {
  CHIPContext *ctx = chip_queue->getContext();
  gpu_ready = Backend->createCHIPEvent(ctx);
  cpu_callback_complete = Backend->createCHIPEvent(ctx);
  gpu_ack = Backend->createCHIPEvent(ctx);

  auto gpu_ready = chip_queue->enqueueBarrier(nullptr);

  std::vector<CHIPEvent *> evs = {cpu_callback_complete};
  chip_queue->enqueueBarrier(&evs);

  CHIPEvent *gpu_ack = chip_queue->enqueueMarker();
}

void CHIPEventMonitor::monitor() {
  logDebug("CHIPEventMonitor::monitor()");
  CHIPCallbackData *cb;
  while (Backend->getCallback(&cb)) {
    cb->gpu_ready->wait();
    cb->execute(hipSuccess);
    cb->cpu_callback_complete->hostSignal();
    cb->gpu_ack->wait();
    delete cb;
  }

  // no more callback events left, free up the thread
  delete this;
  pthread_yield();
}

// CHIPDeviceVar
// ************************************************************************
CHIPDeviceVar::CHIPDeviceVar(std::string TheName, size_t TheSize)
    : Name(TheName), Size(TheSize) {}

CHIPDeviceVar::~CHIPDeviceVar() { assert(!DevAddr && "Memory leak?"); }

// CHIPAllocationTracker
// ************************************************************************
CHIPAllocationTracker::CHIPAllocationTracker(size_t global_mem_size_,
                                             std::string name_)
    : global_mem_size(global_mem_size_), total_mem_used(0), max_mem_used(0) {
  name = name_;
}
CHIPAllocationTracker::~CHIPAllocationTracker() {
  // TODO free up all the pointers in ptr_set
  UNIMPLEMENTED();
}

allocation_info *CHIPAllocationTracker::getByHostPtr(const void *host_ptr) {
  auto found = host_to_dev.find(const_cast<void *>(host_ptr));
  if (found == host_to_dev.end()) {
    CHIPERR_LOG_AND_THROW("Unable to find allocation info for host pointer",
                          hipErrorInvalidSymbol);
  }
  return getByDevPtr(found->second);
}
allocation_info *CHIPAllocationTracker::getByDevPtr(const void *dev_ptr) {
  auto ptr = const_cast<void *>(dev_ptr);
  logDebug("dev_to_allocation_info size: {}", dev_to_allocation_info.size());
  auto c = dev_to_allocation_info.count(ptr);
  if (c == 0) CHIPERR_LOG_AND_THROW("pointer not found on device", hipErrorTbd);

  return &dev_to_allocation_info[const_cast<void *>(dev_ptr)];
}

bool CHIPAllocationTracker::reserveMem(size_t bytes) {
  std::lock_guard<std::mutex> Lock(mtx);
  if (bytes <= (global_mem_size - total_mem_used)) {
    total_mem_used += bytes;
    if (total_mem_used > max_mem_used) max_mem_used = total_mem_used;
    logDebug("Currently used memory on dev {}: {} M\n", name,
             (total_mem_used >> 20));
    return true;
  } else {
    CHIPERR_LOG_AND_THROW("Failed to allocate memory",
                          hipErrorMemoryAllocation);
  }
}

bool CHIPAllocationTracker::releaseMemReservation(unsigned long bytes) {
  std::lock_guard<std::mutex> Lock(mtx);
  if (total_mem_used >= bytes) {
    total_mem_used -= bytes;
    return true;
  }

  return false;
}

void CHIPAllocationTracker::recordAllocation(void *dev_ptr, size_t size_) {
  allocation_info alloc_info{dev_ptr, size_};
  dev_to_allocation_info[dev_ptr] = alloc_info;
  logDebug("CHIPAllocationTracker::recordAllocation size: {}",
           dev_to_allocation_info.size());
  return;
}

// CHIPEvent
// ************************************************************************

void CHIPEvent::recordStream(CHIPQueue *chip_queue) {
  logDebug("CHIPEvent::recordStream()");
  std::lock_guard<std::mutex> Lock(mtx);
  assert(chip_queue->getLastEvent() != nullptr);
  this->takeOver(chip_queue->getLastEvent());
  event_status = EVENT_STATUS_RECORDING;
}

CHIPEvent::CHIPEvent(CHIPContext *ctx_in, CHIPEventFlags flags_)
    : event_status(EVENT_STATUS_INIT),
      flags(flags_),
      chip_context(ctx_in),
      refc(new size_t(1)) {
  ctx_in->events.push_back(this);
}

// CHIPModuleflags_
//*************************************************************************************
void CHIPModule::consumeSPIRV() {
  funcIL = (uint8_t *)src.data();
  ilSize = src.length();

  // Parse the SPIR-V fat binary to retrieve kernel function
  size_t numWords = ilSize / 4;
  binary_data = new int32_t[numWords + 1];
  std::memcpy(binary_data, funcIL, ilSize);
  // Extract kernel function information
  bool res = parseSPIR(binary_data, numWords, func_infos);
  delete[] binary_data;
  if (!res) {
    CHIPERR_LOG_AND_THROW("SPIR-V parsing failed", hipErrorUnknown);
  }
}

CHIPModule::CHIPModule(std::string *module_str) {
  src = *module_str;
  consumeSPIRV();
}
CHIPModule::CHIPModule(std::string &&module_str) {
  src = module_str;
  consumeSPIRV();
}
CHIPModule::~CHIPModule() {}

void CHIPModule::addKernel(CHIPKernel *kernel) {
  chip_kernels.push_back(kernel);
}

void CHIPModule::compileOnce(CHIPDevice *chip_dev) {
  std::call_once(compiled, &CHIPModule::compile, this, chip_dev);
}

CHIPKernel *CHIPModule::getKernel(std::string name) {
  auto kernel = std::find_if(
      chip_kernels.begin(), chip_kernels.end(),
      [name](CHIPKernel *k) { return k->getName().compare(name) == 0; });
  if (kernel == chip_kernels.end()) {
    std::string msg = "Failed to find kernel via kernel name: " + name;
    CHIPERR_LOG_AND_THROW(msg, hipErrorLaunchFailure);
  }

  return *kernel;
}

CHIPKernel *CHIPModule::getKernel(const void *host_f_ptr) {
  for (auto &kernel : chip_kernels)
    logDebug("chip kernel: {} {}", kernel->getHostPtr(), kernel->getName());
  auto kernel = std::find_if(
      chip_kernels.begin(), chip_kernels.end(),
      [host_f_ptr](CHIPKernel *k) { return k->getHostPtr() == host_f_ptr; });
  if (kernel == chip_kernels.end()) {
    std::string msg = "Failed to find kernel via host pointer";
    CHIPERR_LOG_AND_THROW(msg, hipErrorLaunchFailure);
  }

  return *kernel;
}

std::vector<CHIPKernel *> &CHIPModule::getKernels() { return chip_kernels; }

CHIPDeviceVar *CHIPModule::getGlobalVar(const char *var_name_) {
  auto var = std::find_if(chip_vars.begin(), chip_vars.end(),
                          [var_name_](CHIPDeviceVar *v) {
                            return v->getName().compare(var_name_) == 0;
                          });
  if (var == chip_vars.end()) {
    std::string msg =
        "Failed to find global variable by name: " + std::string(var_name_);
    CHIPERR_LOG_AND_THROW(msg, hipErrorLaunchFailure);
  }

  return *var;
}

hipError_t CHIPModule::allocateDeviceVariablesNoLock(CHIPDevice *Device,
                                                     CHIPQueue *Queue) {
  // Mark as allocated if the module does not have any variables.
  DeviceVariablesAllocated |= chip_vars.empty();

<<<<<<< HEAD
  if (DeviceVariablesAllocated) return hipSuccess;
=======
  if (DeviceVariablesAllocated)
    return hipSuccess;
>>>>>>> e031135e

  logTrace("Allocate storage for device variables in module: {}", (void *)this);

  // TODO: catch any exception and abort as it's probably an unrecoverable
  //       condition?

  size_t VarInfoBufSize = sizeof(CHIPVarInfo) * chip_vars.size();
  auto *Ctx = Device->getContext();
  CHIPVarInfo *VarInfoBufD =
      (CHIPVarInfo *)Ctx->allocate(VarInfoBufSize, CHIPMemoryType::Shared);
  assert(VarInfoBufD && "Could not allocate space for a shadow kernel.");
  auto VarInfoBufH = std::make_unique<CHIPVarInfo[]>(chip_vars.size());

  // Gather information for storage allocation.
<<<<<<< HEAD
  std::vector<std::pair<CHIPDeviceVar *, CHIPVarInfo *>> VarInfos;
=======
  std::vector<std::pair<CHIPDeviceVar*, CHIPVarInfo*>> VarInfos;
>>>>>>> e031135e
  for (auto *Var : chip_vars) {
    auto I = VarInfos.size();
    queueVariableInfoShadowKernel(Queue, this, Var, &VarInfoBufD[I]);
    VarInfos.push_back(std::make_pair(Var, &VarInfoBufH[I]));
  }
  Queue->memCopyAsync(VarInfoBufH.get(), VarInfoBufD, VarInfoBufSize);
  Queue->finish();

  // Allocate storage for the device variables.
  for (auto &VarInfo : VarInfos) {
    size_t Size = (*VarInfo.second)[0];
    size_t Alignment = (*VarInfo.second)[1];
    size_t HasInitializer = (*VarInfo.second)[2];
    assert(Size && "Unexpected zero sized device variable.");
    assert(Alignment && "Unexpected alignment requirement.");

    auto *Var = VarInfo.first;
    Var->setDevAddr(Ctx->allocate(Size, Alignment, CHIPMemoryType::Shared));
    Var->markHasInitializer(HasInitializer);
    // Sanity check for object sizes reported by the shadow kernels vs
    // __hipRegisterVar.
    assert(Var->getSize() == Size && "Object size discrepancy!");
    queueVariableBindShadowKernel(Queue, this, Var);
  }
  Queue->finish();
  DeviceVariablesAllocated = true;

  return hipSuccess;
}

void CHIPModule::initializeDeviceVariablesNoLock(CHIPDevice *Device,
                                                 CHIPQueue *Queue) {
  allocateDeviceVariablesNoLock(Device, Queue);

  // Mark initialized if the module does not have any device variables.
  DeviceVariablesInitialized |= chip_vars.empty();

  if (DeviceVariablesInitialized) {
    // Can't be initialized if no storage is not allocated.
    assert(DeviceVariablesAllocated && "Should have storage.");
    return;
  }

  logTrace("Initialize device variables in module: {}", (void *)this);

  bool QueuedKernels = false;
  for (auto *Var : chip_vars) {
<<<<<<< HEAD
    if (!Var->hasInitializer()) continue;
    queueVariableInitShadowKernel(Queue, this, Var);
    QueuedKernels = true;
  }
  if (QueuedKernels) Queue->finish();
=======
    if (!Var->hasInitializer())
      continue;
    queueVariableInitShadowKernel(Queue, this, Var);
    QueuedKernels = true;
  }
  if (QueuedKernels)
    Queue->finish();
>>>>>>> e031135e
  DeviceVariablesInitialized = true;
}

void CHIPModule::invalidateDeviceVariablesNoLock() {
  DeviceVariablesInitialized = false;
}

void CHIPModule::deallocateDeviceVariablesNoLock(CHIPDevice *Device) {
  invalidateDeviceVariablesNoLock();
  for (auto *Var : chip_vars) {
    Device->getContext()->free(Var->getDevAddr());
    Var->setDevAddr(nullptr);
  }
  DeviceVariablesAllocated = false;
}

// CHIPKernel
//*************************************************************************************
CHIPKernel::CHIPKernel(std::string host_f_name_, OCLFuncInfo *func_info_)
    : host_f_name(host_f_name_), func_info(func_info_) {}
CHIPKernel::~CHIPKernel(){};
std::string CHIPKernel::getName() { return host_f_name; }
const void *CHIPKernel::getHostPtr() { return host_f_ptr; }
const void *CHIPKernel::getDevPtr() { return dev_f_ptr; }

OCLFuncInfo *CHIPKernel::getFuncInfo() { return func_info; }

void CHIPKernel::setName(std::string host_f_name_) {
  host_f_name = host_f_name_;
}
void CHIPKernel::setHostPtr(const void *host_f_ptr_) {
  host_f_ptr = host_f_ptr_;
}
void CHIPKernel::setDevPtr(const void *dev_f_ptr_) { dev_f_ptr = dev_f_ptr_; }

// CHIPExecItem
//*************************************************************************************
CHIPExecItem::CHIPExecItem(dim3 grid_dim_, dim3 block_dim_, size_t shared_mem_,
                           hipStream_t chip_queue_)
    : grid_dim(grid_dim_),
      block_dim(block_dim_),
      shared_mem(shared_mem_),
      chip_queue(chip_queue_){};
CHIPExecItem::~CHIPExecItem(){};

std::vector<uint8_t> CHIPExecItem::getArgData() { return arg_data; }

void CHIPExecItem::setArg(const void *arg, size_t size, size_t offset) {
  if ((offset + size) > arg_data.size()) arg_data.resize(offset + size + 1024);

  std::memcpy(arg_data.data() + offset, arg, size);
  logDebug("CHIPExecItem.setArg() on {} size {} offset {}\n", (void *)this,
           size, offset);
  offset_sizes.push_back(std::make_tuple(offset, size));
}

CHIPEvent *CHIPExecItem::launchByDevicePtr(CHIPKernel *K) {
  this->chip_kernel = K;
  return chip_queue->launch(this);
}

<<<<<<< HEAD
CHIPEvent *CHIPExecItem::launchByHostPtr(const void *hostPtr) {
=======
CHIPEvent * CHIPExecItem::launchByHostPtr(const void *hostPtr) {
>>>>>>> e031135e
  logTrace("launchByHostPtr");
  if (chip_queue == nullptr) {
    std::string msg = "Tried to launch CHIPExecItem but its queue is null";
    CHIPERR_LOG_AND_THROW(msg, hipErrorLaunchFailure);
  }

  CHIPDevice *dev = chip_queue->getDevice();
  return launchByDevicePtr(dev->findKernelByHostPtr(hostPtr));
}

dim3 CHIPExecItem::getBlock() { return block_dim; }
dim3 CHIPExecItem::getGrid() { return grid_dim; }
CHIPKernel *CHIPExecItem::getKernel() { return chip_kernel; }
size_t CHIPExecItem::getSharedMem() { return shared_mem; }
CHIPQueue *CHIPExecItem::getQueue() { return chip_queue; }
// CHIPDevice
//*************************************************************************************
CHIPDevice::CHIPDevice(CHIPContext *ctx_) : ctx(ctx_) {}

CHIPDevice::CHIPDevice() {
  logDebug("Device {} is {}: name \"{}\" \n", idx, (void *)this,
           hip_device_props.name);
}
CHIPDevice::~CHIPDevice() {}

std::vector<CHIPKernel *> CHIPDevice::getKernels() {
  std::vector<CHIPKernel *> kernels;
  for (auto module_it : ChipModules) {
    auto *module = module_it.second;
<<<<<<< HEAD
    for (CHIPKernel *kernel : module->getKernels()) kernels.push_back(kernel);
=======
    for (CHIPKernel *kernel : module->getKernels())
      kernels.push_back(kernel);
>>>>>>> e031135e
  }
  return kernels;
}

<<<<<<< HEAD
std::unordered_map<const std::string *, CHIPModule *>
    &CHIPDevice::getModules() {
=======
std::unordered_map<const std::string *, CHIPModule *> &
CHIPDevice::getModules() {
>>>>>>> e031135e
  return ChipModules;
}

std::string CHIPDevice::getName() {
  populateDeviceProperties();
  return std::string(hip_device_props.name);
}

void CHIPDevice::populateDeviceProperties() {
  std::call_once(propsPopulated, &CHIPDevice::populateDeviceProperties_, this);
  if (!allocation_tracker)
    allocation_tracker = new CHIPAllocationTracker(
        hip_device_props.totalGlobalMem, hip_device_props.name);
}
void CHIPDevice::copyDeviceProperties(hipDeviceProp_t *prop) {
  logDebug("CHIPDevice->copy_device_properties()");
  if (prop) std::memcpy(prop, &this->hip_device_props, sizeof(hipDeviceProp_t));
}

CHIPKernel *CHIPDevice::findKernelByHostPtr(const void *hostPtr) {
  logDebug("CHIPDevice::findKernelByHostPtr({})", hostPtr);
  std::vector<CHIPKernel *> chip_kernels = getKernels();
  if (chip_kernels.size() == 0) {
    CHIPERR_LOG_AND_THROW("chip_kernels is empty for this device",
                          hipErrorLaunchFailure);
  }
  logDebug("Listing Kernels for device {}", getName());
  for (auto &kernel : chip_kernels) {
    logDebug("Kernel name: {} host_f_ptr: {}", kernel->getName(),
             kernel->getHostPtr());
  }

  auto found_kernel = std::find_if(chip_kernels.begin(), chip_kernels.end(),
                                   [&hostPtr](CHIPKernel *kernel) {
                                     return kernel->getHostPtr() == hostPtr;
                                   });

  if (found_kernel == chip_kernels.end()) {
    std::string msg =
        "Tried to find kernel by host pointer but kernel was not found";
    CHIPERR_LOG_AND_THROW(msg, hipErrorLaunchFailure);
  } else {
    logDebug("Found kernel {} with host pointer {}", (*found_kernel)->getName(),
             (*found_kernel)->getHostPtr());
  }

  return *found_kernel;
}

CHIPContext *CHIPDevice::getContext() { return ctx; }
int CHIPDevice::getDeviceId() { return idx; }

CHIPDeviceVar *CHIPDevice::getStatGlobalVar(const void *HostPtr) {
  if (DeviceVarLookup.count(HostPtr)) {
    auto *Var = DeviceVarLookup[HostPtr];
    assert(Var->getDevAddr() && "Missing device pointer.");
    return Var;
  }
  return nullptr;
}

CHIPDeviceVar *CHIPDevice::getGlobalVar(const void *HostPtr) {
<<<<<<< HEAD
  if (auto *Found = getDynGlobalVar(HostPtr)) return Found;

  if (auto *Found = getStatGlobalVar(HostPtr)) return Found;
=======
  if (auto *Found = getDynGlobalVar(HostPtr))
    return Found;

  if (auto *Found = getStatGlobalVar(HostPtr))
    return Found;
>>>>>>> e031135e

  return nullptr;
}

int CHIPDevice::getAttr(hipDeviceAttribute_t attr) {
  int *pi;
  hipDeviceProp_t prop = {0};
  copyDeviceProperties(&prop);

  switch (attr) {
    case hipDeviceAttributeMaxThreadsPerBlock:
      return prop.maxThreadsPerBlock;
      break;
    case hipDeviceAttributeMaxBlockDimX:
      return prop.maxThreadsDim[0];
      break;
    case hipDeviceAttributeMaxBlockDimY:
      return prop.maxThreadsDim[1];
      break;
    case hipDeviceAttributeMaxBlockDimZ:
      return prop.maxThreadsDim[2];
      break;
    case hipDeviceAttributeMaxGridDimX:
      return prop.maxGridSize[0];
      break;
    case hipDeviceAttributeMaxGridDimY:
      return prop.maxGridSize[1];
      break;
    case hipDeviceAttributeMaxGridDimZ:
      return prop.maxGridSize[2];
      break;
    case hipDeviceAttributeMaxSharedMemoryPerBlock:
      return prop.sharedMemPerBlock;
      break;
    case hipDeviceAttributeTotalConstantMemory:
      return prop.totalConstMem;
      break;
    case hipDeviceAttributeWarpSize:
      return prop.warpSize;
      break;
    case hipDeviceAttributeMaxRegistersPerBlock:
      return prop.regsPerBlock;
      break;
    case hipDeviceAttributeClockRate:
      return prop.clockRate;
      break;
    case hipDeviceAttributeMemoryClockRate:
      return prop.memoryClockRate;
      break;
    case hipDeviceAttributeMemoryBusWidth:
      return prop.memoryBusWidth;
      break;
    case hipDeviceAttributeMultiprocessorCount:
      return prop.multiProcessorCount;
      break;
    case hipDeviceAttributeComputeMode:
      return prop.computeMode;
      break;
    case hipDeviceAttributeL2CacheSize:
      return prop.l2CacheSize;
      break;
    case hipDeviceAttributeMaxThreadsPerMultiProcessor:
      return prop.maxThreadsPerMultiProcessor;
      break;
    case hipDeviceAttributeComputeCapabilityMajor:
      return prop.major;
      break;
    case hipDeviceAttributeComputeCapabilityMinor:
      return prop.minor;
      break;
    case hipDeviceAttributePciBusId:
      return prop.pciBusID;
      break;
    case hipDeviceAttributeConcurrentKernels:
      return prop.concurrentKernels;
      break;
    case hipDeviceAttributePciDeviceId:
      return prop.pciDeviceID;
      break;
    case hipDeviceAttributeMaxSharedMemoryPerMultiprocessor:
      return prop.maxSharedMemoryPerMultiProcessor;
      break;
    case hipDeviceAttributeIsMultiGpuBoard:
      return prop.isMultiGpuBoard;
      break;
    case hipDeviceAttributeCooperativeLaunch:
      return prop.cooperativeLaunch;
      break;
    case hipDeviceAttributeCooperativeMultiDeviceLaunch:
      return prop.cooperativeMultiDeviceLaunch;
      break;
    case hipDeviceAttributeIntegrated:
      return prop.integrated;
      break;
    case hipDeviceAttributeMaxTexture1DWidth:
      return prop.maxTexture1D;
      break;
    case hipDeviceAttributeMaxTexture2DWidth:
      return prop.maxTexture2D[0];
      break;
    case hipDeviceAttributeMaxTexture2DHeight:
      return prop.maxTexture2D[1];
      break;
    case hipDeviceAttributeMaxTexture3DWidth:
      return prop.maxTexture3D[0];
      break;
    case hipDeviceAttributeMaxTexture3DHeight:
      return prop.maxTexture3D[1];
      break;
    case hipDeviceAttributeMaxTexture3DDepth:
      return prop.maxTexture3D[2];
      break;
    case hipDeviceAttributeHdpMemFlushCntl:
      *reinterpret_cast<unsigned int **>(pi) = prop.hdpMemFlushCntl;
      break;
    case hipDeviceAttributeHdpRegFlushCntl:
      *reinterpret_cast<unsigned int **>(pi) = prop.hdpRegFlushCntl;
      break;
    case hipDeviceAttributeMaxPitch:
      return prop.memPitch;
      break;
    case hipDeviceAttributeTextureAlignment:
      return prop.textureAlignment;
      break;
    case hipDeviceAttributeTexturePitchAlignment:
      return prop.texturePitchAlignment;
      break;
    case hipDeviceAttributeKernelExecTimeout:
      return prop.kernelExecTimeoutEnabled;
      break;
    case hipDeviceAttributeCanMapHostMemory:
      return prop.canMapHostMemory;
      break;
    case hipDeviceAttributeEccEnabled:
      return prop.ECCEnabled;
      break;
    case hipDeviceAttributeCooperativeMultiDeviceUnmatchedFunc:
      return prop.cooperativeMultiDeviceUnmatchedFunc;
      break;
    case hipDeviceAttributeCooperativeMultiDeviceUnmatchedGridDim:
      return prop.cooperativeMultiDeviceUnmatchedGridDim;
      break;
    case hipDeviceAttributeCooperativeMultiDeviceUnmatchedBlockDim:
      return prop.cooperativeMultiDeviceUnmatchedBlockDim;
      break;
    case hipDeviceAttributeCooperativeMultiDeviceUnmatchedSharedMem:
      return prop.cooperativeMultiDeviceUnmatchedSharedMem;
      break;
    case hipDeviceAttributeAsicRevision:
      return prop.asicRevision;
      break;
    case hipDeviceAttributeManagedMemory:
      return prop.managedMemory;
      break;
    case hipDeviceAttributeDirectManagedMemAccessFromHost:
      return prop.directManagedMemAccessFromHost;
      break;
    case hipDeviceAttributeConcurrentManagedAccess:
      return prop.concurrentManagedAccess;
      break;
    case hipDeviceAttributePageableMemoryAccess:
      return prop.pageableMemoryAccess;
      break;
    case hipDeviceAttributePageableMemoryAccessUsesHostPageTables:
      return prop.pageableMemoryAccessUsesHostPageTables;
      break;
    case hipDeviceAttributeCanUseStreamWaitValue:
      // hipStreamWaitValue64() and hipStreamWaitValue32() support
      // return g_devices[device]->devices()[0]->info().aqlBarrierValue_;
      CHIPERR_LOG_AND_THROW(
          "CHIPDevice::getAttr(hipDeviceAttributeCanUseStreamWaitValue path "
          "unimplemented",
          hipErrorTbd);
      break;
    default:
      CHIPERR_LOG_AND_THROW("CHIPDevice::getAttr asked for an unkown attribute",
                            hipErrorInvalidValue);
  }
  return -1;
}

size_t CHIPDevice::getGlobalMemSize() {
  return hip_device_props.totalGlobalMem;
}

void CHIPDevice::registerFunctionAsKernel(std::string *module_str,
                                          const void *host_f_ptr,
                                          const char *host_f_name) {
  CHIPModule *module = nullptr;
  if (ChipModules.count(module_str)) {
    module = ChipModules[module_str];
  } else {
    module = addModule(module_str);
    module->compileOnce(this);
  }

  CHIPKernel *kernel = module->getKernel(std::string(host_f_name));
  if (!kernel) {
    std::string msg = "Device " + getName() +
                      " tried to register host function " + host_f_name +
                      " but failed to find kernel with a matching name";
    CHIPERR_LOG_AND_THROW(msg, hipErrorLaunchFailure);
  }

  kernel->setHostPtr(host_f_ptr);

  logDebug("Device {}: successfully registered function {} as kernel {}",
           getName(), host_f_name, kernel->getName().c_str());
  return;
}

void CHIPDevice::registerDeviceVariable(std::string *ModuleStr,
                                        const void *HostPtr, const char *Name,
                                        size_t Size) {
  auto *Var = new CHIPDeviceVar(Name, Size);
  auto ModuleIter = ChipModules.find(ModuleStr);
  assert(ModuleIter != ChipModules.end() && "Module was not registered!");
  auto *Module = ModuleIter->second;
  Module->addDeviceVariable(Var);
  DeviceVarLookup.insert(std::make_pair(HostPtr, Var));
}

void CHIPDevice::addQueue(CHIPQueue *chip_queue_) {
  auto queue_found =
      std::find(chip_queues.begin(), chip_queues.end(), chip_queue_);
  if (queue_found == chip_queues.end()) chip_queues.push_back(chip_queue_);
  return;
}

CHIPQueue *CHIPDevice::addQueue(unsigned int flags, int priority) {
  auto q = addQueue_(flags, priority);
  return q;
}

std::vector<CHIPQueue *> CHIPDevice::getQueues() { return chip_queues; }

hipError_t CHIPDevice::setPeerAccess(CHIPDevice *peer, int flags,
                                     bool canAccessPeer) {
  UNIMPLEMENTED(hipSuccess);
}

int CHIPDevice::getPeerAccess(CHIPDevice *peerDevice) { UNIMPLEMENTED(0); }

void CHIPDevice::setCacheConfig(hipFuncCache_t cfg) { UNIMPLEMENTED(); }

void CHIPDevice::setFuncCacheConfig(const void *func, hipFuncCache_t config) {
  UNIMPLEMENTED();
}

hipFuncCache_t CHIPDevice::getCacheConfig() {
  UNIMPLEMENTED(hipFuncCachePreferNone);
}

hipSharedMemConfig CHIPDevice::getSharedMemConfig() {
  UNIMPLEMENTED(hipSharedMemBankSizeDefault);
}

bool CHIPDevice::removeQueue(CHIPQueue *q) {
  auto found_q = std::find(chip_queues.begin(), chip_queues.end(), q);
  if (found_q == chip_queues.end()) {
    std::string msg =
        "Tried to remove a queue for a device but the queue was not found in "
        "device queue list";
    CHIPERR_LOG_AND_THROW(msg, hipErrorUnknown);
  }

  chip_queues.erase(found_q);
  return true;
}

void CHIPDevice::setSharedMemConfig(hipSharedMemConfig config) {
  UNIMPLEMENTED();
}

size_t CHIPDevice::getUsedGlobalMem() {
  return allocation_tracker->total_mem_used;
}

bool CHIPDevice::hasPCIBusId(int, int, int) { UNIMPLEMENTED(true); }

CHIPQueue *CHIPDevice::getActiveQueue() { return chip_queues[0]; }

hipError_t CHIPDevice::allocateDeviceVariables() {
  std::lock_guard<std::mutex> Lock(mtx);
  logTrace("Allocate storage for device variables.");
  for (auto I : ChipModules) {
    auto Status =
        I.second->allocateDeviceVariablesNoLock(this, getActiveQueue());
<<<<<<< HEAD
    if (Status != hipSuccess) return Status;
=======
    if (Status != hipSuccess)
      return Status;
>>>>>>> e031135e
  }
  return hipSuccess;
}

void CHIPDevice::initializeDeviceVariables() {
  std::lock_guard<std::mutex> Lock(mtx);
  logTrace("Initialize device variables.");
  for (auto it : ChipModules)
    it.second->initializeDeviceVariablesNoLock(this, getActiveQueue());
}

void CHIPDevice::invalidateDeviceVariables() {
  std::lock_guard<std::mutex> Lock(mtx);
  logTrace("invalidate device variables.");
<<<<<<< HEAD
  for (auto it : ChipModules) it.second->invalidateDeviceVariablesNoLock();
=======
  for (auto it : ChipModules)
    it.second->invalidateDeviceVariablesNoLock();
>>>>>>> e031135e
}

void CHIPDevice::deallocateDeviceVariables() {
  std::lock_guard<std::mutex> Lock(mtx);
  logTrace("Deallocate storage for device variables.");
<<<<<<< HEAD
  for (auto it : ChipModules) it.second->deallocateDeviceVariablesNoLock(this);
=======
  for (auto it : ChipModules)
    it.second->deallocateDeviceVariablesNoLock(this);
>>>>>>> e031135e
}

// CHIPContext
//*************************************************************************************
CHIPContext::CHIPContext() {}
CHIPContext::~CHIPContext() {}

void CHIPContext::syncQueues(CHIPQueue *target_queue) {
  logDebug("CHIPContext::syncQueues()");
  std::vector<CHIPQueue *> queues = getQueues();
  std::vector<CHIPQueue *> blocking_queues;

  // Default queue gets created add init - always 0th in queue list
  CHIPQueue *default_queue = queues[0];
  queues.erase(queues.begin());

  for (auto &q : queues)
    if (q->getQueueType() == CHIPQueueType::Blocking)
      blocking_queues.push_back(q);
  logDebug("Num blocking queues: {}", blocking_queues.size());

  // default stream waits on all blocking streams to complete
  std::vector<CHIPEvent *> events_to_wait_on;
  CHIPEvent *signal;

  // if (target_queue == default_queue) {
  //   for (auto &q : blocking_queues)
  //     events_to_wait_on.push_back(q->getLastEvent());
  //   signal = target_queue->enqueueBarrierImpl(&events_to_wait_on);
  //   target_queue->LastEvent = signal;  // TODO: replace with
  // } else {  // blocking stream must wait until default stream is done
  //   events_to_wait_on.push_back(default_queue->LastEvent);
  //   signal = target_queue->enqueueBarrierImpl(&events_to_wait_on);
  //   target_queue->LastEvent = signal;  // TODO: replace with
  // }
}

void CHIPContext::addDevice(CHIPDevice *dev) {
  logDebug("CHIPContext.add_device() {}", dev->getName());
  chip_devices.push_back(dev);
}

std::vector<CHIPDevice *> &CHIPContext::getDevices() {
  if (chip_devices.size() == 0)
    logWarn("CHIPContext.get_devices() was called but chip_devices is empty");
  return chip_devices;
}

std::vector<CHIPQueue *> &CHIPContext::getQueues() {
  if (chip_queues.size() == 0) {
    std::string msg = "No queus in this context";
    CHIPERR_LOG_AND_THROW(msg, hipErrorUnknown);
  }
  return chip_queues;
}
void CHIPContext::addQueue(CHIPQueue *q) {
  logDebug("CHIPContext.add_queue()");
  chip_queues.push_back(q);
}
hipStream_t CHIPContext::findQueue(hipStream_t stream) {
  std::vector<CHIPQueue *> Queues = getQueues();
  if (stream == nullptr) return Backend->getActiveQueue();

  auto I = std::find(Queues.begin(), Queues.end(), stream);
  if (I == Queues.end()) return nullptr;
  return *I;
}

void CHIPContext::finishAll() {
  for (CHIPQueue *q : chip_queues) q->finish();
}

void *CHIPContext::allocate(size_t size) {
  return allocate(size, 0, CHIPMemoryType::Shared);
}

void *CHIPContext::allocate(size_t size, CHIPMemoryType mem_type) {
  return allocate(size, 0, mem_type);
}
void *CHIPContext::allocate(size_t size, size_t alignment,
                            CHIPMemoryType mem_type) {
  std::lock_guard<std::mutex> Lock(mtx);
  void *allocated_ptr;

  CHIPDevice *chip_dev = Backend->getActiveDevice();
  assert(chip_dev->getContext() == this);

  assert(chip_dev->allocation_tracker && "AllocationTracker was not created!");
  if (!chip_dev->allocation_tracker->reserveMem(size)) return nullptr;
  allocated_ptr = allocate_(size, alignment, mem_type);
  if (allocated_ptr == nullptr)
    chip_dev->allocation_tracker->releaseMemReservation(size);

  chip_dev->allocation_tracker->recordAllocation(allocated_ptr, size);

  return allocated_ptr;
}

hipError_t CHIPContext::findPointerInfo(hipDeviceptr_t *pbase, size_t *psize,
                                        hipDeviceptr_t dptr) {
  // allocation_info *info = Backend->AllocationTracker.getByDevPtr(dptr);
  allocation_info *info =
      Backend->getActiveDevice()->allocation_tracker->getByDevPtr(dptr);
  if (!info) return hipErrorInvalidDevicePointer;
  *pbase = info->base_ptr;
  *psize = info->size;
  return hipSuccess;
}

unsigned int CHIPContext::getFlags() { return flags; }

void CHIPContext::setFlags(unsigned int flags_) { flags = flags_; }

void CHIPContext::reset() {
  logDebug("Resetting CHIPContext: deleting allocations");
  // Free all allocations in this context
  for (auto &ptr : allocated_ptrs) free_(ptr);
  // Free all the memory reservations on each device
  for (auto &dev : chip_devices)
    dev->allocation_tracker->releaseMemReservation(
        dev->allocation_tracker->total_mem_used);
  allocated_ptrs.clear();

  // TODO Is all the state reset?
}

CHIPContext *CHIPContext::retain() { UNIMPLEMENTED(nullptr); }

hipError_t CHIPContext::free(void *ptr) {
  CHIPDevice *chip_dev = Backend->getActiveDevice();
  allocation_info *info = chip_dev->allocation_tracker->getByDevPtr(ptr);
  if (!info) return hipErrorInvalidDevicePointer;

  chip_dev->allocation_tracker->releaseMemReservation(info->size);
  free_(ptr);
  return hipSuccess;
}

// CHIPBackend
//*************************************************************************************

std::string CHIPBackend::getJitFlags() {
  std::string flags;
  if (custom_jit_flags != "") {
    flags = custom_jit_flags;
  } else {
    flags = getDefaultJitFlags();
  }
  logDebug("JIT compiler flags: {}", flags);
  return flags;
}

CHIPBackend::CHIPBackend() { logDebug("CHIPBackend Base Constructor"); };
CHIPBackend::~CHIPBackend() {
  logDebug("CHIPBackend Destructor. Deleting all pointers.");
  chip_execstack.empty();
  for (auto &ctx : chip_contexts) delete ctx;
  for (auto &q : chip_queues) delete q;
  for (auto &mod : modules_str) delete mod;
}

void CHIPBackend::initialize(std::string platform_str,
                             std::string device_type_str,
                             std::string device_ids_str) {
  initialize_(platform_str, device_type_str, device_ids_str);
  custom_jit_flags = read_env_var("CHIP_JIT_FLAGS", false);
  if (chip_devices.size() == 0) {
    std::string msg = "No CHIPDevices were initialized";
    CHIPERR_LOG_AND_THROW(msg, hipErrorInitializationError);
  }
  setActiveDevice(chip_devices[0]);
}

void CHIPBackend::setActiveDevice(CHIPDevice *chip_dev) {
  auto I = std::find(chip_devices.begin(), chip_devices.end(), chip_dev);
  if (I == chip_devices.end()) {
    std::string msg =
        "Tried to set active device with CHIPDevice pointer that is not in "
        "CHIPBackend::chip_devices";
    CHIPERR_LOG_AND_THROW(msg, hipErrorLaunchFailure);
  };
  active_dev = chip_dev;
  active_ctx = chip_dev->getContext();
  active_q = chip_dev->getActiveQueue();
}
std::vector<CHIPQueue *> &CHIPBackend::getQueues() { return chip_queues; }
CHIPQueue *CHIPBackend::getActiveQueue() {
  if (active_q == nullptr) {
    std::string msg = "Active queue is null";
    CHIPERR_LOG_AND_THROW(msg, hipErrorUnknown);
  }
  return active_q;
};

CHIPContext *CHIPBackend::getActiveContext() {
  if (active_ctx == nullptr) {
    std::string msg = "Active context is null";
    CHIPERR_LOG_AND_THROW(msg, hipErrorUnknown);
  }
  return active_ctx;
};

CHIPDevice *CHIPBackend::getActiveDevice() {
  if (active_dev == nullptr) {
    CHIPERR_LOG_AND_THROW(
        "CHIPBackend.getActiveDevice() was called but active_ctx is null",
        hipErrorUnknown);
  }
  return active_dev;
};

std::vector<CHIPDevice *> &CHIPBackend::getDevices() { return chip_devices; }

size_t CHIPBackend::getNumDevices() { return chip_devices.size(); }
std::vector<std::string *> &CHIPBackend::getModulesStr() { return modules_str; }

void CHIPBackend::addContext(CHIPContext *ctx_in) {
  chip_contexts.push_back(ctx_in);
}
void CHIPBackend::addQueue(CHIPQueue *q_in) {
  logDebug("CHIPBackend.add_queue()");
  chip_queues.push_back(q_in);
}
void CHIPBackend::addDevice(CHIPDevice *dev_in) {
  logDebug("CHIPDevice.add_device() {}", dev_in->getName());
  chip_devices.push_back(dev_in);
}

void CHIPBackend::registerModuleStr(std::string *mod_str) {
  logDebug("CHIPBackend->register_module()");
  std::lock_guard<std::mutex> Lock(mtx);
  getModulesStr().push_back(mod_str);
}

void CHIPBackend::unregisterModuleStr(std::string *mod_str) {
  logDebug("CHIPBackend->unregister_module()");
  auto found_mod = std::find(modules_str.begin(), modules_str.end(), mod_str);
  if (found_mod != modules_str.end()) {
    getModulesStr().erase(found_mod);
  } else {
    logWarn(
        "Module {} not found in CHIPBackend.modules_str while trying to "
        "unregister",
        (void *)mod_str);
  }
}

hipError_t CHIPBackend::configureCall(dim3 grid, dim3 block, size_t shared,
                                      hipStream_t q) {
  std::lock_guard<std::mutex> Lock(mtx);
  logDebug(
      "CHIPBackend->configureCall(grid=({},{},{}), block=({},{},{}), "
      "shared={}, q={}",
      grid.x, grid.y, grid.z, block.x, block.y, block.z, shared, (void *)q);
  if (q == nullptr) q = getActiveQueue();
  CHIPExecItem *ex = new CHIPExecItem(grid, block, shared, q);
  chip_execstack.push(ex);

  return hipSuccess;
}

hipError_t CHIPBackend::setArg(const void *arg, size_t size, size_t offset) {
  logDebug("CHIPBackend->set_arg()");
  std::lock_guard<std::mutex> Lock(mtx);
  CHIPExecItem *ex = chip_execstack.top();
  ex->setArg(arg, size, offset);

  return hipSuccess;
}

/**
 * @brief Register this function as a kernel for all devices initialized in
 * this backend
 *
 * @param module_str
 * @param HostFunctionPtr
 * @param FunctionName
 * @return true
 * @return false
 */

bool CHIPBackend::registerFunctionAsKernel(std::string *module_str,
                                           const void *host_f_ptr,
                                           const char *host_f_name) {
  logDebug("CHIPBackend.registerFunctionAsKernel()");
  for (auto &ctx : chip_contexts)
    for (auto &dev : ctx->getDevices())
      dev->registerFunctionAsKernel(module_str, host_f_ptr, host_f_name);
  return true;
}

void CHIPBackend::registerDeviceVariable(std::string *ModuleStr,
                                         const void *HostPtr, const char *Name,
                                         size_t Size) {
  for (auto *Ctx : chip_contexts)
    for (auto *Dev : Ctx->getDevices())
      Dev->registerDeviceVariable(ModuleStr, HostPtr, Name, Size);
}

<<<<<<< HEAD
=======

>>>>>>> e031135e
CHIPDevice *CHIPBackend::findDeviceMatchingProps(
    const hipDeviceProp_t *properties) {
  CHIPDevice *matched_device;
  int maxMatchedCount = 0;
  for (auto &dev : chip_devices) {
    hipDeviceProp_t currentProp = {0};
    dev->copyDeviceProperties(&currentProp);
    int validPropCount = 0;
    int matchedCount = 0;
    if (properties->major != 0) {
      validPropCount++;
      if (currentProp.major >= properties->major) {
        matchedCount++;
      }
    }
    if (properties->minor != 0) {
      validPropCount++;
      if (currentProp.minor >= properties->minor) {
        matchedCount++;
      }
    }
    if (properties->totalGlobalMem != 0) {
      validPropCount++;
      if (currentProp.totalGlobalMem >= properties->totalGlobalMem) {
        matchedCount++;
      }
    }
    if (properties->sharedMemPerBlock != 0) {
      validPropCount++;
      if (currentProp.sharedMemPerBlock >= properties->sharedMemPerBlock) {
        matchedCount++;
      }
    }
    if (properties->maxThreadsPerBlock != 0) {
      validPropCount++;
      if (currentProp.maxThreadsPerBlock >= properties->maxThreadsPerBlock) {
        matchedCount++;
      }
    }
    if (properties->totalConstMem != 0) {
      validPropCount++;
      if (currentProp.totalConstMem >= properties->totalConstMem) {
        matchedCount++;
      }
    }
    if (properties->multiProcessorCount != 0) {
      validPropCount++;
      if (currentProp.multiProcessorCount >= properties->multiProcessorCount) {
        matchedCount++;
      }
    }
    if (properties->maxThreadsPerMultiProcessor != 0) {
      validPropCount++;
      if (currentProp.maxThreadsPerMultiProcessor >=
          properties->maxThreadsPerMultiProcessor) {
        matchedCount++;
      }
    }
    if (properties->memoryClockRate != 0) {
      validPropCount++;
      if (currentProp.memoryClockRate >= properties->memoryClockRate) {
        matchedCount++;
      }
    }
    if (properties->memoryBusWidth != 0) {
      validPropCount++;
      if (currentProp.memoryBusWidth >= properties->memoryBusWidth) {
        matchedCount++;
      }
    }
    if (properties->l2CacheSize != 0) {
      validPropCount++;
      if (currentProp.l2CacheSize >= properties->l2CacheSize) {
        matchedCount++;
      }
    }
    if (properties->regsPerBlock != 0) {
      validPropCount++;
      if (currentProp.regsPerBlock >= properties->regsPerBlock) {
        matchedCount++;
      }
    }
    if (properties->maxSharedMemoryPerMultiProcessor != 0) {
      validPropCount++;
      if (currentProp.maxSharedMemoryPerMultiProcessor >=
          properties->maxSharedMemoryPerMultiProcessor) {
        matchedCount++;
      }
    }
    if (properties->warpSize != 0) {
      validPropCount++;
      if (currentProp.warpSize >= properties->warpSize) {
        matchedCount++;
      }
    }
    if (validPropCount == matchedCount) {
      matched_device = matchedCount > maxMatchedCount ? dev : matched_device;
      maxMatchedCount = std::max(matchedCount, maxMatchedCount);
    }
  }
  return matched_device;
}

CHIPQueue *CHIPBackend::findQueue(CHIPQueue *q) {
  if (q == nullptr) {
    logDebug(
        "CHIPBackend::findQueue() was given a nullptr. Returning default "
        "queue");
    return Backend->getActiveQueue();
  }
  auto queues = Backend->getActiveDevice()->getQueues();
  auto q_found = std::find(queues.begin(), queues.end(), q);
  if (q_found == queues.end())
    CHIPERR_LOG_AND_THROW(
        "CHIPBackend::findQueue() was given a non-nullptr queue but this queue "
        "was not found among the backend queues.",
        hipErrorTbd);
  return *q_found;
}

// hipError_t CHIPBackend::removeModule(CHIPModule *chip_module){};
// CHIPModule *CHIPBackend::addModule(std::string *module_str) {
//   for (auto &ctx : chip_contexts)
//     for (auto &dev : ctx->getDevices()) dev->addModule(modules_str);
//}
// CHIPQueue
//*************************************************************************************
CHIPQueue::CHIPQueue(CHIPDevice *chip_device_, unsigned int flags_,
                     int priority_)
    : chip_device(chip_device_), flags(flags_), priority(priority_) {
  chip_context = chip_device_->getContext();
  queue_type = CHIPQueueType{flags_};
};
CHIPQueue::CHIPQueue(CHIPDevice *chip_device_, unsigned int flags_)
    : CHIPQueue(chip_device_, flags_, 0){};
CHIPQueue::CHIPQueue(CHIPDevice *chip_device_)
    : CHIPQueue(chip_device_, 0, 0){};
CHIPQueue::~CHIPQueue(){};

///////// Enqueue Operations //////////
CHIPEvent *CHIPQueue::memCopyImpl(void *dst, const void *src, size_t size) {
  auto ev = memCopyAsyncImpl(dst, src, size);
  finish();
  return ev;
}
hipError_t CHIPQueue::memCopy(void *dst, const void *src, size_t size) {
  std::lock_guard<std::mutex> Lock(mtx);
#ifdef ENFORCE_QUEUE_SYNC
  chip_context->syncQueues(this);
#endif
  auto ev = memCopyImpl(dst, src, size);
  ev->msg = "memCopy";
  updateLastEvent(ev);
  return hipSuccess;
}
hipError_t CHIPQueue::memCopyAsync(void *dst, const void *src, size_t size) {
  std::lock_guard<std::mutex> Lock(mtx);
#ifdef ENFORCE_QUEUE_SYNC
  chip_context->syncQueues(this);
#endif
  auto ev = memCopyAsyncImpl(dst, src, size);
  ev->msg = "memCopyAsync";
  updateLastEvent(ev);
  return hipSuccess;
}
void CHIPQueue::memFill(void *dst, size_t size, const void *pattern,
                        size_t pattern_size) {
  std::lock_guard<std::mutex> Lock(mtx);
#ifdef ENFORCE_QUEUE_SYNC
  chip_context->syncQueues(this);
#endif
  auto ev = memFillImpl(dst, size, pattern, pattern_size);
  ev->msg = "memFill";
  updateLastEvent(ev);
}
CHIPEvent *CHIPQueue::memFillImpl(void *dst, size_t size, const void *pattern,
                                  size_t pattern_size) {
  auto ev = memFillAsyncImpl(dst, size, pattern, pattern_size);
  finish();
  return ev;
}
void CHIPQueue::memFillAsync(void *dst, size_t size, const void *pattern,
                             size_t pattern_size) {
  std::lock_guard<std::mutex> Lock(mtx);
#ifdef ENFORCE_QUEUE_SYNC
  chip_context->syncQueues(this);
#endif
  auto ev = memFillAsyncImpl(dst, size, pattern, pattern_size);
  ev->msg = "memFillAsync";
  updateLastEvent(ev);
}
void CHIPQueue::memCopy2D(void *dst, size_t dpitch, const void *src,
                          size_t spitch, size_t width, size_t height) {
  std::lock_guard<std::mutex> Lock(mtx);
#ifdef ENFORCE_QUEUE_SYNC
  chip_context->syncQueues(this);
#endif
  auto ev = memCopy2DAsyncImpl(dst, dpitch, src, spitch, width, height);
  ev->msg = "memCopy2D";
  finish();
  updateLastEvent(ev);
}
CHIPEvent *CHIPQueue::memCopy2DImpl(void *dst, size_t dpitch, const void *src,
                                    size_t spitch, size_t width,
                                    size_t height) {
#ifdef ENFORCE_QUEUE_SYNC
  chip_context->syncQueues(this);
#endif
  auto ev = memCopy2DAsyncImpl(dst, dpitch, src, spitch, width, height);
  finish();
  return ev;
}
void CHIPQueue::memCopy2DAsync(void *dst, size_t dpitch, const void *src,
                               size_t spitch, size_t width, size_t height) {
  std::lock_guard<std::mutex> Lock(mtx);
#ifdef ENFORCE_QUEUE_SYNC
  chip_context->syncQueues(this);
#endif
  auto ev = memCopy2DAsyncImpl(dst, dpitch, src, spitch, width, height);
  ev->msg = "memCopy2DAsync";
  updateLastEvent(ev);
}
void CHIPQueue::memCopy3D(void *dst, size_t dpitch, size_t dspitch,
                          const void *src, size_t spitch, size_t sspitch,
                          size_t width, size_t height, size_t depth) {
  std::lock_guard<std::mutex> Lock(mtx);
#ifdef ENFORCE_QUEUE_SYNC
  chip_context->syncQueues(this);
#endif
  auto ev = memCopy3DAsyncImpl(dst, dpitch, dspitch, src, spitch, sspitch,
                               width, height, depth);
  ev->msg = "memCopy3D";
  finish();
  updateLastEvent(ev);
}
CHIPEvent *CHIPQueue::memCopy3DImpl(void *dst, size_t dpitch, size_t dspitch,
                                    const void *src, size_t spitch,
                                    size_t sspitch, size_t width, size_t height,
                                    size_t depth) {
#ifdef ENFORCE_QUEUE_SYNC
  chip_context->syncQueues(this);
#endif
  auto ev = memCopy3DAsyncImpl(dst, dpitch, dspitch, src, spitch, sspitch,
                               width, height, depth);
  finish();
  return ev;
}
void CHIPQueue::memCopy3DAsync(void *dst, size_t dpitch, size_t dspitch,
                               const void *src, size_t spitch, size_t sspitch,
                               size_t width, size_t height, size_t depth) {
#ifdef ENFORCE_QUEUE_SYNC
  chip_context->syncQueues(this);
#endif
  auto ev = memCopy3DAsyncImpl(dst, dpitch, dspitch, src, spitch, sspitch,
                               width, height, depth);
  std::lock_guard<std::mutex> Lock(mtx);
  ev->msg = "memCopy3DAsync";
  updateLastEvent(ev);
}
void CHIPQueue::memCopyToTexture(CHIPTexture *texObj, void *src) {
  std::lock_guard<std::mutex> Lock(mtx);
#ifdef ENFORCE_QUEUE_SYNC
  chip_context->syncQueues(this);
#endif
  auto ev = memCopyToTextureImpl(texObj, src);
  ev->msg = "memCopyToTexture";
  updateLastEvent(ev);
}
CHIPEvent *CHIPQueue::launch(CHIPExecItem *exec_item) {
  // std::lock_guard<std::mutex> Lock(mtx);
#ifdef ENFORCE_QUEUE_SYNC
  chip_context->syncQueues(this);
#endif
  auto ev = launchImpl(exec_item);
  ev->msg = "launch";
  updateLastEvent(ev);
  return ev;
}
CHIPEvent *CHIPQueue::enqueueBarrier(
    std::vector<CHIPEvent *> *eventsToWaitFor) {
  std::lock_guard<std::mutex> Lock(mtx);
  auto ev = enqueueBarrierImpl(eventsToWaitFor);
  ev->msg = "enqueueBarrier";
  updateLastEvent(ev);
  return ev;
}
CHIPEvent *CHIPQueue::enqueueMarker() {
  std::lock_guard<std::mutex> Lock(mtx);
#ifdef ENFORCE_QUEUE_SYNC
  chip_context->syncQueues(this);
#endif
  auto ev = enqueueMarkerImpl();
  ev->msg = "enqueueMarker";
  updateLastEvent(ev);
  return ev;
}

void CHIPQueue::memPrefetch(const void *ptr, size_t count) {
  std::lock_guard<std::mutex> Lock(mtx);
#ifdef ENFORCE_QUEUE_SYNC
  chip_context->syncQueues(this);
#endif
  auto ev = memPrefetchImpl(ptr, count);
  ev->msg = "memPrefetch";
  updateLastEvent(ev);
}

void CHIPQueue::launchHostFunc(const void *hostFunction, dim3 numBlocks,
                               dim3 dimBlocks, void **args,
                               size_t sharedMemBytes) {
<<<<<<< HEAD
  std::lock_guard<std::mutex> Lock(mtx);
  CHIPExecItem e(numBlocks, dimBlocks, sharedMemBytes,
                 Backend->getActiveQueue());
=======
  CHIPExecItem e(numBlocks, dimBlocks, sharedMemBytes, this);
>>>>>>> e031135e
  e.setArgPointer(args);
  auto ev = e.launchByHostPtr(hostFunction);
  ev->msg = "launchHostFunc";
  updateLastEvent(ev);
}

void CHIPQueue::launchWithKernelParams(dim3 grid, dim3 block,
                                       unsigned int sharedMemBytes, void **args,
                                       CHIPKernel *kernel) {
  UNIMPLEMENTED();
}

void CHIPQueue::launchWithExtraParams(dim3 grid, dim3 block,
                                      unsigned int sharedMemBytes, void **extra,
                                      CHIPKernel *kernel) {
  UNIMPLEMENTED();
}

///////// End Enqueue Operations //////////

CHIPDevice *CHIPQueue::getDevice() {
  if (chip_device == nullptr) {
    std::string msg = "chip_device is null";
    CHIPERR_LOG_AND_THROW(msg, hipErrorLaunchFailure);
  }

  return chip_device;
}

unsigned int CHIPQueue::getFlags() { return flags; }
// hipError_t CHIPQueue::memCopy(void *dst, const void *src, size_t size) {}
// hipError_t CHIPQueue::memCopyAsync(void *, void const *, unsigned long) {}

int CHIPQueue::getPriorityRange(int lower_or_upper) { UNIMPLEMENTED(0); }
int CHIPQueue::getPriority() { UNIMPLEMENTED(0); }
bool CHIPQueue::addCallback(hipStreamCallback_t callback, void *userData) {
  CHIPCallbackData *cb = Backend->createCallbackData(callback, userData, this);

  Backend->callback_stack.push(cb);

  // Setup event handling on the CPU side
  if (!event_monitor) event_monitor = Backend->createEventMonitor();
  return true;
}

bool CHIPQueue::query() { UNIMPLEMENTED(true); }<|MERGE_RESOLUTION|>--- conflicted
+++ resolved
@@ -254,12 +254,7 @@
   // Mark as allocated if the module does not have any variables.
   DeviceVariablesAllocated |= chip_vars.empty();
 
-<<<<<<< HEAD
   if (DeviceVariablesAllocated) return hipSuccess;
-=======
-  if (DeviceVariablesAllocated)
-    return hipSuccess;
->>>>>>> e031135e
 
   logTrace("Allocate storage for device variables in module: {}", (void *)this);
 
@@ -274,11 +269,7 @@
   auto VarInfoBufH = std::make_unique<CHIPVarInfo[]>(chip_vars.size());
 
   // Gather information for storage allocation.
-<<<<<<< HEAD
   std::vector<std::pair<CHIPDeviceVar *, CHIPVarInfo *>> VarInfos;
-=======
-  std::vector<std::pair<CHIPDeviceVar*, CHIPVarInfo*>> VarInfos;
->>>>>>> e031135e
   for (auto *Var : chip_vars) {
     auto I = VarInfos.size();
     queueVariableInfoShadowKernel(Queue, this, Var, &VarInfoBufD[I]);
@@ -326,21 +317,11 @@
 
   bool QueuedKernels = false;
   for (auto *Var : chip_vars) {
-<<<<<<< HEAD
     if (!Var->hasInitializer()) continue;
     queueVariableInitShadowKernel(Queue, this, Var);
     QueuedKernels = true;
   }
   if (QueuedKernels) Queue->finish();
-=======
-    if (!Var->hasInitializer())
-      continue;
-    queueVariableInitShadowKernel(Queue, this, Var);
-    QueuedKernels = true;
-  }
-  if (QueuedKernels)
-    Queue->finish();
->>>>>>> e031135e
   DeviceVariablesInitialized = true;
 }
 
@@ -402,11 +383,7 @@
   return chip_queue->launch(this);
 }
 
-<<<<<<< HEAD
 CHIPEvent *CHIPExecItem::launchByHostPtr(const void *hostPtr) {
-=======
-CHIPEvent * CHIPExecItem::launchByHostPtr(const void *hostPtr) {
->>>>>>> e031135e
   logTrace("launchByHostPtr");
   if (chip_queue == nullptr) {
     std::string msg = "Tried to launch CHIPExecItem but its queue is null";
@@ -436,23 +413,13 @@
   std::vector<CHIPKernel *> kernels;
   for (auto module_it : ChipModules) {
     auto *module = module_it.second;
-<<<<<<< HEAD
     for (CHIPKernel *kernel : module->getKernels()) kernels.push_back(kernel);
-=======
-    for (CHIPKernel *kernel : module->getKernels())
-      kernels.push_back(kernel);
->>>>>>> e031135e
   }
   return kernels;
 }
 
-<<<<<<< HEAD
 std::unordered_map<const std::string *, CHIPModule *>
     &CHIPDevice::getModules() {
-=======
-std::unordered_map<const std::string *, CHIPModule *> &
-CHIPDevice::getModules() {
->>>>>>> e031135e
   return ChipModules;
 }
 
@@ -515,17 +482,9 @@
 }
 
 CHIPDeviceVar *CHIPDevice::getGlobalVar(const void *HostPtr) {
-<<<<<<< HEAD
   if (auto *Found = getDynGlobalVar(HostPtr)) return Found;
 
   if (auto *Found = getStatGlobalVar(HostPtr)) return Found;
-=======
-  if (auto *Found = getDynGlobalVar(HostPtr))
-    return Found;
-
-  if (auto *Found = getStatGlobalVar(HostPtr))
-    return Found;
->>>>>>> e031135e
 
   return nullptr;
 }
@@ -814,12 +773,7 @@
   for (auto I : ChipModules) {
     auto Status =
         I.second->allocateDeviceVariablesNoLock(this, getActiveQueue());
-<<<<<<< HEAD
     if (Status != hipSuccess) return Status;
-=======
-    if (Status != hipSuccess)
-      return Status;
->>>>>>> e031135e
   }
   return hipSuccess;
 }
@@ -834,23 +788,13 @@
 void CHIPDevice::invalidateDeviceVariables() {
   std::lock_guard<std::mutex> Lock(mtx);
   logTrace("invalidate device variables.");
-<<<<<<< HEAD
   for (auto it : ChipModules) it.second->invalidateDeviceVariablesNoLock();
-=======
-  for (auto it : ChipModules)
-    it.second->invalidateDeviceVariablesNoLock();
->>>>>>> e031135e
 }
 
 void CHIPDevice::deallocateDeviceVariables() {
   std::lock_guard<std::mutex> Lock(mtx);
   logTrace("Deallocate storage for device variables.");
-<<<<<<< HEAD
   for (auto it : ChipModules) it.second->deallocateDeviceVariablesNoLock(this);
-=======
-  for (auto it : ChipModules)
-    it.second->deallocateDeviceVariablesNoLock(this);
->>>>>>> e031135e
 }
 
 // CHIPContext
@@ -1150,10 +1094,6 @@
       Dev->registerDeviceVariable(ModuleStr, HostPtr, Name, Size);
 }
 
-<<<<<<< HEAD
-=======
-
->>>>>>> e031135e
 CHIPDevice *CHIPBackend::findDeviceMatchingProps(
     const hipDeviceProp_t *properties) {
   CHIPDevice *matched_device;
@@ -1464,13 +1404,7 @@
 void CHIPQueue::launchHostFunc(const void *hostFunction, dim3 numBlocks,
                                dim3 dimBlocks, void **args,
                                size_t sharedMemBytes) {
-<<<<<<< HEAD
-  std::lock_guard<std::mutex> Lock(mtx);
-  CHIPExecItem e(numBlocks, dimBlocks, sharedMemBytes,
-                 Backend->getActiveQueue());
-=======
   CHIPExecItem e(numBlocks, dimBlocks, sharedMemBytes, this);
->>>>>>> e031135e
   e.setArgPointer(args);
   auto ev = e.launchByHostPtr(hostFunction);
   ev->msg = "launchHostFunc";
