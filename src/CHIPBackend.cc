--- conflicted
+++ resolved
@@ -465,10 +465,8 @@
 }
 
 CHIPQueue *CHIPDevice::getPerThreadDefaultQueue() {
-  std::lock_guard<std::mutex> LockDevice(
-      DeviceMtx); // CHIPDevice::PerThreadStreamUsed
+  LOCK(DeviceMtx); // CHIPDevice::PerThreadStreamUsed
   if (!PerThreadDefaultQueue.get()) {
-    LOCK(DeviceMtx); // CHIPDevice::PerThreadStreamUsed
     logDebug("PerThreadDefaultQueue is null.. Creating a new queue.");
     PerThreadDefaultQueue =
         std::unique_ptr<CHIPQueue>(Backend->createCHIPQueue(this));
@@ -983,11 +981,8 @@
 
 void CHIPContext::syncQueues(CHIPQueue *TargetQueue) {
   auto Dev = Backend->getActiveDevice();
-<<<<<<< HEAD
   // TODO MutexCleanup why is this mutex necessary
   std::lock_guard<std::mutex> LockContext(ContextMtx);
-=======
->>>>>>> 2aea307d
 
   auto DefaultQueue = Dev->getDefaultQueue();
 #ifdef HIP_API_PER_THREAD_DEFAULT_STREAM
@@ -1013,26 +1008,14 @@
       QueuesToSyncWith.push_back(Dev->getPerThreadDefaultQueue());
   }
 
-<<<<<<< HEAD
   {
     std::lock_guard<std::mutex> LockDevice(Dev->DeviceMtx);
     // Always sycn with all blocking queues
-    for (auto Queue : Dev->getQueues()) {
+    for (auto Queue : Dev->getQueuesNoLock()) {
       std::lock_guard<std::mutex> LockQueue(Queue->QueueMtx);
       if (Queue->getQueueFlags().isBlocking())
         QueuesToSyncWith.push_back(Queue);
     }
-=======
-  LOCK(ContextMtx);     // TODO MutexCleanup remove?
-  LOCK(Dev->DeviceMtx); // CHIPDevice::ChipQueues_ via getQueuesNoLock
-  // TODO MutexCleanup change this to the locked version
-
-  // Always sycn with all blocking queues
-  for (auto Queue : Dev->getQueuesNoLock()) {
-    std::lock_guard<std::mutex> LockQueue(Queue->QueueMtx);
-    if (Queue->getQueueFlags().isBlocking())
-      QueuesToSyncWith.push_back(Queue);
->>>>>>> 2aea307d
   }
 
   // default stream waits on all blocking streams to complete
@@ -1060,13 +1043,8 @@
 }
 
 void CHIPContext::addDevice(CHIPDevice *ChipDevice) {
-<<<<<<< HEAD
-  logDebug("{} CHIPContext.addDevice() {}", (void *)this, (void *)ChipDevice);
-  std::lock_guard<std::mutex> LockContext(ContextMtx);
-=======
-  logDebug("CHIPContext.add_device() {}", ChipDevice->getName());
   LOCK(ContextMtx); // writing CHIPContext::ChipDevices
->>>>>>> 2aea307d
+  logDebug("{} CHIPContext::addDevice() {}", (void *)this, (void *)ChipDevice);
   ChipDevices_.push_back(ChipDevice);
 }
 
@@ -1224,7 +1202,7 @@
 
   for (auto &Ctx : ChipContexts) {
     for (auto &Dev : Ctx->getDevices()) {
-      for (auto &Q : Dev->getQueues()) {
+      for (auto &Q : Dev->getQueuesNoLock()) {
         Dev->removeQueue(Q);
         delete Q;
       }
@@ -1569,7 +1547,7 @@
     std::lock_guard<std::mutex> LockDevice(
         Dev->DeviceMtx); // CHIPDevice::ChipQueues_ via getQueues()
     // Safety Check to make sure that the requested queue is registereted
-    AllQueues = Dev->getQueues();
+    AllQueues = Dev->getQueuesNoLock();
   }
 
   AllQueues.push_back(Dev->getLegacyDefaultQueue());
