/*
 * Copyright (c) 2021-23 CHIP-SPV developers
 *
 * Permission is hereby granted, free of charge, to any person obtaining a copy
 * of this software and associated documentation files (the "Software"), to deal
 * in the Software without restriction, including without limitation the rights
 * to use, copy, modify, merge, publish, distribute, sublicense, and/or sell
 * copies of the Software, and to permit persons to whom the Software is
 * furnished to do so, subject to the following conditions:
 *
 * The above copyright notice and this permission notice shall be included
 * in all copies or substantial portions of the Software.
 *
 * THE SOFTWARE IS PROVIDED "AS IS", WITHOUT WARRANTY OF ANY KIND, EXPRESS OR
 * IMPLIED, INCLUDING BUT NOT LIMITED TO THE WARRANTIES OF MERCHANTABILITY,
 * FITNESS FOR A PARTICULAR PURPOSE AND NONINFRINGEMENT. IN NO EVENT SHALL
 * THE AUTHORS OR COPYRIGHT HOLDERS BE LIABLE FOR ANY CLAIM, DAMAGES OR OTHER
 * LIABILITY, WHETHER IN AN ACTION OF CONTRACT, TORT OR OTHERWISE, ARISING
 * FROM, OUT OF OR IN CONNECTION WITH THE SOFTWARE OR THE USE OR OTHER
 * DEALINGS IN THE SOFTWARE.
 */

#include "CHIPBackend.hh"

/// Queue a kernel for retrieving information about the device variable.
static void queueKernel(chipstar::Queue *Q, chipstar::Kernel *K,
                        void *Args[] = nullptr, dim3 GridDim = dim3(1),
                        dim3 BlockDim = dim3(1), size_t SharedMemSize = 0) {
  assert(Q);
  assert(K);
  // FIXME: Should construct backend specific exec item or make the exec
  //        item a backend agnostic class.
  chipstar::ExecItem *EI =
      ::Backend->createExecItem(GridDim, BlockDim, SharedMemSize, Q);
  EI->setKernel(K);

  EI->copyArgs(Args);
  EI->setupAllArgs();

  auto ChipQueue = EI->getQueue();
  if (!ChipQueue)
    CHIPERR_LOG_AND_THROW("Tried to launch kernel for an chipstar::ExecItem "
                          "which has a null queue",
                          hipErrorTbd);

  ChipQueue->launch(EI);
  delete EI;
}

/// Queue a shadow kernel for binding a device variable (a pointer) to
/// the given allocation.
static void queueVariableInfoShadowKernel(chipstar::Queue *Q,
                                          chipstar::Module *M,
                                          const chipstar::DeviceVar *Var,
                                          void *InfoBuffer) {
  assert(M && Var && InfoBuffer);
  auto *K = M->getKernelByName(std::string(ChipVarInfoPrefix) +
                               std::string(Var->getName()));
  assert(K && "chipstar::Module is missing a shadow kernel?");
  void *Args[] = {&InfoBuffer};
  queueKernel(Q, K, Args);
}

static void queueVariableBindShadowKernel(chipstar::Queue *Q,
                                          chipstar::Module *M,
                                          const chipstar::DeviceVar *Var) {
  assert(M && Var);
  auto *DevPtr = Var->getDevAddr();
  assert(DevPtr && "Space has not be allocated for a variable.");
  auto *K = M->getKernelByName(std::string(ChipVarBindPrefix) +
                               std::string(Var->getName()));
  assert(K && "chipstar::Module is missing a shadow kernel?");
  void *Args[] = {&DevPtr};
  queueKernel(Q, K, Args);
}

static void queueVariableInitShadowKernel(chipstar::Queue *Q,
                                          chipstar::Module *M,
                                          const chipstar::DeviceVar *Var) {
  assert(M && Var);
  auto *K = M->getKernelByName(std::string(ChipVarInitPrefix) +
                               std::string(Var->getName()));
  assert(K && "chipstar::Module is missing a shadow kernel?");
  queueKernel(Q, K);
}

chipstar::CallbackData::CallbackData(hipStreamCallback_t TheCallbackF,
                                     void *TheCallbackArgs,
                                     chipstar::Queue *TheChipQueue)
    : ChipQueue(TheChipQueue), CallbackArgs(TheCallbackArgs),
      CallbackF(TheCallbackF) {}

void chipstar::CallbackData::execute(hipError_t ResultFromDependency) {
  CallbackF(ChipQueue, ResultFromDependency, CallbackArgs);
}

// DeviceVar
// ************************************************************************
chipstar::DeviceVar::~DeviceVar() { assert(!DevAddr_ && "Memory leak?"); }

// chipstar::AllocTracker
// ************************************************************************
chipstar::AllocationTracker::AllocationTracker(size_t GlobalMemSize,
                                               std::string Name)
    : GlobalMemSize(GlobalMemSize), TotalMemSize(0), MaxMemUsed(0) {
  Name_ = Name;
}

chipstar::AllocationTracker::~AllocationTracker() {
  for (auto *Member : AllocInfos_)
    delete Member;
}

chipstar::AllocationInfo *
chipstar::AllocationTracker::getAllocInfo(const void *Ptr) {
  {
    LOCK( // chipstar::AllocTracker::PtrToAllocInfo_
        AllocationTrackerMtx);
    // In case that Ptr is the base of the allocation, check hash map directly
    auto Found = PtrToAllocInfo_.count(const_cast<void *>(Ptr));
    if (Found)
      return PtrToAllocInfo_[const_cast<void *>(Ptr)];
  }

  // Ptr can be offset from the base pointer. In this case, iterate through all
  // allocations, and check if Ptr falls within any of these allocation ranges
  auto AllocInfo = getAllocInfoCheckPtrRanges(const_cast<void *>(Ptr));

  return AllocInfo;
}

bool chipstar::AllocationTracker::reserveMem(size_t Bytes) {
  LOCK(AllocationTrackerMtx); // reading chipstar::AllocTracker::GlobalMemSize
  if (Bytes <= (GlobalMemSize - TotalMemSize)) {
    TotalMemSize += Bytes;
    if (TotalMemSize > MaxMemUsed)
      MaxMemUsed = TotalMemSize;
    logDebug("Currently used memory on dev {}: {} M\n", Name_,
             (TotalMemSize >> 20));
    return true;
  } else {
    CHIPERR_LOG_AND_THROW("Failed to allocate memory",
                          hipErrorMemoryAllocation);
  }
}

bool chipstar::AllocationTracker::releaseMemReservation(unsigned long Bytes) {
  LOCK(AllocationTrackerMtx); // reading chipstar::AllocTracker::GlobalMemSize
  if (TotalMemSize >= Bytes) {
    TotalMemSize -= Bytes;
    return true;
  }

  return false;
}

void chipstar::AllocationTracker::recordAllocation(
    void *DevPtr, void *HostPtr, hipDevice_t Device, size_t Size,
    chipstar::HostAllocFlags Flags, hipMemoryType MemoryType) {
  chipstar::AllocationInfo *AllocInfo = new chipstar::AllocationInfo{
      DevPtr, HostPtr, Size, Flags, Device, false, MemoryType};
  LOCK(AllocationTrackerMtx); // writing chipstar::AllocTracker::PtrToAllocInfo_
                              // chipstar::AllocTracker::AllocInfos_
  // TODO AllocInfo turned into class and constructor take care of this
  if (MemoryType == hipMemoryTypeHost) {
    AllocInfo->HostPtr = AllocInfo->DevPtr;
    // Map onto host so that the data can be potentially initialized on host
    ::Backend->getActiveDevice()->getDefaultQueue()->MemMap(
        AllocInfo, chipstar::Queue::MEM_MAP_TYPE::HOST_WRITE);
  }

  if (MemoryType == hipMemoryTypeUnified)
    AllocInfo->HostPtr = AllocInfo->DevPtr;

  AllocInfos_.insert(AllocInfo);

  if (DevPtr) {
    assert(!PtrToAllocInfo_.count(DevPtr) &&
           "Device pointer already recorded!");
    PtrToAllocInfo_[DevPtr] = AllocInfo;
  }
  if (HostPtr) {
    assert(!PtrToAllocInfo_.count(DevPtr) && "Host pointer already recorded!");
    PtrToAllocInfo_[HostPtr] = AllocInfo;
  }

  logDebug("chipstar::AllocationTracker::recordAllocation size: {} HOST {} DEV "
           "{} TYPE {}",
           Size, HostPtr, DevPtr, (unsigned)MemoryType);
  return;
}

chipstar::AllocationInfo *
chipstar::AllocationTracker::getAllocInfoCheckPtrRanges(void *DevPtr) {
  LOCK(AllocationTrackerMtx); // chipstar::AllocTracker::PtrToAllocInfo_
  for (auto &Info : PtrToAllocInfo_) {
    chipstar::AllocationInfo *AllocInfo = Info.second;
    void *Start = AllocInfo->DevPtr;
    void *End = (char *)Start + AllocInfo->Size;

    if (Start <= DevPtr && DevPtr < End)
      return AllocInfo;
  }

  return nullptr;
}

// chipstar::Event
// ************************************************************************

chipstar::Event::Event(chipstar::Context *Ctx, chipstar::EventFlags Flags)
    : EventStatus_(EVENT_STATUS_INIT), Flags_(Flags), ChipContext_(Ctx),
      Msg("") {}

void chipstar::Event::releaseDependencies() {
  assert(!Deleted_ && "chipstar::Event use after delete!");
  LOCK(EventMtx); // chipstar::Event::DependsOnList
  DependsOnList.clear();
}

// CHIPModuleflags_
//*************************************************************************************
void chipstar::Module::consumeSPIRV() {
  FuncIL_ = (uint8_t *)Src_->getBinary().data();
  IlSize_ = Src_->getBinary().size();

  // dump the SPIR-V source into current directory if CHIP_DUMP_SPIRV is set
  // dump here prior to parsing in case parsing crashes
  dumpSpirv(Src_->getBinary());

  // Parse the SPIR-V fat binary to retrieve kernel function
  size_t NumWords = IlSize_ / 4;
  BinaryData_ = new uint32_t[NumWords + 1];
  std::memcpy(BinaryData_, FuncIL_, IlSize_);
  // Extract kernel function information
  bool Res = parseSPIR(BinaryData_, NumWords, FuncInfos_);
  delete[] BinaryData_;
  if (!Res) {
    CHIPERR_LOG_AND_THROW("SPIR-V parsing failed", hipErrorUnknown);
  }
}

chipstar::Module::~Module() {}

void chipstar::Module::addKernel(chipstar::Kernel *Kernel) {
  ChipKernels_.push_back(Kernel);
}

void chipstar::Module::compileOnce(chipstar::Device *ChipDevice) {
  std::call_once(Compiled_, &chipstar::Module::compile, this, ChipDevice);
}

chipstar::Kernel *chipstar::Module::findKernel(const std::string &Name) {
  auto KernelFound = std::find_if(ChipKernels_.begin(), ChipKernels_.end(),
                                  [&Name](chipstar::Kernel *Kernel) {
                                    return Kernel->getName().compare(Name) == 0;
                                  });
  return KernelFound == ChipKernels_.end() ? nullptr : *KernelFound;
}

chipstar::Kernel *chipstar::Module::getKernelByName(const std::string &Name) {
  auto *Kernel = findKernel(Name);
  if (!Kernel) {
    std::string Msg = "Failed to find kernel via kernel name: " + Name;
    CHIPERR_LOG_AND_THROW(Msg, hipErrorLaunchFailure);
  }
  return Kernel;
}

bool chipstar::Module::hasKernel(std::string Name) { return findKernel(Name); }

chipstar::Kernel *chipstar::Module::getKernel(const void *HostFPtr) {
  logDebug("{} chipstar::Module::getKernel({})", (void *)this, HostFPtr);
  for (auto &Kernel : ChipKernels_)
    logDebug("chip kernel: {} {}", Kernel->getHostPtr(), Kernel->getName());
  auto KernelFound = std::find_if(ChipKernels_.begin(), ChipKernels_.end(),
                                  [HostFPtr](chipstar::Kernel *Kernel) {
                                    return Kernel->getHostPtr() == HostFPtr;
                                  });
  if (KernelFound == ChipKernels_.end()) {
    std::string Msg = "Failed to find kernel via host pointer";
    CHIPERR_LOG_AND_THROW(Msg, hipErrorLaunchFailure);
  }

  return *KernelFound;
}

std::vector<chipstar::Kernel *> &chipstar::Module::getKernels() {
  return ChipKernels_;
}

chipstar::DeviceVar *chipstar::Module::getGlobalVar(const char *VarName) {
  auto VarFound = std::find_if(ChipVars_.begin(), ChipVars_.end(),
                               [VarName](chipstar::DeviceVar *Var) {
                                 return Var->getName().compare(VarName) == 0;
                               });
  if (VarFound == ChipVars_.end()) {
    logDebug("Failed to find global variable by name: {}",
             std::string(VarName));
    return nullptr;
  }

  return *VarFound;
}

hipError_t
chipstar::Module::allocateDeviceVariablesNoLock(chipstar::Device *Device,
                                                chipstar::Queue *Queue) {
  // Mark as allocated if the module does not have any variables.
  DeviceVariablesAllocated_ |= ChipVars_.empty();

  if (DeviceVariablesAllocated_)
    return hipSuccess;

  logTrace("Allocate storage for device variables in module: {}", (void *)this);

  // TODO: catch any exception and abort as it's probably an unrecoverable
  //       condition?

  size_t VarInfoBufSize = sizeof(CHIPVarInfo) * ChipVars_.size();
  auto *Ctx = Device->getContext();
  CHIPVarInfo *VarInfoBufD = (CHIPVarInfo *)Ctx->allocate(
      VarInfoBufSize, hipMemoryType::hipMemoryTypeUnified);
  assert(VarInfoBufD && "Could not allocate space for a shadow kernel.");
  auto VarInfoBufH = std::make_unique<CHIPVarInfo[]>(ChipVars_.size());

  // Gather information for storage allocation.
  std::vector<std::pair<chipstar::DeviceVar *, CHIPVarInfo *>> VarInfos;
  for (auto *Var : ChipVars_) {
    auto I = VarInfos.size();
    queueVariableInfoShadowKernel(Queue, this, Var, &VarInfoBufD[I]);
    VarInfos.push_back(std::make_pair(Var, &VarInfoBufH[I]));
  }
  Queue->memCopyAsync(VarInfoBufH.get(), VarInfoBufD, VarInfoBufSize);
  Queue->finish();

  // Allocate storage for the device variables.
  for (auto &VarInfo : VarInfos) {
    size_t Size = (*VarInfo.second)[0];
    size_t Alignment = (*VarInfo.second)[1];
    size_t HasInitializer = (*VarInfo.second)[2];
    assert(Size && "Unexpected zero sized device variable.");
    assert(Alignment && "Unexpected alignment requirement.");

    auto *Var = VarInfo.first;
    Var->setDevAddr(
        Ctx->allocate(Size, Alignment, hipMemoryType::hipMemoryTypeUnified));
    Var->markHasInitializer(HasInitializer);
    // Sanity check for object sizes reported by the shadow kernels vs
    // __hipRegisterVar.
    assert(Var->getSize() == Size && "Object size discrepancy!");
    queueVariableBindShadowKernel(Queue, this, Var);
  }
  Queue->finish();
  DeviceVariablesAllocated_ = true;

  return hipSuccess;
}

void chipstar::Module::prepareDeviceVariablesNoLock(chipstar::Device *Device,
                                                    chipstar::Queue *Queue) {
  auto Err = allocateDeviceVariablesNoLock(Device, Queue);
  (void)Err;

  // Mark initialized if the module does not have any device variables.
  auto *NonSymbolResetKernel = findKernel(ChipNonSymbolResetKernelName);
  DeviceVariablesInitialized_ |= ChipVars_.empty() && !NonSymbolResetKernel;

  if (DeviceVariablesInitialized_) {
    // Can't be initialized if no storage is not allocated.
    assert(DeviceVariablesAllocated_ && "Should have storage.");
    return;
  }

  logTrace("Initialize device variables in module: {}", (void *)this);

  bool QueuedKernels = false;
  for (auto *Var : ChipVars_) {
    if (!Var->hasInitializer())
      continue;
    queueVariableInitShadowKernel(Queue, this, Var);
    QueuedKernels = true;
  }

  // Launch kernel for resetting host-inaccessible global device variables.
  if (NonSymbolResetKernel) {
    queueKernel(Queue, NonSymbolResetKernel);
    QueuedKernels = true;
  }

  if (QueuedKernels)
    Queue->finish();

  DeviceVariablesInitialized_ = true;
}

void chipstar::Module::invalidateDeviceVariablesNoLock() {
  DeviceVariablesInitialized_ = false;
}

void chipstar::Module::deallocateDeviceVariablesNoLock(
    chipstar::Device *Device) {
  invalidateDeviceVariablesNoLock();
  for (auto *Var : ChipVars_) {
    auto Err = Device->getContext()->free(Var->getDevAddr());
    (void)Err;
    Var->setDevAddr(nullptr);
  }
  DeviceVariablesAllocated_ = false;
}

SPVFuncInfo *chipstar::Module::findFunctionInfo(const std::string &FName) {
  return FuncInfos_.count(FName) ? FuncInfos_.at(FName).get() : nullptr;
}

// Kernel
//*************************************************************************************
chipstar::Kernel::Kernel(std::string HostFName, SPVFuncInfo *FuncInfo)
    : HostFName_(HostFName), FuncInfo_(FuncInfo) {}
chipstar::Kernel::~Kernel(){};
std::string chipstar::Kernel::getName() { return HostFName_; }
const void *chipstar::Kernel::getHostPtr() { return HostFPtr_; }
const void *chipstar::Kernel::getDevPtr() { return DevFPtr_; }

SPVFuncInfo *chipstar::Kernel::getFuncInfo() { return FuncInfo_; }

void chipstar::Kernel::setName(std::string HostFName) {
  HostFName_ = HostFName;
}
void chipstar::Kernel::setHostPtr(const void *HostFPtr) {
  HostFPtr_ = HostFPtr;
}
void chipstar::Kernel::setDevPtr(const void *DevFPtr) { DevFPtr_ = DevFPtr; }

// chipstar::ArgSpillBuffer
//*****************************************************************************

chipstar::ArgSpillBuffer::~ArgSpillBuffer() { (void)Ctx_->free(DeviceBuffer_); }

void chipstar::ArgSpillBuffer::computeAndReserveSpace(
    const SPVFuncInfo &KernelInfo) {
  size_t Offset = 0;
  size_t MaxAlignment = 1;
  auto Visitor = [&](const SPVFuncInfo::KernelArg &Arg) -> void {
    if (Arg.Kind != SPVTypeKind::PODByRef)
      return;
    // FIXME: Extract alignment requirement for the argument value
    //        from SPIR-V, store it in FuncInfo and read it
    //        here. Using now an arbitrarily chosen value.
    size_t Alignment = 32; // Chose sizeof(double4) as the alignment.
    Offset = roundUp(Offset, Alignment);
    ArgIndexToOffset_.insert(std::make_pair(Arg.Index, Offset));
    MaxAlignment = std::max<size_t>(MaxAlignment, Alignment);
    Offset += Arg.Size;
  };
  KernelInfo.visitKernelArgs(Visitor);

  Size_ = Offset;
  HostBuffer_ = std::make_unique<char[]>(Size_);
  DeviceBuffer_ = static_cast<char *>(
      Ctx_->allocate(Size_, MaxAlignment, hipMemoryTypeDevice));
}

void *chipstar::ArgSpillBuffer ::allocate(const SPVFuncInfo::Arg &Arg) {
  assert(HostBuffer_ && DeviceBuffer_ &&
         "Forgot to call computeAndReserveSpace()?");
  auto Offset = ArgIndexToOffset_[Arg.Index];
  auto *HostPtr = HostBuffer_.get() + Offset;
  assert(Arg.Data);
  std::memcpy(HostPtr, Arg.Data, Arg.Size);
  return DeviceBuffer_ + Offset;
}

// ExecItem
//*************************************************************************************
void chipstar::ExecItem::copyArgs(void **Args) {
  for (int i = 0; i < getNumArgs(); i++) {
    Args_.push_back(Args[i]);
  }
}

chipstar::ExecItem::ExecItem(dim3 GridDim, dim3 BlockDim, size_t SharedMem,
                             hipStream_t ChipQueue)
    : SharedMem_(SharedMem), GridDim_(GridDim), BlockDim_(BlockDim),
      ChipQueue_(static_cast<chipstar::Queue *>(ChipQueue)){};

dim3 chipstar::ExecItem::getBlock() { return BlockDim_; }
dim3 chipstar::ExecItem::getGrid() { return GridDim_; }
size_t chipstar::ExecItem::getSharedMem() { return SharedMem_; }
chipstar::Queue *chipstar::ExecItem::getQueue() { return ChipQueue_; }
// Device
//*************************************************************************************
chipstar::Device::Device(chipstar::Context *Ctx, int DeviceIdx)
    : Ctx_(Ctx), Idx_(DeviceIdx) {
  LegacyDefaultQueue = nullptr;
  PerThreadDefaultQueue = nullptr;
  // Avoid indeterminate values.
  std::memset(&HipDeviceProps_, 0, sizeof(HipDeviceProps_));
}

chipstar::Device::~Device() {
  LOCK(DeviceMtx); // chipstar::Device::ChipQueues_
  logDebug("~Device() {}", (void *)this);
  while (this->ChipQueues_.size() > 0) {
    delete ChipQueues_[0];
    ChipQueues_.erase(ChipQueues_.begin());
  }

  delete LegacyDefaultQueue;
  LegacyDefaultQueue = nullptr;
}
chipstar::Queue *chipstar::Device::getLegacyDefaultQueue() {
  return LegacyDefaultQueue;
}

chipstar::Queue *chipstar::Device::getDefaultQueue() {
#ifdef HIP_API_PER_THREAD_DEFAULT_STREAM
  return getPerThreadDefaultQueue();
#else
  return getLegacyDefaultQueue();
#endif
}

bool chipstar::Device::isPerThreadStreamUsed() {
  LOCK(DeviceMtx); // chipstar::Device::PerThreadStreamUsed
  return PerThreadStreamUsed_;
}

bool chipstar::Device::isPerThreadStreamUsedNoLock() {
  return PerThreadStreamUsed_;
}

void chipstar::Device::setPerThreadStreamUsed(bool Status) {
  LOCK(DeviceMtx); // chipstar::Device::PerThreadStreamUsed
  PerThreadStreamUsed_ = Status;
}

chipstar::Queue *chipstar::Device::getPerThreadDefaultQueue() {
  LOCK(DeviceMtx); // chipstar::Device::PerThreadStreamUsed
  return getPerThreadDefaultQueueNoLock();
}

chipstar::Queue *chipstar::Device::getPerThreadDefaultQueueNoLock() {
  if (!PerThreadDefaultQueue.get()) {
    logDebug("PerThreadDefaultQueue is null.. Creating a new queue.");
    PerThreadDefaultQueue =
        std::unique_ptr<chipstar::Queue>(::Backend->createCHIPQueue(this));
    PerThreadStreamUsed_ = true;
    PerThreadDefaultQueue.get()->PerThreadQueueForDevice = this;
  }

  return PerThreadDefaultQueue.get();
}

std::vector<chipstar::Kernel *> chipstar::Device::getKernels() {
  std::vector<chipstar::Kernel *> ChipKernels;
  for (auto &Kv : SrcModToCompiledMod_) {
    for (chipstar::Kernel *Kernel : Kv.second->getKernels())
      ChipKernels.push_back(Kernel);
  }
  return ChipKernels;
}

std::string chipstar::Device::getName() {
  return std::string(HipDeviceProps_.name);
}

void chipstar::Device::init() {
  LOCK(DeviceMtx) // chipstar::Device::LegacyDefaultQueue
  std::call_once(PropsPopulated_,
                 &chipstar::Device::populateDevicePropertiesImpl, this);
  if (!AllocTracker)
    AllocTracker = new chipstar::AllocationTracker(
        HipDeviceProps_.totalGlobalMem, HipDeviceProps_.name);

  chipstar::QueueFlags Flags;
  int Priority = 1; // TODO : set a default
  LegacyDefaultQueue = createQueue(Flags, Priority);
}

void chipstar::Device::copyDeviceProperties(hipDeviceProp_t *Prop) {
  logDebug("Device->copy_device_properties()");
  if (Prop)
    std::memcpy(Prop, &this->HipDeviceProps_, sizeof(hipDeviceProp_t));
}

chipstar::Context *chipstar::Device::getContext() { return Ctx_; }
int chipstar::Device::getDeviceId() { return Idx_; }

chipstar::DeviceVar *chipstar::Device::getStatGlobalVar(const void *HostPtr) {
  if (DeviceVarLookup_.count(HostPtr)) {
    auto *Var = DeviceVarLookup_[HostPtr];
    assert(Var->getDevAddr() && "Missing device pointer.");
    return Var;
  }
  return nullptr;
}

chipstar::DeviceVar *chipstar::Device::getGlobalVar(const void *HostPtr) {
  if (auto *Found = getDynGlobalVar(HostPtr))
    return Found;

  if (auto *Found = getStatGlobalVar(HostPtr))
    return Found;

  return nullptr;
}

int chipstar::Device::getAttr(hipDeviceAttribute_t Attr) {
  hipDeviceProp_t Prop = {};
  copyDeviceProperties(&Prop);

  switch (Attr) {
  case hipDeviceAttributeMaxThreadsPerBlock:
    return Prop.maxThreadsPerBlock;
    break;
  case hipDeviceAttributeMaxBlockDimX:
    return Prop.maxThreadsDim[0];
    break;
  case hipDeviceAttributeMaxBlockDimY:
    return Prop.maxThreadsDim[1];
    break;
  case hipDeviceAttributeMaxBlockDimZ:
    return Prop.maxThreadsDim[2];
    break;
  case hipDeviceAttributeMaxGridDimX:
    return Prop.maxGridSize[0];
    break;
  case hipDeviceAttributeMaxGridDimY:
    return Prop.maxGridSize[1];
    break;
  case hipDeviceAttributeMaxGridDimZ:
    return Prop.maxGridSize[2];
    break;
  case hipDeviceAttributeMaxSharedMemoryPerBlock:
    return Prop.sharedMemPerBlock;
    break;
  case hipDeviceAttributeTotalConstantMemory:
    return Prop.totalConstMem;
    break;
  case hipDeviceAttributeWarpSize:
    return Prop.warpSize;
    break;
  case hipDeviceAttributeMaxRegistersPerBlock:
    return Prop.regsPerBlock;
    break;
  case hipDeviceAttributeClockRate:
    return Prop.clockRate;
    break;
  case hipDeviceAttributeMemoryClockRate:
    return Prop.memoryClockRate;
    break;
  case hipDeviceAttributeMemoryBusWidth:
    return Prop.memoryBusWidth;
    break;
  case hipDeviceAttributeMultiprocessorCount:
    return Prop.multiProcessorCount;
    break;
  case hipDeviceAttributeComputeMode:
    return Prop.computeMode;
    break;
  case hipDeviceAttributeL2CacheSize:
    return Prop.l2CacheSize;
    break;
  case hipDeviceAttributeMaxThreadsPerMultiProcessor:
    return Prop.maxThreadsPerMultiProcessor;
    break;
  case hipDeviceAttributeComputeCapabilityMajor:
    return Prop.major;
    break;
  case hipDeviceAttributeComputeCapabilityMinor:
    return Prop.minor;
    break;
  case hipDeviceAttributePciBusId:
    return Prop.pciBusID;
    break;
  case hipDeviceAttributeConcurrentKernels:
    return Prop.concurrentKernels;
    break;
  case hipDeviceAttributePciDeviceId:
    return Prop.pciDeviceID;
    break;
  case hipDeviceAttributeMaxSharedMemoryPerMultiprocessor:
    return Prop.maxSharedMemoryPerMultiProcessor;
    break;
  case hipDeviceAttributeIsMultiGpuBoard:
    return Prop.isMultiGpuBoard;
    break;
  case hipDeviceAttributeCooperativeLaunch:
    return Prop.cooperativeLaunch;
    break;
  case hipDeviceAttributeCooperativeMultiDeviceLaunch:
    return Prop.cooperativeMultiDeviceLaunch;
    break;
  case hipDeviceAttributeIntegrated:
    return Prop.integrated;
    break;
  case hipDeviceAttributeMaxTexture1DWidth:
    return Prop.maxTexture1D;
    break;
  case hipDeviceAttributeMaxTexture1DLinear:
    return Prop.maxTexture1DLinear;
    break;
  case hipDeviceAttributeMaxTexture2DWidth:
    return Prop.maxTexture2D[0];
    break;
  case hipDeviceAttributeMaxTexture2DHeight:
    return Prop.maxTexture2D[1];
    break;
    // For some reason HIP has single attribute for pitched memory
    // instead of having separate attribute for width, height and
    // pitch dimensions, like on Cuda.
    //
    // hipDeviceProp_t does not have maxTexture2DLinear like in
    // Cuda. Use maxTexture2D.
  case hipDeviceAttributeMaxTexture2DLinear:
    return std::min<int>(Prop.maxTexture2D[0], Prop.maxTexture2D[1]);
    break;
  case hipDeviceAttributeMaxTexture3DWidth:
    return Prop.maxTexture3D[0];
    break;
  case hipDeviceAttributeMaxTexture3DHeight:
    return Prop.maxTexture3D[1];
    break;
  case hipDeviceAttributeMaxTexture3DDepth:
    return Prop.maxTexture3D[2];
    break;
  case hipDeviceAttributeHdpMemFlushCntl:
  case hipDeviceAttributeHdpRegFlushCntl:
    UNIMPLEMENTED(-1);
  case hipDeviceAttributeMaxPitch:
    return Prop.memPitch;
    break;
  case hipDeviceAttributeTextureAlignment:
    return Prop.textureAlignment;
    break;
  case hipDeviceAttributeTexturePitchAlignment:
    return Prop.texturePitchAlignment;
    break;
  case hipDeviceAttributeKernelExecTimeout:
    return Prop.kernelExecTimeoutEnabled;
    break;
  case hipDeviceAttributeCanMapHostMemory:
    return Prop.canMapHostMemory;
    break;
  case hipDeviceAttributeEccEnabled:
    return Prop.ECCEnabled;
    break;
  case hipDeviceAttributeCooperativeMultiDeviceUnmatchedFunc:
    return Prop.cooperativeMultiDeviceUnmatchedFunc;
    break;
  case hipDeviceAttributeCooperativeMultiDeviceUnmatchedGridDim:
    return Prop.cooperativeMultiDeviceUnmatchedGridDim;
    break;
  case hipDeviceAttributeCooperativeMultiDeviceUnmatchedBlockDim:
    return Prop.cooperativeMultiDeviceUnmatchedBlockDim;
    break;
  case hipDeviceAttributeCooperativeMultiDeviceUnmatchedSharedMem:
    return Prop.cooperativeMultiDeviceUnmatchedSharedMem;
    break;
  case hipDeviceAttributeAsicRevision:
    return Prop.asicRevision;
    break;
  case hipDeviceAttributeManagedMemory:
    return Prop.managedMemory;
    break;
  case hipDeviceAttributeDirectManagedMemAccessFromHost:
    return Prop.directManagedMemAccessFromHost;
    break;
  case hipDeviceAttributeConcurrentManagedAccess:
    return Prop.concurrentManagedAccess;
    break;
  case hipDeviceAttributePageableMemoryAccess:
    return Prop.pageableMemoryAccess;
    break;
  case hipDeviceAttributePageableMemoryAccessUsesHostPageTables:
    return Prop.pageableMemoryAccessUsesHostPageTables;
    break;
  case hipDeviceAttributeCanUseStreamWaitValue:
    // hipStreamWaitValue64() and hipStreamWaitValue32() support
    // return g_devices[device]->devices()[0]->info().aqlBarrierValue_;
    CHIPERR_LOG_AND_THROW(
        "Device::getAttr(hipDeviceAttributeCanUseStreamWaitValue path "
        "unimplemented",
        hipErrorTbd);
    break;
  default:
    CHIPERR_LOG_AND_THROW("Device::getAttr asked for an unkown attribute",
                          hipErrorInvalidValue);
  }
  return -1;
}

size_t chipstar::Device::getGlobalMemSize() {
  return HipDeviceProps_.totalGlobalMem;
}

void chipstar::Device::eraseModule(chipstar::Module *Module) {
  LOCK(DeviceMtx); // SrcModToCompiledMod_
  for (auto &Kv : SrcModToCompiledMod_)
    if (Kv.second == Module) {
      delete Module;
      SrcModToCompiledMod_.erase(Kv.first);
      break;
    }
}

void chipstar::Device::addQueue(chipstar::Queue *ChipQueue) {
  LOCK(DeviceMtx) // writing chipstar::Device::ChipQueues_
  logDebug("{} Device::addQueue({})", (void *)this, (void *)ChipQueue);

  auto QueueFound =
      std::find(ChipQueues_.begin(), ChipQueues_.end(), ChipQueue);
  if (QueueFound == ChipQueues_.end()) {
    ChipQueues_.push_back(ChipQueue);
  } else {
    CHIPERR_LOG_AND_THROW("Tried to add a queue to the backend which was "
                          "already present in the backend queue list",
                          hipErrorTbd);
  }
  logDebug("Queue {} added to the queue vector for device {} ",
           (void *)ChipQueue, (void *)this);

  return;
}

chipstar::Queue *
chipstar::Device::createQueueAndRegister(chipstar::QueueFlags Flags,
                                         int Priority) {

  auto ChipQueue = createQueue(Flags, Priority);
  // Add the queue handle to the device and the Backend
  addQueue(ChipQueue);
  return ChipQueue;
}

chipstar::Queue *
chipstar::Device::createQueueAndRegister(const uintptr_t *NativeHandles,
                                         const size_t NumHandles) {
  auto ChipQueue = createQueue(NativeHandles, NumHandles);
  // Add the queue handle to the device and the Backend
  addQueue(ChipQueue);
  return ChipQueue;
}

std::vector<chipstar::Queue *> &chipstar::Device::getQueues() {
  LOCK(DeviceMtx); // reading chipstar::Device::ChipQueues_
  return ChipQueues_;
}

hipError_t chipstar::Device::setPeerAccess(chipstar::Device *Peer, int Flags,
                                           bool CanAccessPeer) {
  UNIMPLEMENTED(hipSuccess);
}

int chipstar::Device::getPeerAccess(chipstar::Device *PeerDevice) {
  UNIMPLEMENTED(0);
}

void chipstar::Device::setCacheConfig(hipFuncCache_t Cfg) { UNIMPLEMENTED(); }

void chipstar::Device::setFuncCacheConfig(const void *Func,
                                          hipFuncCache_t Cfg) {
  UNIMPLEMENTED();
}

hipFuncCache_t chipstar::Device::getCacheConfig() {
  UNIMPLEMENTED(hipFuncCachePreferNone);
}

hipSharedMemConfig chipstar::Device::getSharedMemConfig() {
  UNIMPLEMENTED(hipSharedMemBankSizeDefault);
}

void chipstar::Device::removeContext(chipstar::Context *Context) {}

bool chipstar::Device::removeQueue(chipstar::Queue *ChipQueue) {
  /**
   * If commands are still executing on the specified stream, some may complete
   * execution before the queue is deleted. The queue may be destroyed while
   * some commands are still inflight, or may wait for all commands queued to
   * the stream before destroying it.
   *
   * Choosing not to call Queue->finish()
   */
  LOCK(DeviceMtx) // reading chipstar::Device::ChipQueues_
  ChipQueue->updateLastEvent(nullptr);

  // Remove from device queue list
  auto FoundQueue =
      std::find(ChipQueues_.begin(), ChipQueues_.end(), ChipQueue);
  if (FoundQueue == ChipQueues_.end()) {
    std::string Msg =
        "Tried to remove a queue for a device but the queue was not found in "
        "device queue list";
    CHIPERR_LOG_AND_THROW(Msg, hipErrorUnknown);
  }
  ChipQueues_.erase(FoundQueue);

  delete ChipQueue;
  return true;
}

void chipstar::Device::setSharedMemConfig(hipSharedMemConfig Cfg) {
  UNIMPLEMENTED();
}

size_t chipstar::Device::getUsedGlobalMem() {
  return AllocTracker->TotalMemSize;
}

bool chipstar::Device::hasPCIBusId(int PciDomainID, int PciBusID,
                                   int PciDeviceID) {
  auto T1 = this->HipDeviceProps_.pciBusID == PciBusID;
  auto T2 = this->HipDeviceProps_.pciDomainID == PciDomainID;
  auto T3 = this->HipDeviceProps_.pciDeviceID == PciDeviceID;

  return (T1 && T2 && T3);
}

/// Prepares device variables for a module for which the host pointer
/// is member of.
void chipstar::Device::prepareDeviceVariables(HostPtr Ptr) {
  if (auto *Mod = getOrCreateModule(Ptr)) {
    LOCK(DeviceVarMtx); // chipstar::Module::prepareDeviceVariablesNoLock()
    logDebug("Prepare variables in module {}", static_cast<const void *>(Mod));
    Mod->prepareDeviceVariablesNoLock(this, getDefaultQueue());
  }
}

void chipstar::Device::invalidateDeviceVariables() {
  // Device::SrcModToCompiledMod_
  // chipstar::Module::invalidateDeviceVariablesNoLock()
  LOCK(DeviceVarMtx); // Device::SrcModToCompiledMod_
  logTrace("invalidate device variables.");
  for (auto &Kv : SrcModToCompiledMod_)
    Kv.second->invalidateDeviceVariablesNoLock();
}

void chipstar::Device::deallocateDeviceVariables() {
  // chipstar::Device::SrcModToCompiledMod_
  // chipstar::Module::deallocateDeviceVariablesNoLock()
  LOCK(DeviceVarMtx); // chipstar::Device::SrcModToCompiledMod_
  logTrace("Deallocate storage for device variables.");
  for (auto &Kv : SrcModToCompiledMod_)
    Kv.second->deallocateDeviceVariablesNoLock(this);
}

/// Get compiled module associated with the host pointer 'Ptr'. Return
/// nullptr if 'Ptr' is not associated with any module.
chipstar::Module *chipstar::Device::getOrCreateModule(HostPtr Ptr) {
  {
    LOCK(DeviceVarMtx); // chipstar::Device::HostPtrToCompiledMod_
    if (HostPtrToCompiledMod_.count(Ptr))
      return HostPtrToCompiledMod_[Ptr];
  }

  // The module, which the 'Ptr' is member of, might not be compiled yet.
  auto *SrcMod = getSPVRegister().getSource(Ptr);
  if (!SrcMod) // Client gave an invalid pointer?
    return nullptr;

  // Found the source module, now compile it.
  auto *Mod = getOrCreateModule(*SrcMod);

#ifndef NDEBUG
  {
    LOCK(DeviceVarMtx); // chipstar::Device::HostPtrToCompiledMod_
    assert((!Mod || (HostPtrToCompiledMod_.count(Ptr) &&
                     HostPtrToCompiledMod_[Ptr] == Mod)) &&
           "Forgot to map the host pointers");
  }
#endif

  return Mod;
}

/// Get compiled module for the source module 'SrcMod'.
chipstar::Module *chipstar::Device::getOrCreateModule(const SPVModule &SrcMod) {
  LOCK(DeviceVarMtx); // chipstar::Device::SrcModToCompiledMod_
                      // chipstar::Device::HostPtrToCompiledMod_
                      // chipstar::Device::DeviceVarLookup_

  // Check if we have already created the module for the source.
  if (SrcModToCompiledMod_.count(&SrcMod))
    return SrcModToCompiledMod_[&SrcMod];

  logDebug("Compile module {}", static_cast<const void *>(&SrcMod));

  auto *Module = compile(SrcMod);
  if (!Module) // Probably a compile error.
    return nullptr;

  // Bind host pointers to their backend counterparts.
  for (const auto &Info : SrcMod.Kernels) {
    std::string NameTmp(Info.Name.begin(), Info.Name.end());
    chipstar::Kernel *Kernel = Module->getKernelByName(NameTmp);
    assert(Kernel && "chipstar::Kernel went missing?");
    Kernel->setHostPtr(Info.Ptr);
    HostPtrToCompiledMod_[Info.Ptr] = Module;
  }

  for (const auto &Info : SrcMod.Variables) {
    // Global device variables in the original HIP sources have been
    // converted by a global variable pass (HipGlobalVariables.cpp)
    // and they are accessible through specially named shadow
    // kernels.
    std::string NameTmp(Info.Name.begin(), Info.Name.end());
    std::string VarInfoKernelName = std::string(ChipVarInfoPrefix) + NameTmp;

    if (!Module->hasKernel(VarInfoKernelName)) {
      // The kernel compilation pipe is allowed to remove device-side unused
      // global variables from the device modules. This is utilized in the
      // abort implementation to signal that abort is not called in the
      // module. The lack of the variable in the device module is used as a
      // quick (and dirty) way to not query for the global flag value after
      // each kernel execution (reading of which requires kernel launches).
      logTrace(
          "Device variable {} not found in the module -- removed as unused?",
          Info.Name);
      continue;
    }
    auto *Var = new chipstar::DeviceVar(&Info);
    Module->addDeviceVariable(Var);

    DeviceVarLookup_.insert(std::make_pair(Info.Ptr, Var));
    HostPtrToCompiledMod_[Info.Ptr] = Module;
  }

  SrcModToCompiledMod_.insert(std::make_pair(&SrcMod, Module));
  return Module;
}

// Context
//*************************************************************************************
chipstar::Context::Context() {}
chipstar::Context::~Context() {
  logDebug("~Context() {}", (void *)this);
  delete ChipDevice_;
}

void chipstar::Context::syncQueues(chipstar::Queue *TargetQueue) {
  auto Dev = ::Backend->getActiveDevice();
  LOCK(Dev->DeviceMtx); // chipstar::Device::ChipQueues_ via getQueuesNoLock()

  auto DefaultQueue = Dev->getDefaultQueue();
#ifdef HIP_API_PER_THREAD_DEFAULT_STREAM
  // The per-thread default stream is an implicit stream local to both the
  // thread and the CUcontext, and which does not synchronize with other
  // streams (just like explcitly created streams). The per-thread default
  // stream is not a non-blocking stream and will synchronize with the
  // legacy default stream if both are used in a program.

  // since HIP_API_PER_THREAD_DEFAULT_STREAM is enabled, there is no legacy
  // default stream thus no syncronization necessary
  if (TargetQueue == DefaultQueue)
    return;
#endif
  std::vector<chipstar::Queue *> QueuesToSyncWith;

  // The per-thread default stream is not a non-blocking stream and will
  // synchronize with the legacy default stream if both are used in a program
  if (Dev->isPerThreadStreamUsedNoLock()) {
    if (TargetQueue == Dev->getPerThreadDefaultQueueNoLock())
      QueuesToSyncWith.push_back(DefaultQueue);
    else if (TargetQueue == Dev->getLegacyDefaultQueue())
      QueuesToSyncWith.push_back(Dev->getPerThreadDefaultQueueNoLock());
  }

  // Always sycn with all blocking queues
  for (auto Queue : Dev->getQueuesNoLock()) {
    if (Queue->getQueueFlags().isBlocking())
      QueuesToSyncWith.push_back(Queue);
  }

  // default stream waits on all blocking streams to complete
  std::vector<std::shared_ptr<chipstar::Event>> EventsToWaitOn;

  std::shared_ptr<chipstar::Event> SyncQueuesEvent;
  if (TargetQueue == DefaultQueue) {
    for (auto &q : QueuesToSyncWith) {
      auto Ev = q->getLastEvent();
      if (Ev)
        EventsToWaitOn.push_back(Ev);
    }
    SyncQueuesEvent = TargetQueue->enqueueBarrierImpl(EventsToWaitOn);
    SyncQueuesEvent->Msg = "barrierSyncQueue";
    TargetQueue->updateLastEvent(SyncQueuesEvent);
  } else { // blocking stream must wait until default stream is done
    auto Ev = DefaultQueue->getLastEvent();
    if (Ev)
      EventsToWaitOn.push_back(Ev);
    SyncQueuesEvent = TargetQueue->enqueueBarrierImpl(EventsToWaitOn);
    SyncQueuesEvent->Msg = "barrierSyncQueue";
    TargetQueue->updateLastEvent(SyncQueuesEvent);
  }
  ::Backend->trackEvent(SyncQueuesEvent);
}

chipstar::Device *chipstar::Context::getDevice() {
  assert(this->ChipDevice_);
  return ChipDevice_;
}

void *chipstar::Context::allocate(size_t Size, hipMemoryType MemType) {
  return allocate(Size, 0, MemType, chipstar::HostAllocFlags());
}

void *chipstar::Context::allocate(size_t Size, size_t Alignment,
                                  hipMemoryType MemType) {
  return allocate(Size, Alignment, MemType, chipstar::HostAllocFlags());
}

void *chipstar::Context::allocate(size_t Size, size_t Alignment,
                                  hipMemoryType MemType,
                                  chipstar::HostAllocFlags Flags) {
  void *AllocatedPtr, *HostPtr = nullptr;
  // TOOD hipCtx - use the device with which this context is associated
  chipstar::Device *ChipDev = ::Backend->getActiveDevice();
  if (!Flags.isDefault()) {
    if (Flags.isMapped())
      MemType = hipMemoryType::hipMemoryTypeHost;
    if (Flags.isCoherent())
      UNIMPLEMENTED(nullptr);
    if (Flags.isNonCoherent())
      // UNIMPLEMENTED(nullptr);
      if (Flags.isNumaUser())
        UNIMPLEMENTED(nullptr);
    if (Flags.isPortable())
      UNIMPLEMENTED(nullptr);
    if (Flags.isWriteCombined())
      logWarn("hipHostAllocWriteCombined is not supported. Ignoring.");
    // UNIMPLEMENTED(nullptr);
  }

  if (Size > ChipDev->getMaxMallocSize()) {
    logCritical("Requested allocation of {} exceeds the maximum size of a "
                "single allocation of {}",
                Size, ChipDev->getMaxMallocSize());
    CHIPERR_LOG_AND_THROW(
        "Allocation size exceeds limits for a single allocation",
        hipErrorOutOfMemory);
  }
  assert(ChipDev->getContext() == this);

  assert(ChipDev->AllocTracker &&
         "chipstar::AllocationTracker was not created!");
  if (!ChipDev->AllocTracker->reserveMem(Size))
    return nullptr;
  AllocatedPtr = allocateImpl(Size, Alignment, MemType);
  if (AllocatedPtr == nullptr)
    ChipDev->AllocTracker->releaseMemReservation(Size);

  ChipDev->AllocTracker->recordAllocation(
      AllocatedPtr, HostPtr, ChipDev->getDeviceId(), Size, Flags, MemType);

  return AllocatedPtr;
}

unsigned int chipstar::Context::getFlags() { return Flags_; }

void chipstar::Context::setFlags(unsigned int Flags) { Flags_ = Flags; }

void chipstar::Context::reset() {
  logDebug("Resetting Context: deleting allocations");
  // Free all allocations in this context
  for (auto &Ptr : AllocatedPtrs_)
    freeImpl(Ptr);

  auto Dev = getDevice();
  // Free all the memory reservations on each device
  Dev->AllocTracker->releaseMemReservation(Dev->AllocTracker->TotalMemSize);
  AllocatedPtrs_.clear();

  getDevice()->reset();
}

hipError_t chipstar::Context::free(void *Ptr) {
  chipstar::Device *ChipDev = ::Backend->getActiveDevice();
  chipstar::AllocationInfo *AllocInfo =
      ChipDev->AllocTracker->getAllocInfo(Ptr);
  if (!AllocInfo)
    // HIP API doc says we should return hipErrorInvalidDevicePointer but HIP
    // test suite excepts hipErrorInvalidValue. Go with the latter.
    return hipErrorInvalidValue;

  ChipDev->AllocTracker->releaseMemReservation(AllocInfo->Size);
  ChipDev->AllocTracker->eraseRecord(AllocInfo);
  freeImpl(Ptr);
  return hipSuccess;
}

// Backend
//*************************************************************************************
int chipstar::Backend::getPerThreadQueuesActive() {
  LOCK(
      ::Backend->BackendMtx); // Prevent adding/removing devices while iterating
  int Active = 0;
  for (auto Dev : getDevices()) {
    if (Dev->isPerThreadStreamUsed()) {
      Active++;
    }
  }
  return Active;
}
int chipstar::Backend::getQueuePriorityRange() {
  assert(MinQueuePriority_);
  return MinQueuePriority_;
}

std::string chipstar::Backend::getJitFlags() {
  std::string Flags;
  if (CustomJitFlags != "") {
    Flags = CustomJitFlags;
  } else {
    Flags = getDefaultJitFlags();
  }
  logDebug("JIT compiler flags: {}", Flags);
  return Flags;
}

chipstar::Backend::Backend() {
  logDebug("Backend Base Constructor");
  Logger = spdlog::default_logger();
};

chipstar::Backend::~Backend() {
  logDebug("Backend Destructor. Deleting all pointers.");
  //   assert(Events.size() == 0);
  for (auto &Ctx : ChipContexts) {
    ::Backend->removeContext(Ctx);
    delete Ctx;
  }
}

<<<<<<< HEAD
void chipstar::Backend::trackEvent(std::shared_ptr<chipstar::Event> Event) {
  LOCK(::Backend->EventsMtx); // trackImpl Backend::Events
  LOCK(Event->EventMtx);      // writing bool chipstar::Event::TrackCalled_
=======
void CHIPBackend::trackEvent(const std::shared_ptr<CHIPEvent> &Event) {
  LOCK(Backend->EventsMtx); // trackImpl CHIPBackend::Events
  LOCK(Event->EventMtx);    // writing bool CHIPEvent::TrackCalled_
>>>>>>> 8eb572d9
  //   assert(!isUserEvent() && "Attemped to track a user event!");
  //   assert(!Deleted_ && "chipstar::Event use after delete!");
  //   assert(!TrackCalled_ && "chipstar::Event already tracked!");

  logDebug("Tracking chipstar::Event {} in Backend::Events", (void *)this);
  ::Backend->Events.push_back(Event);
  Event->markTracked();
}

void chipstar::Backend::waitForThreadExit() {
  /**
   * If the main thread just creates a bunch of other threads and tries to exit
   * right away, it could be the case that all those threads are not yet done
   * with initialization. In particular, these threads might not have yet
   * created their per-thread queues which is how we keep track of threads.
   *
   * So we just wait for 0.5 seconds before starting to check for thread exit.
   */
  pthread_yield();
  // TODO fix-255 is there a better way to do this?
  unsigned long long int sleepMicroSeconds = 500000;
  usleep(sleepMicroSeconds);

  while (true) {
    {
      auto NumPerThreadQueuesActive = ::Backend->getPerThreadQueuesActive();
      if (!NumPerThreadQueuesActive)
        break;

      logDebug("Backend::waitForThreadExit() per-thread queues still active "
               "{}. Sleeping for 1s..",
               NumPerThreadQueuesActive);
    }
    sleep(1);
  }

  // Cleanup all queues
  {
<<<<<<< HEAD
    LOCK(::Backend->BackendMtx); // prevent devices from being destrpyed
    LOCK(::Backend->EventsMtx);  // Backend::Events
=======
    LOCK(Backend->BackendMtx); // prevent devices from being destrpyed
>>>>>>> 8eb572d9

    for (auto Dev : ::Backend->getDevices()) {
      Dev->getLegacyDefaultQueue()->updateLastEvent(nullptr);
      LOCK(Dev->DeviceMtx);  // CHIPBackend::Events
      LOCK(Backend->EventsMtx);  // CHIPBackend::Events
      int NumQueues = Dev->getQueuesNoLock().size();
      if (NumQueues) {
        logWarn("Not all user created streams have been destoyed... Queues "
                "remaining: {}",
                NumQueues);
        logWarn("Make sure to call hipStreamDestroy() for all queues that have "
                "been created via hipStreamCreate()");
        logWarn("Removing user-created streams without calling a destructor");
<<<<<<< HEAD
        Dev->getQueues().clear();
        if (::Backend->Events.size()) {
          logWarn("Clearing chipstar::Event list {}", ::Backend->Events.size());
          ::Backend->Events.clear();
=======
        Dev->getQueuesNoLock().clear();
        if (Backend->Events.size()) {
          logWarn("Clearing Event list {}", Backend->Events.size());
          Backend->Events.clear();
>>>>>>> 8eb572d9
        }
      }
      /**
       * Skip setting LastEvent for these queues. At this point, the main() has
       * exited and the memory allocated for these queues has already been
       * freed.
       *
       */
    }
  }
}
void chipstar::Backend::initialize(std::string PlatformStr,
                                   std::string DeviceTypeStr,
                                   std::string DeviceIdStr) {
  initializeImpl(PlatformStr, DeviceTypeStr, DeviceIdStr);
  CustomJitFlags = readEnvVar("CHIP_JIT_FLAGS", false);
  if (ChipContexts.size() == 0) {
    std::string Msg = "No CHIPContexts were initialized";
    CHIPERR_LOG_AND_THROW(Msg, hipErrorInitializationError);
  }

  PrimaryContext = ChipContexts[0];
  setActiveContext(
      ChipContexts[0]); // pushes primary context to context stack for thread 0
}

void chipstar::Backend::setActiveContext(chipstar::Context *ChipContext) {
  ChipCtxStack.push(ChipContext);
}

void chipstar::Backend::setActiveDevice(chipstar::Device *ChipDevice) {
  ::Backend->setActiveContext(ChipDevice->getContext());
}

chipstar::Context *chipstar::Backend::getActiveContext() {
  // assert(ChipCtxStack.size() > 0 && "Context stack is empty");
  if (ChipCtxStack.size() == 0) {
    logDebug("Context stack is empty for thread {}", pthread_self());
    ChipCtxStack.push(PrimaryContext);
  }
  return ChipCtxStack.top();
};

chipstar::Device *chipstar::Backend::getActiveDevice() {
  chipstar::Context *Ctx = getActiveContext();
  return Ctx->getDevice();
};

std::vector<chipstar::Device *> chipstar::Backend::getDevices() {
  std::vector<chipstar::Device *> Devices;
  for (auto Ctx : ChipContexts) {
    Devices.push_back(Ctx->getDevice());
  }

  return Devices;
}

size_t chipstar::Backend::getNumDevices() { return ChipContexts.size(); }

void chipstar::Backend::removeContext(chipstar::Context *ChipContext) {
  auto ContextFound =
      std::find(ChipContexts.begin(), ChipContexts.end(), ChipContext);
  if (ContextFound != ChipContexts.end()) {
    ChipContexts.erase(ContextFound);
  }
}

void chipstar::Backend::addContext(chipstar::Context *ChipContext) {
  ChipContexts.push_back(ChipContext);
}

hipError_t chipstar::Backend::configureCall(dim3 Grid, dim3 Block,
                                            size_t SharedMem,
                                            hipStream_t ChipQueue) {
  logDebug("Backend->configureCall(grid=({},{},{}), block=({},{},{}), "
           "shared={}, q={}",
           Grid.x, Grid.y, Grid.z, Block.x, Block.y, Block.z, SharedMem,
           (void *)ChipQueue);
  chipstar::ExecItem *ExecItem =
      ::Backend->createExecItem(Grid, Block, SharedMem, ChipQueue);
  ChipExecStack.push(ExecItem);

  return hipSuccess;
}

chipstar::Device *
chipstar::Backend::findDeviceMatchingProps(const hipDeviceProp_t *Props) {
  chipstar::Device *MatchedDevice = nullptr;
  int MaxMatchedCount = 0;
  for (auto &Dev : getDevices()) {
    hipDeviceProp_t CurrentProp = {};
    Dev->copyDeviceProperties(&CurrentProp);
    int ValidPropCount = 0;
    int MatchedCount = 0;
    if (Props->major != 0) {
      ValidPropCount++;
      if (CurrentProp.major >= Props->major) {
        MatchedCount++;
      }
    }
    if (Props->minor != 0) {
      ValidPropCount++;
      if (CurrentProp.minor >= Props->minor) {
        MatchedCount++;
      }
    }
    if (Props->totalGlobalMem != 0) {
      ValidPropCount++;
      if (CurrentProp.totalGlobalMem >= Props->totalGlobalMem) {
        MatchedCount++;
      }
    }
    if (Props->sharedMemPerBlock != 0) {
      ValidPropCount++;
      if (CurrentProp.sharedMemPerBlock >= Props->sharedMemPerBlock) {
        MatchedCount++;
      }
    }
    if (Props->maxThreadsPerBlock != 0) {
      ValidPropCount++;
      if (CurrentProp.maxThreadsPerBlock >= Props->maxThreadsPerBlock) {
        MatchedCount++;
      }
    }
    if (Props->totalConstMem != 0) {
      ValidPropCount++;
      if (CurrentProp.totalConstMem >= Props->totalConstMem) {
        MatchedCount++;
      }
    }
    if (Props->multiProcessorCount != 0) {
      ValidPropCount++;
      if (CurrentProp.multiProcessorCount >= Props->multiProcessorCount) {
        MatchedCount++;
      }
    }
    if (Props->maxThreadsPerMultiProcessor != 0) {
      ValidPropCount++;
      if (CurrentProp.maxThreadsPerMultiProcessor >=
          Props->maxThreadsPerMultiProcessor) {
        MatchedCount++;
      }
    }
    if (Props->memoryClockRate != 0) {
      ValidPropCount++;
      if (CurrentProp.memoryClockRate >= Props->memoryClockRate) {
        MatchedCount++;
      }
    }
    if (Props->memoryBusWidth != 0) {
      ValidPropCount++;
      if (CurrentProp.memoryBusWidth >= Props->memoryBusWidth) {
        MatchedCount++;
      }
    }
    if (Props->l2CacheSize != 0) {
      ValidPropCount++;
      if (CurrentProp.l2CacheSize >= Props->l2CacheSize) {
        MatchedCount++;
      }
    }
    if (Props->regsPerBlock != 0) {
      ValidPropCount++;
      if (CurrentProp.regsPerBlock >= Props->regsPerBlock) {
        MatchedCount++;
      }
    }
    if (Props->maxSharedMemoryPerMultiProcessor != 0) {
      ValidPropCount++;
      if (CurrentProp.maxSharedMemoryPerMultiProcessor >=
          Props->maxSharedMemoryPerMultiProcessor) {
        MatchedCount++;
      }
    }
    if (Props->warpSize != 0) {
      ValidPropCount++;
      if (CurrentProp.warpSize >= Props->warpSize) {
        MatchedCount++;
      }
    }
    if (ValidPropCount == MatchedCount) {
      MatchedDevice = MatchedCount > MaxMatchedCount ? Dev : MatchedDevice;
      MaxMatchedCount = std::max(MatchedCount, MaxMatchedCount);
    }
  }
  return MatchedDevice;
}

chipstar::Queue *chipstar::Backend::findQueue(chipstar::Queue *ChipQueue) {
  auto Dev = ::Backend->getActiveDevice();
  LOCK(Dev->DeviceMtx); // chipstar::Device::ChipQueues_ via getQueuesNoLock()

  if (ChipQueue == hipStreamPerThread) {
    return Dev->getPerThreadDefaultQueueNoLock();
  } else if (ChipQueue == hipStreamLegacy) {
    return Dev->getLegacyDefaultQueue();
  } else if (ChipQueue == nullptr) {
    return Dev->getDefaultQueue();
  }
  std::vector<chipstar::Queue *> AllQueues;
  if (Dev->isPerThreadStreamUsedNoLock())
    AllQueues.push_back(Dev->getPerThreadDefaultQueueNoLock());
  AllQueues.push_back(Dev->getLegacyDefaultQueue());

  for (auto &Dev : Dev->getQueuesNoLock()) {
    AllQueues.push_back(Dev);
  }

  auto QueueFound = std::find(AllQueues.begin(), AllQueues.end(), ChipQueue);
  if (QueueFound == AllQueues.end())
    CHIPERR_LOG_AND_THROW("Backend::findQueue() was given a non-nullptr "
                          "queue but this queue "
                          "was not found among the backend queues.",
                          hipErrorTbd);
  return *QueueFound;
}

// Queue
//*************************************************************************************
chipstar::Queue::Queue(chipstar::Device *ChipDevice, chipstar::QueueFlags Flags,
                       int Priority)
    : Priority_(Priority), QueueFlags_(Flags), ChipDevice_(ChipDevice) {
  ChipContext_ = ChipDevice->getContext();
  logDebug("Queue() {}", (void *)this);
};

chipstar::Queue::Queue(chipstar::Device *ChipDevice, chipstar::QueueFlags Flags)
    : Queue(ChipDevice, Flags, 0){};

chipstar::Queue::~Queue() {
  updateLastEvent(nullptr);
  if (PerThreadQueueForDevice) {
    PerThreadQueueForDevice->setPerThreadStreamUsed(false);
  }
};

///////// Enqueue Operations //////////
hipError_t chipstar::Queue::memCopy(void *Dst, const void *Src, size_t Size) {
#ifdef ENFORCE_QUEUE_SYNC
  ChipContext_->syncQueues(this);
#endif
  std::shared_ptr<chipstar::Event> ChipEvent;
  // Scope this so that we release mutex for finish()
  {
    auto AllocInfoDst =
        ::Backend->getActiveDevice()->AllocTracker->getAllocInfo(Dst);
    auto AllocInfoSrc =
        ::Backend->getActiveDevice()->AllocTracker->getAllocInfo(Src);
    if (AllocInfoDst && AllocInfoDst->MemoryType == hipMemoryTypeHost)
      ::Backend->getActiveDevice()->getDefaultQueue()->MemUnmap(AllocInfoDst);
    if (AllocInfoSrc && AllocInfoSrc->MemoryType == hipMemoryTypeHost)
      ::Backend->getActiveDevice()->getDefaultQueue()->MemUnmap(AllocInfoSrc);

    ChipEvent = memCopyAsyncImpl(Dst, Src, Size);

    if (AllocInfoDst && AllocInfoDst->MemoryType == hipMemoryTypeHost)
      ::Backend->getActiveDevice()->getDefaultQueue()->MemMap(
          AllocInfoDst, chipstar::Queue::MEM_MAP_TYPE::HOST_READ_WRITE);
    if (AllocInfoSrc && AllocInfoSrc->MemoryType == hipMemoryTypeHost)
      ::Backend->getActiveDevice()->getDefaultQueue()->MemMap(
          AllocInfoSrc, chipstar::Queue::MEM_MAP_TYPE::HOST_READ_WRITE);

    ChipEvent->Msg = "memCopy";
    updateLastEvent(ChipEvent);
    this->finish();
  }
  ::Backend->trackEvent(ChipEvent);

  return hipSuccess;
}
void chipstar::Queue::memCopyAsync(void *Dst, const void *Src, size_t Size) {
#ifdef ENFORCE_QUEUE_SYNC
  ChipContext_->syncQueues(this);
#endif
  std::shared_ptr<chipstar::Event> ChipEvent;
  // Scope this so that we release mutex for finish()
  {
    auto AllocInfoDst =
        ::Backend->getActiveDevice()->AllocTracker->getAllocInfo(Dst);
    auto AllocInfoSrc =
        ::Backend->getActiveDevice()->AllocTracker->getAllocInfo(Src);
    if (AllocInfoDst && AllocInfoDst->MemoryType == hipMemoryTypeHost)
      this->MemUnmap(AllocInfoDst);
    if (AllocInfoSrc && AllocInfoSrc->MemoryType == hipMemoryTypeHost)
      this->MemUnmap(AllocInfoSrc);

    ChipEvent = memCopyAsyncImpl(Dst, Src, Size);

    if (AllocInfoDst && AllocInfoDst->MemoryType == hipMemoryTypeHost)
      this->MemMap(AllocInfoDst,
                   chipstar::Queue::MEM_MAP_TYPE::HOST_READ_WRITE);
    if (AllocInfoSrc && AllocInfoSrc->MemoryType == hipMemoryTypeHost)
      this->MemMap(AllocInfoSrc,
                   chipstar::Queue::MEM_MAP_TYPE::HOST_READ_WRITE);

    ChipEvent->Msg = "memCopyAsync";
    updateLastEvent(ChipEvent);
  }
  ::Backend->trackEvent(ChipEvent);
}

void chipstar::Queue::memFill(void *Dst, size_t Size, const void *Pattern,
                              size_t PatternSize) {
  {
#ifdef ENFORCE_QUEUE_SYNC
    ChipContext_->syncQueues(this);
#endif

    std::shared_ptr<chipstar::Event> ChipEvent =
        memFillAsyncImpl(Dst, Size, Pattern, PatternSize);
    ChipEvent->Msg = "memFill";
    updateLastEvent(ChipEvent);
    ::Backend->trackEvent(ChipEvent);
    this->finish();
  }
  return;
}

void chipstar::Queue::memFillAsync(void *Dst, size_t Size, const void *Pattern,
                                   size_t PatternSize) {
#ifdef ENFORCE_QUEUE_SYNC
  ChipContext_->syncQueues(this);
#endif

  std::shared_ptr<chipstar::Event> ChipEvent =
      memFillAsyncImpl(Dst, Size, Pattern, PatternSize);
  ChipEvent->Msg = "memFillAsync";
  updateLastEvent(ChipEvent);
  ::Backend->trackEvent(ChipEvent);
}
void chipstar::Queue::memCopy2D(void *Dst, size_t DPitch, const void *Src,
                                size_t SPitch, size_t Width, size_t Height) {
#ifdef ENFORCE_QUEUE_SYNC
  ChipContext_->syncQueues(this);
#endif
  std::shared_ptr<chipstar::Event> ChipEvent =
      memCopy2DAsyncImpl(Dst, DPitch, Src, SPitch, Width, Height);
  ChipEvent->Msg = "memCopy2D";
  finish();
  updateLastEvent(ChipEvent);
  ::Backend->trackEvent(ChipEvent);
}

void chipstar::Queue::memCopy2DAsync(void *Dst, size_t DPitch, const void *Src,
                                     size_t SPitch, size_t Width,
                                     size_t Height) {
  {
#ifdef ENFORCE_QUEUE_SYNC
    ChipContext_->syncQueues(this);
#endif
    std::shared_ptr<chipstar::Event> ChipEvent =
        memCopy2DAsyncImpl(Dst, DPitch, Src, SPitch, Width, Height);
    ChipEvent->Msg = "memCopy2DAsync";
    updateLastEvent(ChipEvent);
    ::Backend->trackEvent(ChipEvent);
    this->finish();
  }
  return;
}

void chipstar::Queue::memCopy3D(void *Dst, size_t DPitch, size_t DSPitch,
                                const void *Src, size_t SPitch, size_t SSPitch,
                                size_t Width, size_t Height, size_t Depth) {
#ifdef ENFORCE_QUEUE_SYNC
  ChipContext_->syncQueues(this);
#endif

  std::shared_ptr<chipstar::Event> ChipEvent = memCopy3DAsyncImpl(
      Dst, DPitch, DSPitch, Src, SPitch, SSPitch, Width, Height, Depth);
  ChipEvent->Msg = "memCopy3D";
  finish();
  updateLastEvent(ChipEvent);
  ::Backend->trackEvent(ChipEvent);
}

void chipstar::Queue::memCopy3DAsync(void *Dst, size_t DPitch, size_t DSPitch,
                                     const void *Src, size_t SPitch,
                                     size_t SSPitch, size_t Width,
                                     size_t Height, size_t Depth) {
#ifdef ENFORCE_QUEUE_SYNC
  ChipContext_->syncQueues(this);
#endif

  std::shared_ptr<chipstar::Event> ChipEvent = memCopy3DAsyncImpl(
      Dst, DPitch, DSPitch, Src, SPitch, SSPitch, Width, Height, Depth);
  ChipEvent->Msg = "memCopy3DAsync";
  updateLastEvent(ChipEvent);
  ::Backend->trackEvent(ChipEvent);
}

void chipstar::Queue::updateLastNode(CHIPGraphNode *NewNode) {
  if (LastNode_ != nullptr) {
    NewNode->addDependency(LastNode_);
  }
  LastNode_ = NewNode;
}

void chipstar::Queue::initCaptureGraph() { CaptureGraph_ = new CHIPGraph(); }

std::shared_ptr<chipstar::Event>
chipstar::Queue::RegisteredVarCopy(chipstar::ExecItem *ExecItem,
                                   MANAGED_MEM_STATE ExecState) {

  // TODO: Inspect kernel code for indirect allocation accesses. If
  //       the kernel does not have any, we only need inspect kernels
  //       pointer arguments for allocations to be synchronized.

  std::vector<std::shared_ptr<chipstar::Event>> CopyEvents;
  auto PreKernel = ExecState == MANAGED_MEM_STATE::PRE_KERNEL;
  auto &AllocTracker = ::Backend->getActiveDevice()->AllocTracker;
  auto ArgVisitor = [&](const chipstar::AllocationInfo &AllocInfo) -> void {
    if (AllocInfo.MemoryType == hipMemoryTypeHost) {
      logDebug("Sync host memory {} ({})", AllocInfo.HostPtr,
               (PreKernel ? "Unmap" : "Map"));
      if (PreKernel)
        MemUnmap(&AllocInfo);
      else
        MemMap(&AllocInfo, chipstar::Queue::MEM_MAP_TYPE::HOST_READ_WRITE);
    } else if (AllocInfo.HostPtr &&
               AllocInfo.MemoryType == hipMemoryTypeManaged) {
      void *Src = PreKernel ? AllocInfo.HostPtr : AllocInfo.DevPtr;
      void *Dst = PreKernel ? AllocInfo.DevPtr : AllocInfo.HostPtr;
      logDebug("Sync managed memory {} -> {} ({})", Src, Dst,
               (PreKernel ? "host-to-device" : "device-to-host"));
      CopyEvents.push_back(this->memCopyAsyncImpl(Dst, Src, AllocInfo.Size));
    }
  };
  AllocTracker->visitAllocations(ArgVisitor);

  if (CopyEvents.empty())
    return nullptr;

  // We don't need to updateLastEvent because this function is always part of
  // the kernel launch sequence which update the last event anyway
  // chipstar::Event* BackEvent = CopyEvents.back();
  //   updateLastEvent(std::shared_ptr<chipstar::Event>(BackEvent));

  for (auto Ev : CopyEvents)
    ::Backend->trackEvent(Ev);

  return CopyEvents.back();
}

void chipstar::Queue::launch(chipstar::ExecItem *ExItem) {
  std::stringstream InfoStr;
  InfoStr << "\nLaunching kernel " << ExItem->getKernel()->getName() << "\n";
  InfoStr << "GridDim: <" << ExItem->getGrid().x << ", " << ExItem->getGrid().y
          << ", " << ExItem->getGrid().z << ">";
  InfoStr << " BlockDim: <" << ExItem->getBlock().x << ", "
          << ExItem->getBlock().y << ", " << ExItem->getBlock().z << ">\n";
  InfoStr << "SharedMem: " << ExItem->getSharedMem() << "\n";

  const auto &FuncInfo = *ExItem->getKernel()->getFuncInfo();
  InfoStr << "NumArgs: " << FuncInfo.getNumKernelArgs() << "\n";
  auto Visitor = [&](const SPVFuncInfo::KernelArg &Arg) -> void {
    InfoStr << "Arg " << Arg.Index << ": " << Arg.getKindAsString() << " "
            << Arg.Size << " " << Arg.Data;
    if (Arg.Kind == SPVTypeKind::Pointer && !Arg.isWorkgroupPtr()) {
      void *PtrVal = *static_cast<void **>(const_cast<void *>(Arg.Data));
      InfoStr << " (" << PtrVal << ")";
    }
    InfoStr << "\n";
  };
  FuncInfo.visitKernelArgs(ExItem->getArgs(), Visitor);

  // Making this log info since hipLaunchKernel doesn't know enough about args
  logInfo("{}", InfoStr.str());

#ifdef ENFORCE_QUEUE_SYNC
  ChipContext_->syncQueues(this);
#endif

  auto TotalThreadsPerBlock =
      ExItem->getBlock().x * ExItem->getBlock().y * ExItem->getBlock().z;
  auto DeviceProps = getDevice()->getDeviceProps();
  auto MaxTotalThreadsPerBlock = DeviceProps.maxThreadsPerBlock;

  if (TotalThreadsPerBlock > MaxTotalThreadsPerBlock) {
    logCritical("Requested total local size {} exceeds HW limit {}",
                TotalThreadsPerBlock, MaxTotalThreadsPerBlock);
    CHIPERR_LOG_AND_THROW("Requested local size exceeds HW max",
                          hipErrorLaunchFailure);
  }

  if (ExItem->getBlock().x > DeviceProps.maxThreadsDim[0] ||
      ExItem->getBlock().y > DeviceProps.maxThreadsDim[1] ||
      ExItem->getBlock().z > DeviceProps.maxThreadsDim[2]) {
    logCritical(
        "Requested local size dimension ({}, {}, {}) exceeds max ({}, {}, {})",
        ExItem->getBlock().x, ExItem->getBlock().y, ExItem->getBlock().z,
        DeviceProps.maxThreadsDim[0], DeviceProps.maxThreadsDim[1],
        DeviceProps.maxThreadsDim[2]);
    CHIPERR_LOG_AND_THROW("Requested local size exceeds HW max",
                          hipErrorLaunchFailure);
  }

  std::shared_ptr<chipstar::Event> RegisteredVarInEvent =
      RegisteredVarCopy(ExItem, MANAGED_MEM_STATE::PRE_KERNEL);
  std::shared_ptr<chipstar::Event> LaunchEvent = launchImpl(ExItem);
  std::shared_ptr<chipstar::Event> RegisteredVarOutEvent =
      RegisteredVarCopy(ExItem, MANAGED_MEM_STATE::POST_KERNEL);

  RegisteredVarOutEvent ? updateLastEvent(RegisteredVarOutEvent)
                        : updateLastEvent(LaunchEvent);

  ::Backend->trackEvent(LaunchEvent);
}

std::shared_ptr<chipstar::Event> chipstar::Queue::enqueueBarrier(
    const std::vector<std::shared_ptr<chipstar::Event>> &EventsToWaitFor) {
  std::shared_ptr<chipstar::Event> ChipEvent =
      std::shared_ptr<chipstar::Event>(enqueueBarrierImpl(EventsToWaitFor));
  ChipEvent->Msg = "enqueueBarrier";
  updateLastEvent(ChipEvent);
  ::Backend->trackEvent(ChipEvent);
  return ChipEvent;
}
std::shared_ptr<chipstar::Event> chipstar::Queue::enqueueMarker() {
  std::shared_ptr<chipstar::Event> ChipEvent =
      std::shared_ptr<chipstar::Event>(enqueueMarkerImpl());
  ChipEvent->Msg = "enqueueMarker";
  updateLastEvent(ChipEvent);
  ::Backend->trackEvent(ChipEvent);
  return ChipEvent;
}

void chipstar::Queue::memPrefetch(const void *Ptr, size_t Count) {
#ifdef ENFORCE_QUEUE_SYNC
  ChipContext_->syncQueues(this);
#endif

  std::shared_ptr<chipstar::Event> ChipEvent =
      std::shared_ptr<chipstar::Event>(memPrefetchImpl(Ptr, Count));
  ChipEvent->Msg = "memPrefetch";
  updateLastEvent(ChipEvent);
  ::Backend->trackEvent(ChipEvent);
}

void chipstar::Queue::launchKernel(chipstar::Kernel *ChipKernel, dim3 NumBlocks,
                                   dim3 DimBlocks, void **Args,
                                   size_t SharedMemBytes) {
  LOCK(
      ::Backend->BackendMtx); // Prevent the breakup of RegisteredVarCopy in&out
  chipstar::ExecItem *ExItem =
      ::Backend->createExecItem(NumBlocks, DimBlocks, SharedMemBytes, this);
  ExItem->setKernel(ChipKernel);
  ExItem->copyArgs(Args);
  ExItem->setupAllArgs();
  launch(ExItem);
  delete ExItem;
}

///////// End Enqueue Operations //////////

chipstar::Device *chipstar::Queue::getDevice() {
  if (ChipDevice_ == nullptr) {
    std::string Msg = "chip_device is null";
    CHIPERR_LOG_AND_THROW(Msg, hipErrorLaunchFailure);
  }

  return ChipDevice_;
}

chipstar::QueueFlags chipstar::Queue::getFlags() { return QueueFlags_; }
int chipstar::Queue::getPriority() { return Priority_; }
void chipstar::Queue::addCallback(hipStreamCallback_t Callback,
                                  void *UserData) {
  chipstar::CallbackData *Callbackdata =
      ::Backend->createCallbackData(Callback, UserData, this);

  {
    LOCK(::Backend->CallbackQueueMtx); // Backend::CallbackQueue
    ::Backend->CallbackQueue.push(Callbackdata);
  }

  return;
}

//   template <class GraphNodeType, class... ArgTypes>
//   bool chipstar::Queue::captureIntoGraph(ArgTypes... ArgsPack) {
//     if (getCaptureStatus() == hipStreamCaptureStatusActive) {
//       auto Graph = getCaptureGraph();
//       auto Node = new GraphNodeType(ArgsPack...);
//       updateLastNode(Node);
//       Graph->addNode(Node);
//       return true;
//     }
//     return false;
//   }

CHIPGraph *chipstar::Queue::getCaptureGraph() const {
  return static_cast<CHIPGraph *>(CaptureGraph_);
}<|MERGE_RESOLUTION|>--- conflicted
+++ resolved
@@ -1233,15 +1233,9 @@
   }
 }
 
-<<<<<<< HEAD
 void chipstar::Backend::trackEvent(std::shared_ptr<chipstar::Event> Event) {
   LOCK(::Backend->EventsMtx); // trackImpl Backend::Events
   LOCK(Event->EventMtx);      // writing bool chipstar::Event::TrackCalled_
-=======
-void CHIPBackend::trackEvent(const std::shared_ptr<CHIPEvent> &Event) {
-  LOCK(Backend->EventsMtx); // trackImpl CHIPBackend::Events
-  LOCK(Event->EventMtx);    // writing bool CHIPEvent::TrackCalled_
->>>>>>> 8eb572d9
   //   assert(!isUserEvent() && "Attemped to track a user event!");
   //   assert(!Deleted_ && "chipstar::Event use after delete!");
   //   assert(!TrackCalled_ && "chipstar::Event already tracked!");
@@ -1280,13 +1274,7 @@
 
   // Cleanup all queues
   {
-<<<<<<< HEAD
     LOCK(::Backend->BackendMtx); // prevent devices from being destrpyed
-    LOCK(::Backend->EventsMtx);  // Backend::Events
-=======
-    LOCK(Backend->BackendMtx); // prevent devices from being destrpyed
->>>>>>> 8eb572d9
-
     for (auto Dev : ::Backend->getDevices()) {
       Dev->getLegacyDefaultQueue()->updateLastEvent(nullptr);
       LOCK(Dev->DeviceMtx);  // CHIPBackend::Events
@@ -1299,17 +1287,10 @@
         logWarn("Make sure to call hipStreamDestroy() for all queues that have "
                 "been created via hipStreamCreate()");
         logWarn("Removing user-created streams without calling a destructor");
-<<<<<<< HEAD
-        Dev->getQueues().clear();
+        Dev->getQueuesNoLock().clear();
         if (::Backend->Events.size()) {
           logWarn("Clearing chipstar::Event list {}", ::Backend->Events.size());
           ::Backend->Events.clear();
-=======
-        Dev->getQueuesNoLock().clear();
-        if (Backend->Events.size()) {
-          logWarn("Clearing Event list {}", Backend->Events.size());
-          Backend->Events.clear();
->>>>>>> 8eb572d9
         }
       }
       /**
