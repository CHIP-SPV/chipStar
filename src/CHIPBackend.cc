--- conflicted
+++ resolved
@@ -1056,14 +1056,9 @@
     logCritical("Requested allocation of {} exceeds the maximum size of a "
                 "single allocation of {}",
                 Size, ChipDev->getMaxMallocSize());
-<<<<<<< HEAD
-    CHIPERR_LOG_AND_THROW("Allocation size exceeds limits for a single allocation",
-                          hipErrorOutOfMemory);
-=======
     CHIPERR_LOG_AND_THROW(
         "Allocation size exceeds limits for a single allocation",
         hipErrorOutOfMemory);
->>>>>>> d7028c5e
   }
   assert(ChipDev->getContext() == this);
 
