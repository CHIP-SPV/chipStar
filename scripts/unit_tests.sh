--- conflicted
+++ resolved
@@ -1,14 +1,5 @@
 #!/bin/bash
 
-<<<<<<< HEAD
-# Check if the argument is provided
-if [ "$#" -ne 1 ]; then
-    echo "Usage: $0 <debug|release>"
-    exit 1
-fi
-
-# Check if the argument is either "debug" or "release"
-=======
 # Check if at least one argument is provided
 if [ "$#" -lt 1 ]; then
     echo "Usage: $0 <debug|release> <llvm-15|llvm-16> ..."
@@ -16,7 +7,6 @@
 fi
 
 # Check if the first argument is either "debug" or "release"
->>>>>>> 5ffc60aa
 if [ "$1" != "debug" ] && [ "$1" != "release" ]; then
     echo "Error: Invalid argument. Must be either 'debug' or 'release'."
     exit 1
@@ -25,10 +15,6 @@
 # Set the build type based on the argument
 build_type=$(echo "$1" | tr '[:lower:]' '[:upper:]')
 
-<<<<<<< HEAD
-
-source /opt/intel/oneapi/setvars.sh intel64
-=======
 if [ "$2" == "llvm-15" ]; then
     LLVM=llvm-15
     CLANG=clang/clang15-spirv-omp
@@ -42,7 +28,6 @@
 fi
 
 source /opt/intel/oneapi/setvars.sh intel64 &> /dev/null
->>>>>>> 5ffc60aa
 source /etc/profile.d/modules.sh
 export MODULEPATH=$MODULEPATH:/home/pvelesko/modulefiles:/opt/intel/oneapi/modulefiles
 export IGC_EnableDPEmulation=1
@@ -66,23 +51,8 @@
 cd build
 
 # Use OpenCL for building/test discovery to prevent Level Zero from being used in multi-thread/multi-process environment
-<<<<<<< HEAD
-module load clang/clang15-spirv-omp
-cmake ../ -DCMAKE_BUILD_TYPE="$build_type"
-
-module load mkl
-# Load ocl-icd and intel-gpu
-module load opencl/intel-gpu
-
-# Ensure that only igpu is active for build/test discovery and OpenCL is used
-sudo /opt/ocl-icd/scripts/dgpu_unbind &> /dev/null
-sudo /opt/ocl-icd/scripts/igpu_unbind &> /dev/null
-sudo /opt/ocl-icd/scripts/igpu_bind   &> /dev/null
-export CHIP_BE=opencl
-=======
 module load $CLANG
 module load opencl/pocl-cpu-$LLVM
->>>>>>> 5ffc60aa
 
 echo "building with $CLANG"
 cmake ../ -DCMAKE_BUILD_TYPE="$build_type" &> /dev/null
