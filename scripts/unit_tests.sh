--- conflicted
+++ resolved
@@ -36,11 +36,7 @@
 
 # Set the number of tries based on the argument or default to 1
 num_tries=1
-<<<<<<< HEAD
-num_threads=12
-=======
 num_threads=8
->>>>>>> d8db74c7
 timeout=200
 for arg in "$@"
 do
