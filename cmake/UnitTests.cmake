--- conflicted
+++ resolved
@@ -815,15 +815,7 @@
 list(APPEND IGPU_OPENCL_FAILED_TESTS "TestStlFunctionsDouble")
 
 # dGPU OpenCL Unit Test Failures
-<<<<<<< HEAD
-# Timeout or out-of-resources error in the CI which emulates double FPs.
-list(APPEND DGPU_OPENCL_FAILED_TESTS "TestStlFunctions") #  Timeuot It
-# seems none of the tests with texture sampling isn't working on CI's
-# OpenCL/dGPU yet there are plenty of other backend-driver
-# combinations where they do work. A bug in OpenCL/dGPU driver?
-=======
  # Timeout or out-of-resources error in the CI which emulates double FPs.
->>>>>>> ecd3ede0
 list(APPEND DGPU_OPENCL_FAILED_TESTS "Unit_hipTexObjPitch_texture2D - float") # Issue 517
 list(APPEND DGPU_OPENCL_FAILED_TESTS "Unit_hipTexObjPitch_texture2D - int") # Issue 517
 list(APPEND DGPU_OPENCL_FAILED_TESTS "Unit_hipTexObjPitch_texture2D - unsigned char") # Issue 517
