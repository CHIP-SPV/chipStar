# custom target to avoid tests that are known to fail
#
# Note that this list only contains tests external to chipStar,
# such as those frome HIP's testsuite; the internal tests
# should be disabled based on value CHIP_ENABLE_FAILING_TESTS option
#  Necessary for some reason
list(APPEND FAILING_FOR_ALL " ") 
list(APPEND CPU_OPENCL_FAILED_TESTS " ") 
list(APPEND DGPU_OPENCL_FAILED_TESTS " ") 
list(APPEND IGPU_OPENCL_FAILED_TESTS " ") 
list(APPEND IGPU_LEVEL0_BASE_FAILED_TESTS " ")
list(APPEND IGPU_LEVEL0_RCL_TESTS " ")
list(APPEND IGPU_LEVEL0_ICL_TESTS " ")
list(APPEND DGPU_LEVEL0_BASE_FAILED_TESTS " ") 
list(APPEND DGPU_LEVEL0_RCL_FAILED_TESTS " ") 
list(APPEND DGPU_LEVEL0_ICL_FAILED_TESTS " ") 
list(APPEND CPU_POCL_FAILED_TESTS " ") 
list(APPEND GPU_POCL_FAILED_TESTS " ")  # TODO

# This test gets enabled only if LLVM' FileCheck tool is found in PATH.
# It fails with "error: cannot find ROCm device library;
#  provide its path via '--rocm-path' or '--rocm-device-lib-path', or pass
#  '-nogpulib' to build without ROCm device library"
<<<<<<< HEAD
list(APPEND FAILING_FOR_ALL "Unit_hipStreamPerThread_Basic") # After QueueSync refactor
=======
list(APPEND FAILING_FOR_ALL "hip_sycl_interop") # Segfault after updating to the newest runtime
>>>>>>> c387e741
list(APPEND FAILING_FOR_ALL "Unit_hipStreamAddCallback_MultipleThreads") # Timeout
list(APPEND FAILING_FOR_ALL "Unit_hipMultiStream_multimeDevice") # Timeout on OpenCL cpu but needs investigating
list(APPEND FAILING_FOR_ALL "Unit_hipGraphAddEventWaitNode_MultipleRun") # Failed for level0 dgpu imm
list(APPEND FAILING_FOR_ALL "Unit_hipMultiThreadStreams1_AsyncSame") # Flaky
list(APPEND FAILING_FOR_ALL "Unit_tex1Dfetch_CheckModes") # Correctness
list(APPEND FAILING_FOR_ALL "Unit_hipCreateTextureObject_ArgValidation") # Subprocess aborted
list(APPEND FAILING_FOR_ALL "Unit_hipCreateTextureObject_LinearResource") # Subprocess aborted
list(APPEND FAILING_FOR_ALL "Unit_hipCreateTextureObject_Pitch2DResource") # Subprocess aborted
list(APPEND FAILING_FOR_ALL "Unit_hipGetChannelDesc_CreateAndGet") # Failed
list(APPEND FAILING_FOR_ALL "Unit_hipTextureObj1DCheckRGBAModes - array") # Failed
list(APPEND FAILING_FOR_ALL "Unit_hipTextureObj1DCheckSRGBAModes - array") # Failed
list(APPEND FAILING_FOR_ALL "Unit_hipTextureObj1DCheckRGBAModes - buffer") # Failed
list(APPEND FAILING_FOR_ALL "Unit_hipTextureObj1DCheckSRGBAModes - buffer") # Failed
list(APPEND FAILING_FOR_ALL "Unit_hipTextureObj2DCheckRGBAModes") # Failed
list(APPEND FAILING_FOR_ALL "Unit_hipTextureObj2DCheckSRGBAModes") # Failed
list(APPEND FAILING_FOR_ALL "Unit_hipTextureFetch_vector") # failing for LLVM16
list(APPEND FAILING_FOR_ALL "Unit_hipMallocArray_MaxTexture_Default - uint") # Failed
list(APPEND FAILING_FOR_ALL "Unit_hipMallocArray_MaxTexture_Default - int4") # Failed
list(APPEND FAILING_FOR_ALL "Unit_hipMallocArray_MaxTexture_Default - ushort") # Failed
list(APPEND FAILING_FOR_ALL "Unit_hipMallocArray_MaxTexture_Default - short2") # Failed
list(APPEND FAILING_FOR_ALL "Unit_hipMallocArray_MaxTexture_Default - char") # Failed
list(APPEND FAILING_FOR_ALL "Unit_hipMallocArray_MaxTexture_Default - char4") # Failed
list(APPEND FAILING_FOR_ALL "Unit_hipMallocArray_MaxTexture_Default - float2") # Failed
list(APPEND FAILING_FOR_ALL "Unit_hipMallocArray_MaxTexture_Default - float4") # Failed
list(APPEND FAILING_FOR_ALL "Unit_hipMalloc3DArray_Negative_Non2DTextureGather - char") # Failed
list(APPEND FAILING_FOR_ALL "Unit_hipMalloc3DArray_Negative_Non2DTextureGather - uchar2") # Failed
list(APPEND FAILING_FOR_ALL "Unit_hipMalloc3DArray_Negative_Non2DTextureGather - short4") # Failed
list(APPEND FAILING_FOR_ALL "Unit_hipMalloc3DArray_Negative_Non2DTextureGather - float2") # Failed
list(APPEND FAILING_FOR_ALL "Unit_hipMalloc3DArray_Negative_Non2DTextureGather - float4") # Failed
list(APPEND FAILING_FOR_ALL "TestIndirectMappedHostAlloc") # Fails on Sunspot. Currently, first-touch enabled as a workaround
list(APPEND FAILING_FOR_ALL "Unit_HMM_OverSubscriptionTst") # Seems AMD-specific, crashes the driver
list(APPEND FAILING_FOR_ALL "Unit_hipGraphAddHostNode_ClonedGraphwithHostNode") # Incorrect result - prob something minor
list(APPEND FAILING_FOR_ALL "Unit_hipMallocPitch_Negative") # Likely arg checks
list(APPEND FAILING_FOR_ALL "Unit_hipMallocPitch_KernelLaunch - int") # Correctess
list(APPEND FAILING_FOR_ALL "Unit_hipMallocPitch_KernelLaunch - float") # Correctness
list(APPEND FAILING_FOR_ALL "Unit_hipMallocPitch_KernelLaunch - double") # Correctness
list(APPEND FAILING_FOR_ALL "constant_fold_lgamma_r") # Unknown
list(APPEND FAILING_FOR_ALL "RecursiveGaussian") # Flaky
list(APPEND FAILING_FOR_ALL "Unit_deviceFunctions_CompileTest___double2float_rd_float") # Unimplemented
list(APPEND FAILING_FOR_ALL "Unit_deviceFunctions_CompileTest___double2float_rn_float") # Unimplemented
list(APPEND FAILING_FOR_ALL "Unit_deviceFunctions_CompileTest___double2float_ru_float") # Unimplemented
list(APPEND FAILING_FOR_ALL "Unit_deviceFunctions_CompileTest___double2float_rz_float") # Unimplemented
list(APPEND FAILING_FOR_ALL "Unit_deviceFunctions_CompileTest___double2hiint_int") # Unimplemented
list(APPEND FAILING_FOR_ALL "Unit_deviceFunctions_CompileTest___double2int_rd_int") # Unimplemented
list(APPEND FAILING_FOR_ALL "Unit_deviceFunctions_CompileTest___double2int_rn_int") # Unimplemented
list(APPEND FAILING_FOR_ALL "Unit_deviceFunctions_CompileTest___double2int_ru_int") # Unimplemented
list(APPEND FAILING_FOR_ALL "Unit_deviceFunctions_CompileTest___double2int_rz_int") # Unimplemented
list(APPEND FAILING_FOR_ALL "Unit_deviceFunctions_CompileTest___double2ll_rd_longlong") # Unimplemented
list(APPEND FAILING_FOR_ALL "Unit_deviceFunctions_CompileTest___double2ll_rn_longlong") # Unimplemented
list(APPEND FAILING_FOR_ALL "Unit_deviceFunctions_CompileTest___double2ll_ru_longlong") # Unimplemented
list(APPEND FAILING_FOR_ALL "Unit_deviceFunctions_CompileTest___double2ll_rz_longlong") # Unimplemented
list(APPEND FAILING_FOR_ALL "Unit_deviceFunctions_CompileTest___double2loint_int") # Unimplemented
list(APPEND FAILING_FOR_ALL "Unit_deviceFunctions_CompileTest___double2uint_rd_unsigned") # Unimplemented
list(APPEND FAILING_FOR_ALL "Unit_deviceFunctions_CompileTest___double2uint_rn_unsigned") # Unimplemented
list(APPEND FAILING_FOR_ALL "Unit_deviceFunctions_CompileTest___double2uint_ru_unsigned") # Unimplemented
list(APPEND FAILING_FOR_ALL "Unit_deviceFunctions_CompileTest___double2uint_rz_unsigned") # Unimplemented
list(APPEND FAILING_FOR_ALL "Unit_deviceFunctions_CompileTest___double2ull_rd_ulonglong") # Unimplemented
list(APPEND FAILING_FOR_ALL "Unit_deviceFunctions_CompileTest___double2ull_rn_ulonglong") # Unimplemented
list(APPEND FAILING_FOR_ALL "Unit_deviceFunctions_CompileTest___double2ull_ru_ulonglong") # Unimplemented
list(APPEND FAILING_FOR_ALL "Unit_deviceFunctions_CompileTest___double2ull_rz_ulonglong") # Unimplemented
list(APPEND FAILING_FOR_ALL "Unit_deviceFunctions_CompileTest___float2int_rd_int") # Unimplemented
list(APPEND FAILING_FOR_ALL "Unit_deviceFunctions_CompileTest___float2int_rn_int") # Unimplemented
list(APPEND FAILING_FOR_ALL "Unit_deviceFunctions_CompileTest___float2int_ru_int") # Unimplemented
list(APPEND FAILING_FOR_ALL "Unit_deviceFunctions_CompileTest___float2int_rz_int") # Unimplemented
list(APPEND FAILING_FOR_ALL "Unit_deviceFunctions_CompileTest___float2ll_rd_longlong") # Unimplemented
list(APPEND FAILING_FOR_ALL "Unit_deviceFunctions_CompileTest___float2ll_rn_longlong") # Unimplemented
list(APPEND FAILING_FOR_ALL "Unit_deviceFunctions_CompileTest___float2ll_ru_longlong") # Unimplemented
list(APPEND FAILING_FOR_ALL "Unit_deviceFunctions_CompileTest___float2ll_rz_longlong") # Unimplemented
list(APPEND FAILING_FOR_ALL "Unit_deviceFunctions_CompileTest___float2uint_rd_unsigned") # Unimplemented
list(APPEND FAILING_FOR_ALL "Unit_deviceFunctions_CompileTest___float2uint_rn_unsigned") # Unimplemented
list(APPEND FAILING_FOR_ALL "Unit_deviceFunctions_CompileTest___float2uint_ru_unsigned") # Unimplemented
list(APPEND FAILING_FOR_ALL "Unit_deviceFunctions_CompileTest___float2uint_rz_unsigned") # Unimplemented
list(APPEND FAILING_FOR_ALL "Unit_deviceFunctions_CompileTest___float2ull_rd_ulonglong") # Unimplemented
list(APPEND FAILING_FOR_ALL "Unit_deviceFunctions_CompileTest___float2ull_rn_ulonglong") # Unimplemented
list(APPEND FAILING_FOR_ALL "Unit_deviceFunctions_CompileTest___float2ull_ru_ulonglong") # Unimplemented
list(APPEND FAILING_FOR_ALL "Unit_deviceFunctions_CompileTest___float2ull_rz_ulonglong") # Unimplemented
list(APPEND FAILING_FOR_ALL "Unit_deviceFunctions_CompileTest___hiloint2double_double") # Unimplemented
list(APPEND FAILING_FOR_ALL "Unit_deviceFunctions_CompileTest___int2double_rn_double") # Unimplemented
list(APPEND FAILING_FOR_ALL "Unit_deviceFunctions_CompileTest___int2float_rd_float") # Unimplemented
list(APPEND FAILING_FOR_ALL "Unit_deviceFunctions_CompileTest___int2float_rn_float") # Unimplemented
list(APPEND FAILING_FOR_ALL "Unit_deviceFunctions_CompileTest___int2float_ru_float") # Unimplemented
list(APPEND FAILING_FOR_ALL "Unit_deviceFunctions_CompileTest___int2float_rz_float") # Unimplemented
list(APPEND FAILING_FOR_ALL "Unit_deviceFunctions_CompileTest___ll2double_rd_double") # Unimplemented
list(APPEND FAILING_FOR_ALL "Unit_deviceFunctions_CompileTest___ll2double_rn_double") # Unimplemented
list(APPEND FAILING_FOR_ALL "Unit_deviceFunctions_CompileTest___ll2double_ru_double") # Unimplemented
list(APPEND FAILING_FOR_ALL "Unit_deviceFunctions_CompileTest___ll2double_rz_double") # Unimplemented
list(APPEND FAILING_FOR_ALL "Unit_deviceFunctions_CompileTest___ll2float_rd_float") # Unimplemented
list(APPEND FAILING_FOR_ALL "Unit_deviceFunctions_CompileTest___ll2float_rn_float") # Unimplemented
list(APPEND FAILING_FOR_ALL "Unit_deviceFunctions_CompileTest___ll2float_ru_float") # Unimplemented
list(APPEND FAILING_FOR_ALL "Unit_deviceFunctions_CompileTest___ll2float_rz_float") # Unimplemented
list(APPEND FAILING_FOR_ALL "Unit_deviceFunctions_CompileTest___uint2double_rn_double") # Unimplemented
list(APPEND FAILING_FOR_ALL "Unit_deviceFunctions_CompileTest___uint2float_rd_float") # Unimplemented
list(APPEND FAILING_FOR_ALL "Unit_deviceFunctions_CompileTest___uint2float_rn_float") # Unimplemented
list(APPEND FAILING_FOR_ALL "Unit_deviceFunctions_CompileTest___uint2float_ru_float") # Unimplemented
list(APPEND FAILING_FOR_ALL "Unit_deviceFunctions_CompileTest___uint2float_rz_float") # Unimplemented
list(APPEND FAILING_FOR_ALL "Unit_deviceFunctions_CompileTest___ull2double_rd_double") # Unimplemented
list(APPEND FAILING_FOR_ALL "Unit_deviceFunctions_CompileTest___ull2double_rn_double") # Unimplemented
list(APPEND FAILING_FOR_ALL "Unit_deviceFunctions_CompileTest___ull2double_ru_double") # Unimplemented
list(APPEND FAILING_FOR_ALL "Unit_deviceFunctions_CompileTest___ull2double_rz_double") # Unimplemented
list(APPEND FAILING_FOR_ALL "Unit_deviceFunctions_CompileTest___ull2float_rd_float") # Unimplemented
list(APPEND FAILING_FOR_ALL "Unit_deviceFunctions_CompileTest___ull2float_rn_float") # Unimplemented
list(APPEND FAILING_FOR_ALL "Unit_deviceFunctions_CompileTest___ull2float_ru_float") # Unimplemented
list(APPEND FAILING_FOR_ALL "Unit_deviceFunctions_CompileTest___ull2float_rz_float") # Unimplemented
list(APPEND FAILING_FOR_ALL "hipStreamSemantics") # SEGFAULT - likely due to main thread exiting without calling join
# Not included in any target because no driver (so far) reports support
# for indirect calls. Despite this, this test is known to pass on Intel
# OpenCL CPU & GPU and Intel Level Zero (however, your mileage may vary).
list(APPEND FAILING_FOR_ALL "TestIndirectCall")

# CPU OpenCL Unit Test Failures
list(APPEND CPU_OPENCL_FAILED_TESTS "cuda-binomialoptions") # Timeout
list(APPEND CPU_OPENCL_FAILED_TESTS "Unit_hipMultiThreadStreams1_AsyncSame") # MemUnmap CL_RESULT != CL_SUCCESS
list(APPEND CPU_OPENCL_FAILED_TESTS "Unit_hipMultiThreadStreams2") # SEGFAULT
list(APPEND CPU_OPENCL_FAILED_TESTS "hipStreamSemantics") # SEGFAULT
list(APPEND CPU_OPENCL_FAILED_TESTS "deviceMallocCompile") # Unimplemented
list(APPEND CPU_OPENCL_FAILED_TESTS "fp16") # Subprocess aborted
list(APPEND CPU_OPENCL_FAILED_TESTS "2d_shuffle") # Failed
list(APPEND CPU_OPENCL_FAILED_TESTS "hipDynamicShared2") # Failed
list(APPEND CPU_OPENCL_FAILED_TESTS "unroll") # Failed
list(APPEND CPU_OPENCL_FAILED_TESTS "hipConstantTestDeviceSymbol") # Subprocess aborted
list(APPEND CPU_OPENCL_FAILED_TESTS "cuda-simpleCallback") # SEGFAULT
list(APPEND CPU_OPENCL_FAILED_TESTS "cuda-qrng") # Subprocess aborted
list(APPEND CPU_OPENCL_FAILED_TESTS "Unit_hipGraphAddEmptyNode_NegTest") # SEGFAULT
list(APPEND CPU_OPENCL_FAILED_TESTS "Unit_hipGraphAddDependencies_NegTest") # SEGFAULT
list(APPEND CPU_OPENCL_FAILED_TESTS "Unit_hipGraphAddEventRecordNode_Negative") # SEGFAULT
list(APPEND CPU_OPENCL_FAILED_TESTS "Unit_hipGraphAddEventWaitNode_Negative") # SEGFAULT
list(APPEND CPU_OPENCL_FAILED_TESTS "Unit_hipGraph_BasicFunctional") # SEGFAULT
list(APPEND CPU_OPENCL_FAILED_TESTS "Unit_hipGraphAddMemcpyNode_BasicFunctional") # SEGFAULT
list(APPEND CPU_OPENCL_FAILED_TESTS "Unit_hipGraphClone_Negative") # SEGFAULT
list(APPEND CPU_OPENCL_FAILED_TESTS "Unit_hipGraphInstantiateWithFlags_Negative") # Failed
list(APPEND CPU_OPENCL_FAILED_TESTS "Unit_hipGraphInstantiateWithFlags_DependencyGraph") # Failed
list(APPEND CPU_OPENCL_FAILED_TESTS "Unit_hipGraphAddHostNode_Negative") # SEGFAULT
list(APPEND CPU_OPENCL_FAILED_TESTS "Unit_hipGraphChildGraphNodeGetGraph_Negative") # SEGFAULT
list(APPEND CPU_OPENCL_FAILED_TESTS "Unit_hipGraphNodeFindInClone_Negative") # SEGFAULT
list(APPEND CPU_OPENCL_FAILED_TESTS "Unit_hipGraphExecHostNodeSetParams_ClonedGraphwithHostNode") # Failed
list(APPEND CPU_OPENCL_FAILED_TESTS "Unit_hipGraphExecHostNodeSetParams_BasicFunc") # Failed
list(APPEND CPU_OPENCL_FAILED_TESTS "Unit_hipGraphExecMemsetNodeSetParams_Negative") # SEGFAULT
list(APPEND CPU_OPENCL_FAILED_TESTS "Unit_hipGraphExecMemsetNodeSetParams_Functional") # Failed
list(APPEND CPU_OPENCL_FAILED_TESTS "Unit_hipGraphMemcpyNodeSetParamsToSymbol_Negative") # SEGFAULT
list(APPEND CPU_OPENCL_FAILED_TESTS "Unit_hipGraphDestroyNode_Negative") # SEGFAULT
list(APPEND CPU_OPENCL_FAILED_TESTS "Unit_hipGraphDestroyNode_DestroyDependencyNode") # SEGFAULT
list(APPEND CPU_OPENCL_FAILED_TESTS "Unit_hipGraphGetNodes_Functional") # SEGFAULT
list(APPEND CPU_OPENCL_FAILED_TESTS "Unit_hipGraphGetNodes_CapturedStream") # SEGFAULT
list(APPEND CPU_OPENCL_FAILED_TESTS "Unit_hipGraphGetNodes_ParamValidation") # SEGFAULT
list(APPEND CPU_OPENCL_FAILED_TESTS "Unit_hipGraphGetRootNodes_Functional") # SEGFAULT
list(APPEND CPU_OPENCL_FAILED_TESTS "Unit_hipGraphGetRootNodes_CapturedStream") # SEGFAULT
list(APPEND CPU_OPENCL_FAILED_TESTS "Unit_hipGraphGetRootNodes_ParamValidation") # SEGFAULT
list(APPEND CPU_OPENCL_FAILED_TESTS "Unit_hipGraphHostNodeSetParams_Negative") # Failed
list(APPEND CPU_OPENCL_FAILED_TESTS "Unit_hipGraphAddMemcpyNode1D_Negative") # SEGFAULT
list(APPEND CPU_OPENCL_FAILED_TESTS "Unit_hipGraphAddChildGraphNode_Negative") # SEGFAULT
list(APPEND CPU_OPENCL_FAILED_TESTS "Unit_hipGraphAddChildGraphNode_OrgGraphAsChildGraph") # SEGFAULT
list(APPEND CPU_OPENCL_FAILED_TESTS "Unit_hipGraphAddChildGraphNode_CloneChildGraph") # Failed
list(APPEND CPU_OPENCL_FAILED_TESTS "Unit_hipGraphAddChildGraphNode_MultipleChildNodes") # Failed
list(APPEND CPU_OPENCL_FAILED_TESTS "Unit_hipGraphAddChildGraphNode_SingleChildNode") # SEGFAULT
list(APPEND CPU_OPENCL_FAILED_TESTS "Unit_hipGraphNodeGetType_Negative") # SEGFAULT
list(APPEND CPU_OPENCL_FAILED_TESTS "Unit_hipGraphExecMemcpyNodeSetParams1D_Negative") # SEGFAULT
list(APPEND CPU_OPENCL_FAILED_TESTS "Unit_hipGraphExecMemcpyNodeSetParams1D_Functional") # Failed
list(APPEND CPU_OPENCL_FAILED_TESTS "Unit_hipGraphGetEdges_Functionality") # Subprocess aborted
list(APPEND CPU_OPENCL_FAILED_TESTS "Unit_hipGraphGetEdges_Negative") # SEGFAULT
list(APPEND CPU_OPENCL_FAILED_TESTS "Unit_hipGraphRemoveDependencies_Func_StrmCapture") # SEGFAULT
list(APPEND CPU_OPENCL_FAILED_TESTS "Unit_hipGraphRemoveDependencies_ChangeComputeFunc") # SEGFAULT
list(APPEND CPU_OPENCL_FAILED_TESTS "Unit_hipGraphRemoveDependencies_Negative") # SEGFAULT
list(APPEND CPU_OPENCL_FAILED_TESTS "Unit_hipGraphInstantiate_Negative") # SEGFAULT
list(APPEND CPU_OPENCL_FAILED_TESTS "Unit_hipGraphExecUpdate_Negative_Basic") # SEGFAULT
list(APPEND CPU_OPENCL_FAILED_TESTS "Unit_hipGraphExecUpdate_Negative_TypeChange") # Failed
list(APPEND CPU_OPENCL_FAILED_TESTS "Unit_hipGraphExecUpdate_Functional") # Failed
list(APPEND CPU_OPENCL_FAILED_TESTS "Unit_hipGraphExecEventRecordNodeSetEvent_Functional") # Failed
list(APPEND CPU_OPENCL_FAILED_TESTS "Unit_hipGraphExecEventRecordNodeSetEvent_VerifyEventNotChanged") # Failed
list(APPEND CPU_OPENCL_FAILED_TESTS "Unit_hipGraphExecEventRecordNodeSetEvent_Negative") # SEGFAULT
list(APPEND CPU_OPENCL_FAILED_TESTS "Unit_hipGraphEventWaitNodeSetEvent_Negative") # Failed
list(APPEND CPU_OPENCL_FAILED_TESTS "Unit_hipGraphMemsetNodeGetParams_Negative") # SEGFAULT
list(APPEND CPU_OPENCL_FAILED_TESTS "Unit_hipGraphMemsetNodeSetParams_InvalidParams") # SEGFAULT
list(APPEND CPU_OPENCL_FAILED_TESTS "Unit_hipGraphExecMemcpyNodeSetParamsFromSymbol_Negative") # SEGFAULT
list(APPEND CPU_OPENCL_FAILED_TESTS "Unit_hipGraphExecMemcpyNodeSetParamsFromSymbol_Functional") # Failed
list(APPEND CPU_OPENCL_FAILED_TESTS "Unit_hipGraphEventRecordNodeGetEvent_Negative") # SEGFAULT
list(APPEND CPU_OPENCL_FAILED_TESTS "Unit_hipGraphEventRecordNodeSetEvent_Negative") # Failed
list(APPEND CPU_OPENCL_FAILED_TESTS "Unit_hipGraphEventWaitNodeGetEvent_Negative") # SEGFAULT
list(APPEND CPU_OPENCL_FAILED_TESTS "Unit_hipGraphExecMemcpyNodeSetParams_Negative") # SEGFAULT
list(APPEND CPU_OPENCL_FAILED_TESTS "Unit_hipGraphExecMemcpyNodeSetParams_Functional") # Failed
list(APPEND CPU_OPENCL_FAILED_TESTS "Unit_hipStreamBeginCapture_BasicFunctional") # Subprocess aborted
list(APPEND CPU_OPENCL_FAILED_TESTS "Unit_hipStreamBeginCapture_hipStreamPerThread") # SEGFAULT
list(APPEND CPU_OPENCL_FAILED_TESTS "Unit_hipStreamBeginCapture_Negative") # SEGFAULT
list(APPEND CPU_OPENCL_FAILED_TESTS "Unit_hipStreamBeginCapture_Basic") # Failed
list(APPEND CPU_OPENCL_FAILED_TESTS "Unit_hipStreamBeginCapture_InterStrmEventSync_defaultflag") # SEGFAULT
list(APPEND CPU_OPENCL_FAILED_TESTS "Unit_hipStreamBeginCapture_InterStrmEventSync_blockingflag") # SEGFAULT
list(APPEND CPU_OPENCL_FAILED_TESTS "Unit_hipStreamBeginCapture_InterStrmEventSync_diffflags") # SEGFAULT
list(APPEND CPU_OPENCL_FAILED_TESTS "Unit_hipStreamBeginCapture_InterStrmEventSync_diffprio") # SEGFAULT
list(APPEND CPU_OPENCL_FAILED_TESTS "Unit_hipStreamBeginCapture_multiplestrms") # SEGFAULT
list(APPEND CPU_OPENCL_FAILED_TESTS "Unit_hipStreamBeginCapture_ColligatedStrmCapture_func") # Subprocess aborted
list(APPEND CPU_OPENCL_FAILED_TESTS "Unit_hipStreamBeginCapture_Multithreaded_Global") # Subprocess aborted
list(APPEND CPU_OPENCL_FAILED_TESTS "Unit_hipStreamBeginCapture_Multithreaded_ThreadLocal") # Subprocess aborted
list(APPEND CPU_OPENCL_FAILED_TESTS "Unit_hipStreamBeginCapture_Multithreaded_Relaxed") # Subprocess aborted
list(APPEND CPU_OPENCL_FAILED_TESTS "Unit_hipStreamBeginCapture_CapturingFromWithinStrms") # Subprocess aborted
list(APPEND CPU_OPENCL_FAILED_TESTS "Unit_hipStreamBeginCapture_DetectingInvalidCapture") # Failed
list(APPEND CPU_OPENCL_FAILED_TESTS "Unit_hipStreamBeginCapture_CapturingMultGraphsFrom1Strm") # Subprocess aborted
list(APPEND CPU_OPENCL_FAILED_TESTS "Unit_hipStreamBeginCapture_EndingCapturewhenCaptureInProgress") # Failed
list(APPEND CPU_OPENCL_FAILED_TESTS "Unit_hipStreamBeginCapture_nestedStreamCapture") # Subprocess aborted
list(APPEND CPU_OPENCL_FAILED_TESTS "Unit_hipStreamBeginCapture_streamReuse") # Subprocess aborted
list(APPEND CPU_OPENCL_FAILED_TESTS "Unit_hipStreamBeginCapture_captureComplexGraph") # Failed
list(APPEND CPU_OPENCL_FAILED_TESTS "Unit_hipStreamBeginCapture_captureEmptyStreams") # SEGFAULT
list(APPEND CPU_OPENCL_FAILED_TESTS "Unit_hipStreamIsCapturing_Negative") # Failed
list(APPEND CPU_OPENCL_FAILED_TESTS "Unit_hipStreamIsCapturing_Functional_Basic") # Failed
list(APPEND CPU_OPENCL_FAILED_TESTS "Unit_hipStreamIsCapturing_Functional") # Failed
list(APPEND CPU_OPENCL_FAILED_TESTS "Unit_hipStreamIsCapturing_hipStreamPerThread") # SEGFAULT
list(APPEND CPU_OPENCL_FAILED_TESTS "Unit_hipStreamGetCaptureInfo_BasicFunctional") # Failed
list(APPEND CPU_OPENCL_FAILED_TESTS "Unit_hipStreamGetCaptureInfo_hipStreamPerThread") # SEGFAULT
list(APPEND CPU_OPENCL_FAILED_TESTS "Unit_hipStreamGetCaptureInfo_UniqueID") # Failed
list(APPEND CPU_OPENCL_FAILED_TESTS "Unit_hipStreamGetCaptureInfo_ArgValidation") # Failed
list(APPEND CPU_OPENCL_FAILED_TESTS "Unit_hipStreamEndCapture_Negative") # SEGFAULT
list(APPEND CPU_OPENCL_FAILED_TESTS "Unit_hipStreamEndCapture_Thread_Negative") # Subprocess aborted
list(APPEND CPU_OPENCL_FAILED_TESTS "Unit_hipGraphMemcpyNodeSetParamsFromSymbol_Negative") # SEGFAULT
list(APPEND CPU_OPENCL_FAILED_TESTS "Unit_hipGraphExecEventWaitNodeSetEvent_SetAndVerifyMemory") # Failed
list(APPEND CPU_OPENCL_FAILED_TESTS "Unit_hipGraphExecEventWaitNodeSetEvent_VerifyEventNotChanged") # Failed
list(APPEND CPU_OPENCL_FAILED_TESTS "Unit_hipGraphExecEventWaitNodeSetEvent_Negative") # SEGFAULT
list(APPEND CPU_OPENCL_FAILED_TESTS "Unit_hipGraphAddMemsetNode_Negative") # SEGFAULT
list(APPEND CPU_OPENCL_FAILED_TESTS "Unit_hipGraphAddKernelNode_Negative") # SEGFAULT
list(APPEND CPU_OPENCL_FAILED_TESTS "Unit_hipGraphMemcpyNodeGetParams_Negative") # SEGFAULT
list(APPEND CPU_OPENCL_FAILED_TESTS "Unit_hipGraphMemcpyNodeGetParams_Functional") # Failed
list(APPEND CPU_OPENCL_FAILED_TESTS "Unit_hipGraphMemcpyNodeSetParams_Negative") # SEGFAULT
list(APPEND CPU_OPENCL_FAILED_TESTS "Unit_hipGraphMemcpyNodeSetParams_Functional") # SEGFAULT
list(APPEND CPU_OPENCL_FAILED_TESTS "Unit_hipGraphKernelNodeGetParams_Negative") # SEGFAULT
list(APPEND CPU_OPENCL_FAILED_TESTS "Unit_hipGraphKernelNodeSetParams_Negative") # SEGFAULT
list(APPEND CPU_OPENCL_FAILED_TESTS "Unit_hipGraphKernelNodeSetParams_Functional") # Failed
list(APPEND CPU_OPENCL_FAILED_TESTS "Unit_hipGraphKernelNodeGetSetParams_Functional") # SEGFAULT
list(APPEND CPU_OPENCL_FAILED_TESTS "Unit_hipGraphExecKernelNodeSetParams_Negative") # SEGFAULT
list(APPEND CPU_OPENCL_FAILED_TESTS "Unit_hipGraphExecKernelNodeSetParams_Functional") # Failed
list(APPEND CPU_OPENCL_FAILED_TESTS "Unit_hipGraphLaunch_Negative") # SEGFAULT
list(APPEND CPU_OPENCL_FAILED_TESTS "Unit_hipGraphMemcpyNodeSetParams1D_Negative") # Failed
list(APPEND CPU_OPENCL_FAILED_TESTS "Unit_hipGraphExecMemcpyNodeSetParamsToSymbol_Negative") # SEGFAULT
list(APPEND CPU_OPENCL_FAILED_TESTS "Unit_hipGraphExecMemcpyNodeSetParamsToSymbol_Functional") # Failed
list(APPEND CPU_OPENCL_FAILED_TESTS "Unit_hipGraphNodeGetDependentNodes_Functional") # Failed
list(APPEND CPU_OPENCL_FAILED_TESTS "Unit_hipGraphNodeGetDependentNodes_ParamValidation") # SEGFAULT
list(APPEND CPU_OPENCL_FAILED_TESTS "Unit_hipGraphNodeGetDependencies_Functional") # Failed
list(APPEND CPU_OPENCL_FAILED_TESTS "Unit_hipGraphNodeGetDependencies_ParamValidation") # SEGFAULT
list(APPEND CPU_OPENCL_FAILED_TESTS "Unit_hipGraphHostNodeGetParams_Negative") # SEGFAULT
list(APPEND CPU_OPENCL_FAILED_TESTS "Unit_hipGraphExecChildGraphNodeSetParams_Negative") # SEGFAULT
list(APPEND CPU_OPENCL_FAILED_TESTS "Unit_hipGraphExecChildGraphNodeSetParams_BasicFunc") # Failed
list(APPEND CPU_OPENCL_FAILED_TESTS "Unit_hipGraphExecChildGraphNodeSetParams_ChildTopology") # Failed
list(APPEND CPU_OPENCL_FAILED_TESTS "Unit_hipStreamGetCaptureInfo_v2_BasicFunctional") # Failed
list(APPEND CPU_OPENCL_FAILED_TESTS "Unit_hipStreamGetCaptureInfo_v2_hipStreamPerThread") # SEGFAULT
list(APPEND CPU_OPENCL_FAILED_TESTS "Unit_hipStreamGetCaptureInfo_v2_UniqueID") # Failed
list(APPEND CPU_OPENCL_FAILED_TESTS "Unit_hipStreamGetCaptureInfo_v2_ParamValidation") # Failed
list(APPEND CPU_OPENCL_FAILED_TESTS "Unit_hipUserObjectCreate_Functional_1") # Failed
list(APPEND CPU_OPENCL_FAILED_TESTS "Unit_hipUserObjectCreate_Functional_2") # Failed
list(APPEND CPU_OPENCL_FAILED_TESTS "Unit_hipUserObjectCreate_Functional_3") # Failed
list(APPEND CPU_OPENCL_FAILED_TESTS "Unit_hipUserObjectCreate_Functional_4") # Failed
list(APPEND CPU_OPENCL_FAILED_TESTS "Unit_hipUserObjectCreate_Negative") # Failed
list(APPEND CPU_OPENCL_FAILED_TESTS "Unit_hipUserObjectRelease_Negative") # Failed
list(APPEND CPU_OPENCL_FAILED_TESTS "Unit_hipUserObjectRetain_Negative") # Failed
list(APPEND CPU_OPENCL_FAILED_TESTS "Unit_hipUserObj_Negative_Test") # Failed
list(APPEND CPU_OPENCL_FAILED_TESTS "Unit_hipGraphRetainUserObject_Functional_1") # Failed
list(APPEND CPU_OPENCL_FAILED_TESTS "Unit_hipGraphRetainUserObject_Functional_2") # Failed
list(APPEND CPU_OPENCL_FAILED_TESTS "Unit_hipGraphRetainUserObject_Negative") # Failed
list(APPEND CPU_OPENCL_FAILED_TESTS "Unit_hipGraphReleaseUserObject_Negative") # Failed
list(APPEND CPU_OPENCL_FAILED_TESTS "Unit_hipGraphRetainUserObject_Negative_Basic") # Failed
list(APPEND CPU_OPENCL_FAILED_TESTS "Unit_hipGraphRetainUserObject_Negative_Null_Object") # Failed
list(APPEND CPU_OPENCL_FAILED_TESTS "Unit_hipHostRegister_ReferenceFromKernelandhipMemset - int") # Failed
list(APPEND CPU_OPENCL_FAILED_TESTS "Unit_hipHostRegister_ReferenceFromKernelandhipMemset - float") # Failed
list(APPEND CPU_OPENCL_FAILED_TESTS "Unit_hipHostRegister_ReferenceFromKernelandhipMemset - double") # Failed
list(APPEND CPU_OPENCL_FAILED_TESTS "Unit_hipMalloc3D_ValidatePitch") # Failed
list(APPEND CPU_OPENCL_FAILED_TESTS "Unit_hipMemAllocPitch_ValidatePitch") # Failed
list(APPEND CPU_OPENCL_FAILED_TESTS "Unit_hipMalloc3D_Negative") # Failed
list(APPEND CPU_OPENCL_FAILED_TESTS "Unit_hipMemAllocPitch_Negative") # Failed
list(APPEND CPU_OPENCL_FAILED_TESTS "Unit_hipHostGetFlags_flagCombos") # Failed
list(APPEND CPU_OPENCL_FAILED_TESTS "Unit_hipHostGetFlags_DifferentThreads") # Subprocess aborted
list(APPEND CPU_OPENCL_FAILED_TESTS "Unit_hipHostGetFlags_InvalidArgs") # Failed
list(APPEND CPU_OPENCL_FAILED_TESTS "Unit_hipHostGetDevicePointer_Negative") # Failed
list(APPEND CPU_OPENCL_FAILED_TESTS "Unit_hipMallocManaged_Negative") # Failed
list(APPEND CPU_OPENCL_FAILED_TESTS "Unit_hipMemset_Negative_InvalidPtr") # SEGFAULT
list(APPEND CPU_OPENCL_FAILED_TESTS "Unit_hipMemset_Negative_OutOfBoundsSize") # Failed
list(APPEND CPU_OPENCL_FAILED_TESTS "Unit_hipMemset_Negative_OutOfBoundsPtr") # Subprocess aborted
list(APPEND CPU_OPENCL_FAILED_TESTS "Unit_hipMemset3D_Negative_InvalidPtr") # Failed
list(APPEND CPU_OPENCL_FAILED_TESTS "Unit_hipMemset3D_Negative_ModifiedPtr") # Failed
list(APPEND CPU_OPENCL_FAILED_TESTS "Unit_hipMemset3D_Negative_InvalidSizes") # Failed
list(APPEND CPU_OPENCL_FAILED_TESTS "Unit_hipMemset3D_Negative_OutOfBounds") # Failed
list(APPEND CPU_OPENCL_FAILED_TESTS "Unit_hipMemPrefetchAsync_NonPageSz") # Failed
list(APPEND CPU_OPENCL_FAILED_TESTS "Unit_hipPtrGetAttribute_Simple") # Failed
list(APPEND CPU_OPENCL_FAILED_TESTS "Unit_hipMemPoolApi_Basic") # Failed
list(APPEND CPU_OPENCL_FAILED_TESTS "Unit_hipMemPoolApi_BasicAlloc") # Failed
list(APPEND CPU_OPENCL_FAILED_TESTS "Unit_hipMemPoolApi_BasicTrim") # Failed
list(APPEND CPU_OPENCL_FAILED_TESTS "Unit_hipMemPoolApi_BasicReuse") # Failed
list(APPEND CPU_OPENCL_FAILED_TESTS "Unit_hipMemPoolApi_Opportunistic") # Failed
list(APPEND CPU_OPENCL_FAILED_TESTS "Unit_hipMemPoolApi_Default") # Failed
list(APPEND CPU_OPENCL_FAILED_TESTS "Unit_hipMalloc_ArgumentValidation") # Failed
list(APPEND CPU_OPENCL_FAILED_TESTS "Unit_hipHostGetDevicePointer_NullCheck") # Failed
list(APPEND CPU_OPENCL_FAILED_TESTS "Unit_hipMemsetFunctional_ZeroSize_hipMemset") # Failed
list(APPEND CPU_OPENCL_FAILED_TESTS "Unit_hipMemsetFunctional_ZeroSize_hipMemsetD32") # Failed
list(APPEND CPU_OPENCL_FAILED_TESTS "Unit_hipMemsetFunctional_ZeroSize_hipMemsetD16") # Failed
list(APPEND CPU_OPENCL_FAILED_TESTS "Unit_hipMemsetFunctional_ZeroSize_hipMemsetD8") # Failed
list(APPEND CPU_OPENCL_FAILED_TESTS "Unit_hipMemsetFunctional_PartialSet_1D") # Failed
list(APPEND CPU_OPENCL_FAILED_TESTS "Unit_hipMallocArray_DiffSizes") # Subprocess aborted
list(APPEND CPU_OPENCL_FAILED_TESTS "Unit_hipMallocArray_MultiThread") # Subprocess aborted
list(APPEND CPU_OPENCL_FAILED_TESTS "Unit_hipMallocArray_Negative_DifferentChannelSizes") # Failed
list(APPEND CPU_OPENCL_FAILED_TESTS "Unit_hipMallocArray_Negative_NullArrayPtr") # Failed
list(APPEND CPU_OPENCL_FAILED_TESTS "Unit_hipMallocArray_Negative_NullDescPtr") # Failed
list(APPEND CPU_OPENCL_FAILED_TESTS "Unit_hipMallocArray_Negative_BadFlags") # Failed
list(APPEND CPU_OPENCL_FAILED_TESTS "Unit_hipMallocArray_Negative_8bitFloat - float") # Failed
list(APPEND CPU_OPENCL_FAILED_TESTS "Unit_hipMallocArray_Negative_8bitFloat - float2") # Failed
list(APPEND CPU_OPENCL_FAILED_TESTS "Unit_hipMallocArray_Negative_8bitFloat - float4") # Failed
list(APPEND CPU_OPENCL_FAILED_TESTS "Unit_hipMallocArray_Negative_BadNumberOfBits") # Failed
list(APPEND CPU_OPENCL_FAILED_TESTS "Unit_hipMallocArray_Negative_3ChannelElement") # Failed
list(APPEND CPU_OPENCL_FAILED_TESTS "Unit_hipMallocArray_Negative_ChannelAfterZeroChannel") # Failed
list(APPEND CPU_OPENCL_FAILED_TESTS "Unit_hipMallocArray_Negative_InvalidChannelFormat") # Failed
list(APPEND CPU_OPENCL_FAILED_TESTS "Unit_hipMallocArray_Negative_NumericLimit") # Failed
list(APPEND CPU_OPENCL_FAILED_TESTS "Unit_hipMalloc3DArray_DiffSizes") # Subprocess aborted
list(APPEND CPU_OPENCL_FAILED_TESTS "Unit_hipMalloc3DArray_MultiThread") # Subprocess aborted
list(APPEND CPU_OPENCL_FAILED_TESTS "Unit_hipMalloc3DArray_Negative_NullArrayPtr") # Failed
list(APPEND CPU_OPENCL_FAILED_TESTS "Unit_hipMalloc3DArray_Negative_NullDescPtr") # Failed
list(APPEND CPU_OPENCL_FAILED_TESTS "Unit_hipMalloc3DArray_Negative_ZeroHeight") # Failed
list(APPEND CPU_OPENCL_FAILED_TESTS "Unit_hipMalloc3DArray_Negative_InvalidFlags") # Failed
list(APPEND CPU_OPENCL_FAILED_TESTS "Unit_hipMalloc3DArray_Negative_BadChannelLayout") # Failed
list(APPEND CPU_OPENCL_FAILED_TESTS "Unit_hipMalloc3DArray_Negative_8BitFloat") # Failed
list(APPEND CPU_OPENCL_FAILED_TESTS "Unit_hipMalloc3DArray_Negative_DifferentChannelSizes") # Failed
list(APPEND CPU_OPENCL_FAILED_TESTS "Unit_hipMalloc3DArray_Negative_BadChannelSize") # Failed
list(APPEND CPU_OPENCL_FAILED_TESTS "Unit_hipMalloc3DArray_Negative_NumericLimit") # Failed
list(APPEND CPU_OPENCL_FAILED_TESTS "Unit_hipDrvMemcpy3D_MultipleDataTypes - uint8_t") # Failed
list(APPEND CPU_OPENCL_FAILED_TESTS "Unit_hipDrvMemcpy3D_MultipleDataTypes - int") # Failed
list(APPEND CPU_OPENCL_FAILED_TESTS "Unit_hipDrvMemcpy3D_MultipleDataTypes - float") # Failed
list(APPEND CPU_OPENCL_FAILED_TESTS "Unit_hipDrvMemcpy3D_HosttoDevice") # Failed
list(APPEND CPU_OPENCL_FAILED_TESTS "Unit_hipDrvMemcpy3D_ExtentValidation") # Failed
list(APPEND CPU_OPENCL_FAILED_TESTS "Unit_hipDrvMemcpy3DAsync_MultipleDataTypes - uint8_t") # Failed
list(APPEND CPU_OPENCL_FAILED_TESTS "Unit_hipDrvMemcpy3DAsync_MultipleDataTypes - int") # Failed
list(APPEND CPU_OPENCL_FAILED_TESTS "Unit_hipDrvMemcpy3DAsync_MultipleDataTypes - float") # Failed
list(APPEND CPU_OPENCL_FAILED_TESTS "Unit_hipDrvMemcpy3DAsync_HosttoDevice") # Failed
list(APPEND CPU_OPENCL_FAILED_TESTS "Unit_hipDrvMemcpy3DAsync_ExtentValidation") # Failed
list(APPEND CPU_OPENCL_FAILED_TESTS "Unit_hipPointerGetAttribute_MemoryTypes") # Failed
list(APPEND CPU_OPENCL_FAILED_TESTS "Unit_hipPointerGetAttribute_KernelUpdation") # Failed
list(APPEND CPU_OPENCL_FAILED_TESTS "Unit_hipPointerGetAttribute_BufferID") # Failed
list(APPEND CPU_OPENCL_FAILED_TESTS "Unit_hipPointerGetAttribute_MappedMem") # Failed
list(APPEND CPU_OPENCL_FAILED_TESTS "Unit_hipPointerGetAttribute_Negative") # Failed
list(APPEND CPU_OPENCL_FAILED_TESTS "Unit_hipDrvPtrGetAttributes_Negative") # Failed
list(APPEND CPU_OPENCL_FAILED_TESTS "Unit_hipDrvPtrGetAttributes_Functional") # Failed
list(APPEND CPU_OPENCL_FAILED_TESTS "Unit_hipMemGetInfo_DifferentMallocSmall") # Failed
list(APPEND CPU_OPENCL_FAILED_TESTS "Unit_hipMemGetInfo_ParaSmall") # Subprocess aborted
list(APPEND CPU_OPENCL_FAILED_TESTS "Unit_hipMemGetInfo_ParaNonDiv") # Subprocess aborted
list(APPEND CPU_OPENCL_FAILED_TESTS "Unit_hipMemGetInfo_ParaMultiSmall") # Subprocess aborted
list(APPEND CPU_OPENCL_FAILED_TESTS "Unit_hipMemGetInfo_Negative") # Failed
list(APPEND CPU_OPENCL_FAILED_TESTS "Unit_hipFreeMultiTDev - char") # Subprocess aborted
list(APPEND CPU_OPENCL_FAILED_TESTS "Unit_hipFreeMultiTDev - int") # Subprocess aborted
list(APPEND CPU_OPENCL_FAILED_TESTS "Unit_hipFreeMultiTDev - float2") # Subprocess aborted
list(APPEND CPU_OPENCL_FAILED_TESTS "Unit_hipFreeMultiTDev - float4") # Subprocess aborted
list(APPEND CPU_OPENCL_FAILED_TESTS "Unit_hipFreeMultiTHost - char") # Subprocess aborted
list(APPEND CPU_OPENCL_FAILED_TESTS "Unit_hipFreeMultiTHost - int") # Subprocess aborted
list(APPEND CPU_OPENCL_FAILED_TESTS "Unit_hipFreeMultiTHost - float2") # Subprocess aborted
list(APPEND CPU_OPENCL_FAILED_TESTS "Unit_hipFreeMultiTHost - float4") # Subprocess aborted
list(APPEND CPU_OPENCL_FAILED_TESTS "Unit_hipFreeMultiTArray - char") # Subprocess aborted
list(APPEND CPU_OPENCL_FAILED_TESTS "Unit_hipFreeMultiTArray - int") # Subprocess aborted
list(APPEND CPU_OPENCL_FAILED_TESTS "Unit_hipFreeMultiTArray - float2") # Subprocess aborted
list(APPEND CPU_OPENCL_FAILED_TESTS "Unit_hipFreeMultiTArray - float4") # Subprocess aborted
list(APPEND CPU_OPENCL_FAILED_TESTS "Unit_hipMemset2DASyncMulti") # Timeout
list(APPEND CPU_OPENCL_FAILED_TESTS "Unit_hipMemset3DASyncMulti") # Timeout
list(APPEND CPU_OPENCL_FAILED_TESTS "Unit_hipStreamGetFlags_Negative") # Failed
list(APPEND CPU_OPENCL_FAILED_TESTS "Unit_hipStreamDestroy_Negative_DoubleDestroy") # Failed
list(APPEND CPU_OPENCL_FAILED_TESTS "Unit_hipStreamDestroy_Negative_NullStream") # Failed
list(APPEND CPU_OPENCL_FAILED_TESTS "Unit_hipStreamSynchronize_UninitializedStream") # Failed
list(APPEND CPU_OPENCL_FAILED_TESTS "Unit_hipStreamAddCallback_StrmSyncTiming") # Timeout
list(APPEND CPU_OPENCL_FAILED_TESTS "Unit_hipEvent") # Failed
list(APPEND CPU_OPENCL_FAILED_TESTS "Unit_hipEventRecord") # Failed
list(APPEND CPU_OPENCL_FAILED_TESTS "Unit_hipEventIpc") # Failed
list(APPEND CPU_OPENCL_FAILED_TESTS "Unit_hipEventSynchronize_Default_Positive") # Failed
list(APPEND CPU_OPENCL_FAILED_TESTS "Unit_hipEventSynchronize_NoEventRecord_Positive") # Failed
list(APPEND CPU_OPENCL_FAILED_TESTS "Unit_hipDeviceGetPCIBusId_Negative_PartialFill") # Failed
list(APPEND CPU_OPENCL_FAILED_TESTS "Unit_hipDeviceGetCacheConfig_Positive_Default") # Failed
list(APPEND CPU_OPENCL_FAILED_TESTS "Unit_hipDeviceGetCacheConfig_Positive_Basic") # Failed
list(APPEND CPU_OPENCL_FAILED_TESTS "Unit_hipDeviceGetCacheConfig_Positive_Threaded") # Subprocess aborted
list(APPEND CPU_OPENCL_FAILED_TESTS "Unit_HipDeviceGetCacheConfig_Negative_Parameters") # Failed
list(APPEND CPU_OPENCL_FAILED_TESTS "Unit_hipDeviceSynchronize_Positive_Nullstream") # Failed
list(APPEND CPU_OPENCL_FAILED_TESTS "Unit_hipDeviceSynchronize_Functional") # Failed
list(APPEND CPU_OPENCL_FAILED_TESTS "Unit_hipDeviceTotalMem_NegTst") # Failed
list(APPEND CPU_OPENCL_FAILED_TESTS "Unit_hipGetSetDeviceFlags_NullptrFlag") # Failed
list(APPEND CPU_OPENCL_FAILED_TESTS "Unit_hipGetSetDeviceFlags_InvalidFlag") # Failed
list(APPEND CPU_OPENCL_FAILED_TESTS "Unit_hipGetSetDeviceFlags_ValidFlag") # Failed
list(APPEND CPU_OPENCL_FAILED_TESTS "Unit_hipGetSetDeviceFlags_SetThenGet") # Failed
list(APPEND CPU_OPENCL_FAILED_TESTS "Unit_hipGetSetDeviceFlags_Threaded") # Subprocess aborted
list(APPEND CPU_OPENCL_FAILED_TESTS "Unit_hipGetDeviceFlags_Positive_Context") # Failed
list(APPEND CPU_OPENCL_FAILED_TESTS "Unit_hipGetSetDevice_MultiThreaded") # Subprocess aborted
list(APPEND CPU_OPENCL_FAILED_TESTS "Unit_hipSetGetDevice_Negative") # Failed
list(APPEND CPU_OPENCL_FAILED_TESTS "Unit_hipDeviceGetUuid_Positive") # Failed
list(APPEND CPU_OPENCL_FAILED_TESTS "Unit_hipDeviceGetUuid_Negative") # Failed
list(APPEND CPU_OPENCL_FAILED_TESTS "Unit_hipDeviceGetDefaultMemPool_Positive_Basic") # Failed
list(APPEND CPU_OPENCL_FAILED_TESTS "Unit_hipDeviceGetDefaultMemPool_Negative_Parameters") # Failed
list(APPEND CPU_OPENCL_FAILED_TESTS "Unit_hipDeviceSetLimit_SetGet") # Failed
list(APPEND CPU_OPENCL_FAILED_TESTS "Unit_hipDeviceGetSharedMemConfig_Positive_Default") # Failed
list(APPEND CPU_OPENCL_FAILED_TESTS "Unit_hipDeviceGetSharedMemConfig_Positive_Basic") # Failed
list(APPEND CPU_OPENCL_FAILED_TESTS "Unit_hipDeviceGetSharedMemConfig_Positive_Threaded") # Subprocess aborted
list(APPEND CPU_OPENCL_FAILED_TESTS "Unit_hipDeviceGetSharedMemConfig_Negative_Parameters") # Failed
list(APPEND CPU_OPENCL_FAILED_TESTS "Unit_hipDeviceReset_Positive_Basic") # Failed
list(APPEND CPU_OPENCL_FAILED_TESTS "Unit_hipDeviceReset_Positive_Threaded") # Failed
list(APPEND CPU_OPENCL_FAILED_TESTS "Unit_hipDeviceSetMemPool_Positive_Basic") # Failed
list(APPEND CPU_OPENCL_FAILED_TESTS "Unit_hipDeviceSetMemPool_Negative_Parameters") # Failed
list(APPEND CPU_OPENCL_FAILED_TESTS "Unit_hipDeviceGetMemPool_Positive_Default") # Failed
list(APPEND CPU_OPENCL_FAILED_TESTS "Unit_hipDeviceGetMemPool_Positive_Basic") # Failed
list(APPEND CPU_OPENCL_FAILED_TESTS "Unit_hipDeviceGetMemPool_Positive_Threaded") # Failed
list(APPEND CPU_OPENCL_FAILED_TESTS "Unit_hipDeviceGetMemPool_Negative_Parameters") # Failed
list(APPEND CPU_OPENCL_FAILED_TESTS "Unit_hipDriverGetVersion_Negative") # Failed
list(APPEND CPU_OPENCL_FAILED_TESTS "Unit_hipIpcOpenMemHandle_Negative_Open_In_Creating_Process") # Failed
list(APPEND CPU_OPENCL_FAILED_TESTS "Unit_hipIpcOpenMemHandle_Negative_Open_In_Two_Contexts_Same_Device") # Failed
list(APPEND CPU_OPENCL_FAILED_TESTS "Unit_hipIpcGetMemHandle_Positive_Unique_Handles_Separate_Allocations") # Failed
list(APPEND CPU_OPENCL_FAILED_TESTS "Unit_hipIpcGetMemHandle_Positive_Unique_Handles_Reused_Memory") # Failed
list(APPEND CPU_OPENCL_FAILED_TESTS "Unit_hipIpcGetMemHandle_Negative_Handle_For_Freed_Memory") # Failed
list(APPEND CPU_OPENCL_FAILED_TESTS "Unit_hipIpcGetMemHandle_Negative_Out_Of_Bound_Pointer") # Failed
list(APPEND CPU_OPENCL_FAILED_TESTS "Unit_hipIpcCloseMemHandle_Positive_Reference_Counting") # Failed
list(APPEND CPU_OPENCL_FAILED_TESTS "Unit_hipIpcCloseMemHandle_Negative_Close_In_Originating_Process") # Failed
list(APPEND CPU_OPENCL_FAILED_TESTS "Unit_printf_flags") # Subprocess aborted
list(APPEND CPU_OPENCL_FAILED_TESTS "Unit_printf_specifier") # Subprocess aborted
list(APPEND CPU_OPENCL_FAILED_TESTS "Unit_hipLaunchBounds_With_maxThreadsPerBlock_Check") # Failed
list(APPEND CPU_OPENCL_FAILED_TESTS "Unit_hipLaunchBounds_With_maxThreadsPerBlock_blocksPerCU_Check") # Failed
list(APPEND CPU_OPENCL_FAILED_TESTS "Unit_hipClassKernel_Value") # Subprocess aborted
list(APPEND CPU_OPENCL_FAILED_TESTS "Unit_hipGetLastError_Positive_Basic") # Failed
list(APPEND CPU_OPENCL_FAILED_TESTS "Unit_hipGetLastError_Positive_Threaded") # Subprocess aborted
list(APPEND CPU_OPENCL_FAILED_TESTS "Unit_hipPeekAtLastError_Positive_Basic") # Failed
list(APPEND CPU_OPENCL_FAILED_TESTS "Unit_hipPeekAtLastError_Positive_Threaded") # Subprocess aborted
list(APPEND CPU_OPENCL_FAILED_TESTS "fp16") # Subprocess aborted
list(APPEND CPU_OPENCL_FAILED_TESTS "Unit_hipEvent") # Failed
list(APPEND CPU_OPENCL_FAILED_TESTS "syncthreadsExitedThreads") # Timeout
list(APPEND CPU_OPENCL_FAILED_TESTS "hipMultiThreadAddCallback") # SEGFAULT

# iGPU OpenCL Unit Test Failures
list(APPEND IGPU_OPENCL_FAILED_TESTS "hipStreamSemantics") # SEGFAULT
list(APPEND IGPU_OPENCL_FAILED_TESTS "deviceMallocCompile") # Unimplemented
list(APPEND IGPU_OPENCL_FAILED_TESTS "cuda-simpleCallback") # SEGFAULT
list(APPEND IGPU_OPENCL_FAILED_TESTS "cuda-qrng") # Subprocess aborted
list(APPEND IGPU_OPENCL_FAILED_TESTS "Unit_hipGraphAddEmptyNode_NegTest") # SEGFAULT
list(APPEND IGPU_OPENCL_FAILED_TESTS "Unit_hipGraphAddDependencies_NegTest") # SEGFAULT
list(APPEND IGPU_OPENCL_FAILED_TESTS "Unit_hipGraphAddEventRecordNode_Negative") # SEGFAULT
list(APPEND IGPU_OPENCL_FAILED_TESTS "Unit_hipGraphAddEventWaitNode_Negative") # SEGFAULT
list(APPEND IGPU_OPENCL_FAILED_TESTS "Unit_hipGraph_BasicFunctional") # SEGFAULT
list(APPEND IGPU_OPENCL_FAILED_TESTS "Unit_hipGraphAddMemcpyNode_BasicFunctional") # Failed
list(APPEND IGPU_OPENCL_FAILED_TESTS "Unit_hipGraphClone_Negative") # SEGFAULT
list(APPEND IGPU_OPENCL_FAILED_TESTS "Unit_hipGraphInstantiateWithFlags_Negative") # Failed
list(APPEND IGPU_OPENCL_FAILED_TESTS "Unit_hipGraphInstantiateWithFlags_DependencyGraph") # Failed
list(APPEND IGPU_OPENCL_FAILED_TESTS "Unit_hipGraphAddHostNode_Negative") # SEGFAULT
list(APPEND IGPU_OPENCL_FAILED_TESTS "Unit_hipGraphChildGraphNodeGetGraph_Negative") # SEGFAULT
list(APPEND IGPU_OPENCL_FAILED_TESTS "Unit_hipGraphNodeFindInClone_Negative") # SEGFAULT
list(APPEND IGPU_OPENCL_FAILED_TESTS "Unit_hipGraphExecHostNodeSetParams_ClonedGraphwithHostNode") # Failed
list(APPEND IGPU_OPENCL_FAILED_TESTS "Unit_hipGraphExecHostNodeSetParams_BasicFunc") # Failed
list(APPEND IGPU_OPENCL_FAILED_TESTS "Unit_hipGraphExecMemsetNodeSetParams_Negative") # SEGFAULT
list(APPEND IGPU_OPENCL_FAILED_TESTS "Unit_hipGraphExecMemsetNodeSetParams_Functional") # Failed
list(APPEND IGPU_OPENCL_FAILED_TESTS "Unit_hipGraphMemcpyNodeSetParamsToSymbol_Negative") # SEGFAULT
list(APPEND IGPU_OPENCL_FAILED_TESTS "Unit_hipGraphDestroyNode_Negative") # SEGFAULT
list(APPEND IGPU_OPENCL_FAILED_TESTS "Unit_hipGraphDestroyNode_DestroyDependencyNode") # SEGFAULT
list(APPEND IGPU_OPENCL_FAILED_TESTS "Unit_hipGraphGetNodes_Functional") # SEGFAULT
list(APPEND IGPU_OPENCL_FAILED_TESTS "Unit_hipGraphGetNodes_CapturedStream") # SEGFAULT
list(APPEND IGPU_OPENCL_FAILED_TESTS "Unit_hipGraphGetNodes_ParamValidation") # SEGFAULT
list(APPEND IGPU_OPENCL_FAILED_TESTS "Unit_hipGraphGetRootNodes_Functional") # SEGFAULT
list(APPEND IGPU_OPENCL_FAILED_TESTS "Unit_hipGraphGetRootNodes_CapturedStream") # SEGFAULT
list(APPEND IGPU_OPENCL_FAILED_TESTS "Unit_hipGraphGetRootNodes_ParamValidation") # SEGFAULT
list(APPEND IGPU_OPENCL_FAILED_TESTS "Unit_hipGraphHostNodeSetParams_Negative") # Failed
list(APPEND IGPU_OPENCL_FAILED_TESTS "Unit_hipGraphAddMemcpyNode1D_Negative") # SEGFAULT
list(APPEND IGPU_OPENCL_FAILED_TESTS "Unit_hipGraphAddChildGraphNode_Negative") # SEGFAULT
list(APPEND IGPU_OPENCL_FAILED_TESTS "Unit_hipGraphAddChildGraphNode_OrgGraphAsChildGraph") # SEGFAULT
list(APPEND IGPU_OPENCL_FAILED_TESTS "Unit_hipGraphAddChildGraphNode_CloneChildGraph") # Failed
list(APPEND IGPU_OPENCL_FAILED_TESTS "Unit_hipGraphAddChildGraphNode_MultipleChildNodes") # Failed
list(APPEND IGPU_OPENCL_FAILED_TESTS "Unit_hipGraphAddChildGraphNode_SingleChildNode") # Failed
list(APPEND IGPU_OPENCL_FAILED_TESTS "Unit_hipGraphNodeGetType_Negative") # SEGFAULT
list(APPEND IGPU_OPENCL_FAILED_TESTS "Unit_hipGraphExecMemcpyNodeSetParams1D_Negative") # SEGFAULT
list(APPEND IGPU_OPENCL_FAILED_TESTS "Unit_hipGraphExecMemcpyNodeSetParams1D_Functional") # Failed
list(APPEND IGPU_OPENCL_FAILED_TESTS "Unit_hipGraphGetEdges_Functionality") # Subprocess aborted
list(APPEND IGPU_OPENCL_FAILED_TESTS "Unit_hipGraphGetEdges_Negative") # SEGFAULT
list(APPEND IGPU_OPENCL_FAILED_TESTS "Unit_hipGraphRemoveDependencies_Func_StrmCapture") # SEGFAULT
list(APPEND IGPU_OPENCL_FAILED_TESTS "Unit_hipGraphRemoveDependencies_ChangeComputeFunc") # SEGFAULT
list(APPEND IGPU_OPENCL_FAILED_TESTS "Unit_hipGraphRemoveDependencies_Negative") # SEGFAULT
list(APPEND IGPU_OPENCL_FAILED_TESTS "Unit_hipGraphInstantiate_Negative") # SEGFAULT
list(APPEND IGPU_OPENCL_FAILED_TESTS "Unit_hipGraphExecUpdate_Negative_Basic") # SEGFAULT
list(APPEND IGPU_OPENCL_FAILED_TESTS "Unit_hipGraphExecUpdate_Negative_TypeChange") # Failed
list(APPEND IGPU_OPENCL_FAILED_TESTS "Unit_hipGraphExecUpdate_Functional") # Failed
list(APPEND IGPU_OPENCL_FAILED_TESTS "Unit_hipGraphExecEventRecordNodeSetEvent_Functional") # Failed
list(APPEND IGPU_OPENCL_FAILED_TESTS "Unit_hipGraphExecEventRecordNodeSetEvent_VerifyEventNotChanged") # Failed
list(APPEND IGPU_OPENCL_FAILED_TESTS "Unit_hipGraphExecEventRecordNodeSetEvent_Negative") # SEGFAULT
list(APPEND IGPU_OPENCL_FAILED_TESTS "Unit_hipGraphEventWaitNodeSetEvent_Negative") # Failed
list(APPEND IGPU_OPENCL_FAILED_TESTS "Unit_hipGraphMemsetNodeGetParams_Negative") # SEGFAULT
list(APPEND IGPU_OPENCL_FAILED_TESTS "Unit_hipGraphMemsetNodeSetParams_InvalidParams") # SEGFAULT
list(APPEND IGPU_OPENCL_FAILED_TESTS "Unit_hipGraphExecMemcpyNodeSetParamsFromSymbol_Negative") # SEGFAULT
list(APPEND IGPU_OPENCL_FAILED_TESTS "Unit_hipGraphExecMemcpyNodeSetParamsFromSymbol_Functional") # Failed
list(APPEND IGPU_OPENCL_FAILED_TESTS "Unit_hipGraphEventRecordNodeGetEvent_Negative") # SEGFAULT
list(APPEND IGPU_OPENCL_FAILED_TESTS "Unit_hipGraphEventRecordNodeSetEvent_Negative") # Failed
list(APPEND IGPU_OPENCL_FAILED_TESTS "Unit_hipGraphEventWaitNodeGetEvent_Negative") # SEGFAULT
list(APPEND IGPU_OPENCL_FAILED_TESTS "Unit_hipGraphExecMemcpyNodeSetParams_Negative") # SEGFAULT
list(APPEND IGPU_OPENCL_FAILED_TESTS "Unit_hipGraphExecMemcpyNodeSetParams_Functional") # Failed
list(APPEND IGPU_OPENCL_FAILED_TESTS "Unit_hipStreamBeginCapture_BasicFunctional") # Subprocess aborted
list(APPEND IGPU_OPENCL_FAILED_TESTS "Unit_hipStreamBeginCapture_hipStreamPerThread") # SEGFAULT
list(APPEND IGPU_OPENCL_FAILED_TESTS "Unit_hipStreamBeginCapture_Negative") # SEGFAULT
list(APPEND IGPU_OPENCL_FAILED_TESTS "Unit_hipStreamBeginCapture_Basic") # Failed
list(APPEND IGPU_OPENCL_FAILED_TESTS "Unit_hipStreamBeginCapture_InterStrmEventSync_defaultflag") # SEGFAULT
list(APPEND IGPU_OPENCL_FAILED_TESTS "Unit_hipStreamBeginCapture_InterStrmEventSync_blockingflag") # SEGFAULT
list(APPEND IGPU_OPENCL_FAILED_TESTS "Unit_hipStreamBeginCapture_InterStrmEventSync_diffflags") # SEGFAULT
list(APPEND IGPU_OPENCL_FAILED_TESTS "Unit_hipStreamBeginCapture_InterStrmEventSync_diffprio") # SEGFAULT
list(APPEND IGPU_OPENCL_FAILED_TESTS "Unit_hipStreamBeginCapture_multiplestrms") # SEGFAULT
list(APPEND IGPU_OPENCL_FAILED_TESTS "Unit_hipStreamBeginCapture_ColligatedStrmCapture_func") # Subprocess aborted
list(APPEND IGPU_OPENCL_FAILED_TESTS "Unit_hipStreamBeginCapture_Multithreaded_Global") # Subprocess aborted
list(APPEND IGPU_OPENCL_FAILED_TESTS "Unit_hipStreamBeginCapture_Multithreaded_ThreadLocal") # Subprocess aborted
list(APPEND IGPU_OPENCL_FAILED_TESTS "Unit_hipStreamBeginCapture_Multithreaded_Relaxed") # Subprocess aborted
list(APPEND IGPU_OPENCL_FAILED_TESTS "Unit_hipStreamBeginCapture_CapturingFromWithinStrms") # Subprocess aborted
list(APPEND IGPU_OPENCL_FAILED_TESTS "Unit_hipStreamBeginCapture_DetectingInvalidCapture") # Failed
list(APPEND IGPU_OPENCL_FAILED_TESTS "Unit_hipStreamBeginCapture_CapturingMultGraphsFrom1Strm") # Subprocess aborted
list(APPEND IGPU_OPENCL_FAILED_TESTS "Unit_hipStreamBeginCapture_EndingCapturewhenCaptureInProgress") # Failed
list(APPEND IGPU_OPENCL_FAILED_TESTS "Unit_hipStreamBeginCapture_nestedStreamCapture") # Subprocess aborted
list(APPEND IGPU_OPENCL_FAILED_TESTS "Unit_hipStreamBeginCapture_streamReuse") # Subprocess aborted
list(APPEND IGPU_OPENCL_FAILED_TESTS "Unit_hipStreamBeginCapture_captureComplexGraph") # Failed
list(APPEND IGPU_OPENCL_FAILED_TESTS "Unit_hipStreamBeginCapture_captureEmptyStreams") # SEGFAULT
list(APPEND IGPU_OPENCL_FAILED_TESTS "Unit_hipStreamIsCapturing_Negative") # Failed
list(APPEND IGPU_OPENCL_FAILED_TESTS "Unit_hipStreamIsCapturing_Functional_Basic") # Failed
list(APPEND IGPU_OPENCL_FAILED_TESTS "Unit_hipStreamIsCapturing_Functional") # Failed
list(APPEND IGPU_OPENCL_FAILED_TESTS "Unit_hipStreamIsCapturing_hipStreamPerThread") # SEGFAULT
list(APPEND IGPU_OPENCL_FAILED_TESTS "Unit_hipStreamGetCaptureInfo_BasicFunctional") # Failed
list(APPEND IGPU_OPENCL_FAILED_TESTS "Unit_hipStreamGetCaptureInfo_hipStreamPerThread") # SEGFAULT
list(APPEND IGPU_OPENCL_FAILED_TESTS "Unit_hipStreamGetCaptureInfo_UniqueID") # Failed
list(APPEND IGPU_OPENCL_FAILED_TESTS "Unit_hipStreamGetCaptureInfo_ArgValidation") # Failed
list(APPEND IGPU_OPENCL_FAILED_TESTS "Unit_hipStreamEndCapture_Negative") # SEGFAULT
list(APPEND IGPU_OPENCL_FAILED_TESTS "Unit_hipStreamEndCapture_Thread_Negative") # Subprocess aborted
list(APPEND IGPU_OPENCL_FAILED_TESTS "Unit_hipGraphMemcpyNodeSetParamsFromSymbol_Negative") # SEGFAULT
list(APPEND IGPU_OPENCL_FAILED_TESTS "Unit_hipGraphExecEventWaitNodeSetEvent_SetAndVerifyMemory") # Failed
list(APPEND IGPU_OPENCL_FAILED_TESTS "Unit_hipGraphExecEventWaitNodeSetEvent_VerifyEventNotChanged") # Failed
list(APPEND IGPU_OPENCL_FAILED_TESTS "Unit_hipGraphExecEventWaitNodeSetEvent_Negative") # SEGFAULT
list(APPEND IGPU_OPENCL_FAILED_TESTS "Unit_hipGraphAddMemsetNode_Negative") # SEGFAULT
list(APPEND IGPU_OPENCL_FAILED_TESTS "Unit_hipGraphAddKernelNode_Negative") # SEGFAULT
list(APPEND IGPU_OPENCL_FAILED_TESTS "Unit_hipGraphMemcpyNodeGetParams_Negative") # SEGFAULT
list(APPEND IGPU_OPENCL_FAILED_TESTS "Unit_hipGraphMemcpyNodeGetParams_Functional") # Failed
list(APPEND IGPU_OPENCL_FAILED_TESTS "Unit_hipGraphMemcpyNodeSetParams_Negative") # SEGFAULT
list(APPEND IGPU_OPENCL_FAILED_TESTS "Unit_hipGraphMemcpyNodeSetParams_Functional") # SEGFAULT
list(APPEND IGPU_OPENCL_FAILED_TESTS "Unit_hipGraphKernelNodeGetParams_Negative") # SEGFAULT
list(APPEND IGPU_OPENCL_FAILED_TESTS "Unit_hipGraphKernelNodeSetParams_Negative") # SEGFAULT
list(APPEND IGPU_OPENCL_FAILED_TESTS "Unit_hipGraphKernelNodeSetParams_Functional") # Failed
list(APPEND IGPU_OPENCL_FAILED_TESTS "Unit_hipGraphKernelNodeGetSetParams_Functional") # SEGFAULT
list(APPEND IGPU_OPENCL_FAILED_TESTS "Unit_hipGraphExecKernelNodeSetParams_Negative") # SEGFAULT
list(APPEND IGPU_OPENCL_FAILED_TESTS "Unit_hipGraphExecKernelNodeSetParams_Functional") # Failed
list(APPEND IGPU_OPENCL_FAILED_TESTS "Unit_hipGraphLaunch_Negative") # SEGFAULT
list(APPEND IGPU_OPENCL_FAILED_TESTS "Unit_hipGraphMemcpyNodeSetParams1D_Negative") # Failed
list(APPEND IGPU_OPENCL_FAILED_TESTS "Unit_hipGraphExecMemcpyNodeSetParamsToSymbol_Negative") # SEGFAULT
list(APPEND IGPU_OPENCL_FAILED_TESTS "Unit_hipGraphExecMemcpyNodeSetParamsToSymbol_Functional") # Failed
list(APPEND IGPU_OPENCL_FAILED_TESTS "Unit_hipGraphNodeGetDependentNodes_Functional") # Failed
list(APPEND IGPU_OPENCL_FAILED_TESTS "Unit_hipGraphNodeGetDependentNodes_ParamValidation") # SEGFAULT
list(APPEND IGPU_OPENCL_FAILED_TESTS "Unit_hipGraphNodeGetDependencies_Functional") # Failed
list(APPEND IGPU_OPENCL_FAILED_TESTS "Unit_hipGraphNodeGetDependencies_ParamValidation") # SEGFAULT
list(APPEND IGPU_OPENCL_FAILED_TESTS "Unit_hipGraphHostNodeGetParams_Negative") # SEGFAULT
list(APPEND IGPU_OPENCL_FAILED_TESTS "Unit_hipGraphExecChildGraphNodeSetParams_Negative") # SEGFAULT
list(APPEND IGPU_OPENCL_FAILED_TESTS "Unit_hipGraphExecChildGraphNodeSetParams_BasicFunc") # Failed
list(APPEND IGPU_OPENCL_FAILED_TESTS "Unit_hipGraphExecChildGraphNodeSetParams_ChildTopology") # Failed
list(APPEND IGPU_OPENCL_FAILED_TESTS "Unit_hipStreamGetCaptureInfo_v2_BasicFunctional") # Failed
list(APPEND IGPU_OPENCL_FAILED_TESTS "Unit_hipStreamGetCaptureInfo_v2_hipStreamPerThread") # SEGFAULT
list(APPEND IGPU_OPENCL_FAILED_TESTS "Unit_hipStreamGetCaptureInfo_v2_UniqueID") # Failed
list(APPEND IGPU_OPENCL_FAILED_TESTS "Unit_hipStreamGetCaptureInfo_v2_ParamValidation") # Failed
list(APPEND IGPU_OPENCL_FAILED_TESTS "Unit_hipUserObjectCreate_Functional_1") # Failed
list(APPEND IGPU_OPENCL_FAILED_TESTS "Unit_hipUserObjectCreate_Functional_2") # Failed
list(APPEND IGPU_OPENCL_FAILED_TESTS "Unit_hipUserObjectCreate_Functional_3") # Failed
list(APPEND IGPU_OPENCL_FAILED_TESTS "Unit_hipUserObjectCreate_Functional_4") # Failed
list(APPEND IGPU_OPENCL_FAILED_TESTS "Unit_hipUserObjectCreate_Negative") # Failed
list(APPEND IGPU_OPENCL_FAILED_TESTS "Unit_hipUserObjectRelease_Negative") # Failed
list(APPEND IGPU_OPENCL_FAILED_TESTS "Unit_hipUserObjectRetain_Negative") # Failed
list(APPEND IGPU_OPENCL_FAILED_TESTS "Unit_hipUserObj_Negative_Test") # Failed
list(APPEND IGPU_OPENCL_FAILED_TESTS "Unit_hipGraphRetainUserObject_Functional_1") # Failed
list(APPEND IGPU_OPENCL_FAILED_TESTS "Unit_hipGraphRetainUserObject_Functional_2") # Failed
list(APPEND IGPU_OPENCL_FAILED_TESTS "Unit_hipGraphRetainUserObject_Negative") # Failed
list(APPEND IGPU_OPENCL_FAILED_TESTS "Unit_hipGraphReleaseUserObject_Negative") # Failed
list(APPEND IGPU_OPENCL_FAILED_TESTS "Unit_hipGraphRetainUserObject_Negative_Basic") # Failed
list(APPEND IGPU_OPENCL_FAILED_TESTS "Unit_hipGraphRetainUserObject_Negative_Null_Object") # Failed
list(APPEND IGPU_OPENCL_FAILED_TESTS "Unit_hipHostRegister_ReferenceFromKernelandhipMemset - int") # Failed
list(APPEND IGPU_OPENCL_FAILED_TESTS "Unit_hipHostRegister_ReferenceFromKernelandhipMemset - float") # Failed
list(APPEND IGPU_OPENCL_FAILED_TESTS "Unit_hipHostRegister_ReferenceFromKernelandhipMemset - double") # Failed
list(APPEND IGPU_OPENCL_FAILED_TESTS "Unit_hipMalloc3D_ValidatePitch") # Failed
list(APPEND IGPU_OPENCL_FAILED_TESTS "Unit_hipMemAllocPitch_ValidatePitch") # Failed
list(APPEND IGPU_OPENCL_FAILED_TESTS "Unit_hipMalloc3D_Negative") # Failed
list(APPEND IGPU_OPENCL_FAILED_TESTS "Unit_hipMemAllocPitch_Negative") # Failed
list(APPEND IGPU_OPENCL_FAILED_TESTS "Unit_hipHostGetFlags_flagCombos") # Failed
list(APPEND IGPU_OPENCL_FAILED_TESTS "Unit_hipHostGetFlags_DifferentThreads") # Subprocess aborted
list(APPEND IGPU_OPENCL_FAILED_TESTS "Unit_hipHostGetFlags_InvalidArgs") # Failed
list(APPEND IGPU_OPENCL_FAILED_TESTS "Unit_hipHostGetDevicePointer_Negative") # Failed
list(APPEND IGPU_OPENCL_FAILED_TESTS "Unit_hipMallocManaged_Negative") # Failed
list(APPEND IGPU_OPENCL_FAILED_TESTS "Unit_hipMemset_Negative_InvalidPtr") # Failed
list(APPEND IGPU_OPENCL_FAILED_TESTS "Unit_hipMemset_Negative_OutOfBoundsSize") # Failed
list(APPEND IGPU_OPENCL_FAILED_TESTS "Unit_hipMemset_Negative_OutOfBoundsPtr") # Failed
list(APPEND IGPU_OPENCL_FAILED_TESTS "Unit_hipMemset3D_Negative_InvalidPtr") # Failed
list(APPEND IGPU_OPENCL_FAILED_TESTS "Unit_hipMemset3D_Negative_ModifiedPtr") # Failed
list(APPEND IGPU_OPENCL_FAILED_TESTS "Unit_hipMemset3D_Negative_InvalidSizes") # Failed
list(APPEND IGPU_OPENCL_FAILED_TESTS "Unit_hipMemset3D_Negative_OutOfBounds") # Failed
list(APPEND IGPU_OPENCL_FAILED_TESTS "Unit_hipMemPrefetchAsync_NonPageSz") # Failed
list(APPEND IGPU_OPENCL_FAILED_TESTS "Unit_hipPtrGetAttribute_Simple") # Failed
list(APPEND IGPU_OPENCL_FAILED_TESTS "Unit_hipMemPoolApi_Basic") # Failed
list(APPEND IGPU_OPENCL_FAILED_TESTS "Unit_hipMemPoolApi_BasicAlloc") # Failed
list(APPEND IGPU_OPENCL_FAILED_TESTS "Unit_hipMemPoolApi_BasicTrim") # Failed
list(APPEND IGPU_OPENCL_FAILED_TESTS "Unit_hipMemPoolApi_BasicReuse") # Failed
list(APPEND IGPU_OPENCL_FAILED_TESTS "Unit_hipMemPoolApi_Opportunistic") # Failed
list(APPEND IGPU_OPENCL_FAILED_TESTS "Unit_hipMemPoolApi_Default") # Failed
list(APPEND IGPU_OPENCL_FAILED_TESTS "Unit_hipMalloc_ArgumentValidation") # Failed
list(APPEND IGPU_OPENCL_FAILED_TESTS "Unit_hipHostGetDevicePointer_NullCheck") # Failed
list(APPEND IGPU_OPENCL_FAILED_TESTS "Unit_hipMemsetFunctional_ZeroSize_hipMemset") # Failed
list(APPEND IGPU_OPENCL_FAILED_TESTS "Unit_hipMemsetFunctional_ZeroSize_hipMemsetD32") # Failed
list(APPEND IGPU_OPENCL_FAILED_TESTS "Unit_hipMemsetFunctional_ZeroSize_hipMemsetD16") # Failed
list(APPEND IGPU_OPENCL_FAILED_TESTS "Unit_hipMemsetFunctional_ZeroSize_hipMemsetD8") # Failed
list(APPEND IGPU_OPENCL_FAILED_TESTS "Unit_hipMemsetFunctional_PartialSet_1D") # Failed
list(APPEND IGPU_OPENCL_FAILED_TESTS "Unit_hipMallocArray_DiffSizes") # Subprocess aborted
list(APPEND IGPU_OPENCL_FAILED_TESTS "Unit_hipMallocArray_MultiThread") # Subprocess aborted
list(APPEND IGPU_OPENCL_FAILED_TESTS "Unit_hipMallocArray_Negative_DifferentChannelSizes") # Failed
list(APPEND IGPU_OPENCL_FAILED_TESTS "Unit_hipMallocArray_Negative_NullArrayPtr") # Failed
list(APPEND IGPU_OPENCL_FAILED_TESTS "Unit_hipMallocArray_Negative_NullDescPtr") # Failed
list(APPEND IGPU_OPENCL_FAILED_TESTS "Unit_hipMallocArray_Negative_BadFlags") # Failed
list(APPEND IGPU_OPENCL_FAILED_TESTS "Unit_hipMallocArray_Negative_8bitFloat - float") # Failed
list(APPEND IGPU_OPENCL_FAILED_TESTS "Unit_hipMallocArray_Negative_8bitFloat - float2") # Failed
list(APPEND IGPU_OPENCL_FAILED_TESTS "Unit_hipMallocArray_Negative_8bitFloat - float4") # Failed
list(APPEND IGPU_OPENCL_FAILED_TESTS "Unit_hipMallocArray_Negative_BadNumberOfBits") # Failed
list(APPEND IGPU_OPENCL_FAILED_TESTS "Unit_hipMallocArray_Negative_3ChannelElement") # Failed
list(APPEND IGPU_OPENCL_FAILED_TESTS "Unit_hipMallocArray_Negative_ChannelAfterZeroChannel") # Failed
list(APPEND IGPU_OPENCL_FAILED_TESTS "Unit_hipMallocArray_Negative_InvalidChannelFormat") # Failed
list(APPEND IGPU_OPENCL_FAILED_TESTS "Unit_hipMallocArray_Negative_NumericLimit") # Failed
list(APPEND IGPU_OPENCL_FAILED_TESTS "Unit_hipMalloc3DArray_DiffSizes") # Subprocess aborted
list(APPEND IGPU_OPENCL_FAILED_TESTS "Unit_hipMalloc3DArray_MultiThread") # Subprocess aborted
list(APPEND IGPU_OPENCL_FAILED_TESTS "Unit_hipMalloc3DArray_Negative_NullArrayPtr") # Failed
list(APPEND IGPU_OPENCL_FAILED_TESTS "Unit_hipMalloc3DArray_Negative_NullDescPtr") # Failed
list(APPEND IGPU_OPENCL_FAILED_TESTS "Unit_hipMalloc3DArray_Negative_ZeroHeight") # Failed
list(APPEND IGPU_OPENCL_FAILED_TESTS "Unit_hipMalloc3DArray_Negative_InvalidFlags") # Failed
list(APPEND IGPU_OPENCL_FAILED_TESTS "Unit_hipMalloc3DArray_Negative_BadChannelLayout") # Failed
list(APPEND IGPU_OPENCL_FAILED_TESTS "Unit_hipMalloc3DArray_Negative_8BitFloat") # Failed
list(APPEND IGPU_OPENCL_FAILED_TESTS "Unit_hipMalloc3DArray_Negative_DifferentChannelSizes") # Failed
list(APPEND IGPU_OPENCL_FAILED_TESTS "Unit_hipMalloc3DArray_Negative_BadChannelSize") # Failed
list(APPEND IGPU_OPENCL_FAILED_TESTS "Unit_hipMalloc3DArray_Negative_NumericLimit") # Failed
list(APPEND IGPU_OPENCL_FAILED_TESTS "Unit_hipDrvMemcpy3D_MultipleDataTypes - uint8_t") # Failed
list(APPEND IGPU_OPENCL_FAILED_TESTS "Unit_hipDrvMemcpy3D_MultipleDataTypes - int") # Failed
list(APPEND IGPU_OPENCL_FAILED_TESTS "Unit_hipDrvMemcpy3D_MultipleDataTypes - float") # Failed
list(APPEND IGPU_OPENCL_FAILED_TESTS "Unit_hipDrvMemcpy3D_HosttoDevice") # Failed
list(APPEND IGPU_OPENCL_FAILED_TESTS "Unit_hipDrvMemcpy3D_ExtentValidation") # Failed
list(APPEND IGPU_OPENCL_FAILED_TESTS "Unit_hipDrvMemcpy3DAsync_MultipleDataTypes - uint8_t") # Failed
list(APPEND IGPU_OPENCL_FAILED_TESTS "Unit_hipDrvMemcpy3DAsync_MultipleDataTypes - int") # Failed
list(APPEND IGPU_OPENCL_FAILED_TESTS "Unit_hipDrvMemcpy3DAsync_MultipleDataTypes - float") # Failed
list(APPEND IGPU_OPENCL_FAILED_TESTS "Unit_hipDrvMemcpy3DAsync_HosttoDevice") # Failed
list(APPEND IGPU_OPENCL_FAILED_TESTS "Unit_hipDrvMemcpy3DAsync_ExtentValidation") # Failed
list(APPEND IGPU_OPENCL_FAILED_TESTS "Unit_hipPointerGetAttribute_MemoryTypes") # Failed
list(APPEND IGPU_OPENCL_FAILED_TESTS "Unit_hipPointerGetAttribute_KernelUpdation") # Failed
list(APPEND IGPU_OPENCL_FAILED_TESTS "Unit_hipPointerGetAttribute_BufferID") # Failed
list(APPEND IGPU_OPENCL_FAILED_TESTS "Unit_hipPointerGetAttribute_MappedMem") # Failed
list(APPEND IGPU_OPENCL_FAILED_TESTS "Unit_hipPointerGetAttribute_Negative") # Failed
list(APPEND IGPU_OPENCL_FAILED_TESTS "Unit_hipDrvPtrGetAttributes_Negative") # Failed
list(APPEND IGPU_OPENCL_FAILED_TESTS "Unit_hipDrvPtrGetAttributes_Functional") # Failed
list(APPEND IGPU_OPENCL_FAILED_TESTS "Unit_hipMemGetInfo_DifferentMallocSmall") # Failed
list(APPEND IGPU_OPENCL_FAILED_TESTS "Unit_hipMemGetInfo_ParaSmall") # Subprocess aborted
list(APPEND IGPU_OPENCL_FAILED_TESTS "Unit_hipMemGetInfo_ParaNonDiv") # Subprocess aborted
list(APPEND IGPU_OPENCL_FAILED_TESTS "Unit_hipMemGetInfo_ParaMultiSmall") # Subprocess aborted
list(APPEND IGPU_OPENCL_FAILED_TESTS "Unit_hipMemGetInfo_Negative") # Failed
list(APPEND IGPU_OPENCL_FAILED_TESTS "Unit_hipFreeMultiTDev - char") # Subprocess aborted
list(APPEND IGPU_OPENCL_FAILED_TESTS "Unit_hipFreeMultiTDev - int") # Subprocess aborted
list(APPEND IGPU_OPENCL_FAILED_TESTS "Unit_hipFreeMultiTDev - float2") # Subprocess aborted
list(APPEND IGPU_OPENCL_FAILED_TESTS "Unit_hipFreeMultiTDev - float4") # Subprocess aborted
list(APPEND IGPU_OPENCL_FAILED_TESTS "Unit_hipFreeMultiTHost - char") # Subprocess aborted
list(APPEND IGPU_OPENCL_FAILED_TESTS "Unit_hipFreeMultiTHost - int") # Subprocess aborted
list(APPEND IGPU_OPENCL_FAILED_TESTS "Unit_hipFreeMultiTHost - float2") # Subprocess aborted
list(APPEND IGPU_OPENCL_FAILED_TESTS "Unit_hipFreeMultiTHost - float4") # Subprocess aborted
list(APPEND IGPU_OPENCL_FAILED_TESTS "Unit_hipFreeMultiTArray - char") # Subprocess aborted
list(APPEND IGPU_OPENCL_FAILED_TESTS "Unit_hipFreeMultiTArray - int") # Subprocess aborted
list(APPEND IGPU_OPENCL_FAILED_TESTS "Unit_hipFreeMultiTArray - float2") # Subprocess aborted
list(APPEND IGPU_OPENCL_FAILED_TESTS "Unit_hipFreeMultiTArray - float4") # Subprocess aborted
list(APPEND IGPU_OPENCL_FAILED_TESTS "Unit_hipMemsetASyncMulti") # Failed
list(APPEND IGPU_OPENCL_FAILED_TESTS "Unit_hipMemsetDASyncMulti - int8_t") # Failed
list(APPEND IGPU_OPENCL_FAILED_TESTS "Unit_hipMemsetDASyncMulti - int16_t") # Failed
list(APPEND IGPU_OPENCL_FAILED_TESTS "Unit_hipMemsetDASyncMulti - uint32_t") # Failed
list(APPEND IGPU_OPENCL_FAILED_TESTS "Unit_hipMemset2DASyncMulti") # Failed
list(APPEND IGPU_OPENCL_FAILED_TESTS "Unit_hipMemset3DASyncMulti") # Timeout
list(APPEND IGPU_OPENCL_FAILED_TESTS "Unit_hipStreamGetFlags_Negative") # Failed
list(APPEND IGPU_OPENCL_FAILED_TESTS "Unit_hipStreamDestroy_Negative_DoubleDestroy") # Failed
list(APPEND IGPU_OPENCL_FAILED_TESTS "Unit_hipStreamDestroy_Negative_NullStream") # Failed
list(APPEND IGPU_OPENCL_FAILED_TESTS "Unit_hipStreamSynchronize_UninitializedStream") # Failed
list(APPEND IGPU_OPENCL_FAILED_TESTS "Unit_hipEvent") # Failed
list(APPEND IGPU_OPENCL_FAILED_TESTS "Unit_hipEventRecord") # Failed
list(APPEND IGPU_OPENCL_FAILED_TESTS "Unit_hipEventIpc") # Failed
list(APPEND IGPU_OPENCL_FAILED_TESTS "Unit_hipEventSynchronize_Default_Positive") # Failed
list(APPEND IGPU_OPENCL_FAILED_TESTS "Unit_hipEventSynchronize_NoEventRecord_Positive") # Failed
list(APPEND IGPU_OPENCL_FAILED_TESTS "Unit_hipDeviceGetPCIBusId_Negative_PartialFill") # Failed
list(APPEND IGPU_OPENCL_FAILED_TESTS "Unit_hipDeviceGetCacheConfig_Positive_Default") # Failed
list(APPEND IGPU_OPENCL_FAILED_TESTS "Unit_hipDeviceGetCacheConfig_Positive_Basic") # Failed
list(APPEND IGPU_OPENCL_FAILED_TESTS "Unit_hipDeviceGetCacheConfig_Positive_Threaded") # Subprocess aborted
list(APPEND IGPU_OPENCL_FAILED_TESTS "Unit_HipDeviceGetCacheConfig_Negative_Parameters") # Failed
list(APPEND IGPU_OPENCL_FAILED_TESTS "Unit_hipDeviceSynchronize_Positive_Nullstream") # Failed
list(APPEND IGPU_OPENCL_FAILED_TESTS "Unit_hipDeviceSynchronize_Functional") # Failed
list(APPEND IGPU_OPENCL_FAILED_TESTS "Unit_hipDeviceTotalMem_NegTst") # Failed
list(APPEND IGPU_OPENCL_FAILED_TESTS "Unit_hipGetSetDeviceFlags_NullptrFlag") # Failed
list(APPEND IGPU_OPENCL_FAILED_TESTS "Unit_hipGetSetDeviceFlags_InvalidFlag") # Failed
list(APPEND IGPU_OPENCL_FAILED_TESTS "Unit_hipGetSetDeviceFlags_ValidFlag") # Failed
list(APPEND IGPU_OPENCL_FAILED_TESTS "Unit_hipGetSetDeviceFlags_SetThenGet") # Failed
list(APPEND IGPU_OPENCL_FAILED_TESTS "Unit_hipGetSetDeviceFlags_Threaded") # Subprocess aborted
list(APPEND IGPU_OPENCL_FAILED_TESTS "Unit_hipGetDeviceFlags_Positive_Context") # Failed
list(APPEND IGPU_OPENCL_FAILED_TESTS "Unit_hipGetSetDevice_MultiThreaded") # Subprocess aborted
list(APPEND IGPU_OPENCL_FAILED_TESTS "Unit_hipSetGetDevice_Negative") # Failed
list(APPEND IGPU_OPENCL_FAILED_TESTS "Unit_hipDeviceGetUuid_Positive") # Failed
list(APPEND IGPU_OPENCL_FAILED_TESTS "Unit_hipDeviceGetUuid_Negative") # Failed
list(APPEND IGPU_OPENCL_FAILED_TESTS "Unit_hipDeviceGetDefaultMemPool_Positive_Basic") # Failed
list(APPEND IGPU_OPENCL_FAILED_TESTS "Unit_hipDeviceGetDefaultMemPool_Negative_Parameters") # Failed
list(APPEND IGPU_OPENCL_FAILED_TESTS "Unit_hipDeviceSetLimit_SetGet") # Failed
list(APPEND IGPU_OPENCL_FAILED_TESTS "Unit_hipDeviceGetSharedMemConfig_Positive_Default") # Failed
list(APPEND IGPU_OPENCL_FAILED_TESTS "Unit_hipDeviceGetSharedMemConfig_Positive_Basic") # Failed
list(APPEND IGPU_OPENCL_FAILED_TESTS "Unit_hipDeviceGetSharedMemConfig_Positive_Threaded") # Subprocess aborted
list(APPEND IGPU_OPENCL_FAILED_TESTS "Unit_hipDeviceGetSharedMemConfig_Negative_Parameters") # Failed
list(APPEND IGPU_OPENCL_FAILED_TESTS "Unit_hipDeviceReset_Positive_Basic") # Failed
list(APPEND IGPU_OPENCL_FAILED_TESTS "Unit_hipDeviceReset_Positive_Threaded") # Failed
list(APPEND IGPU_OPENCL_FAILED_TESTS "Unit_hipDeviceSetMemPool_Positive_Basic") # Failed
list(APPEND IGPU_OPENCL_FAILED_TESTS "Unit_hipDeviceSetMemPool_Negative_Parameters") # Failed
list(APPEND IGPU_OPENCL_FAILED_TESTS "Unit_hipDeviceGetMemPool_Positive_Default") # Failed
list(APPEND IGPU_OPENCL_FAILED_TESTS "Unit_hipDeviceGetMemPool_Positive_Basic") # Failed
list(APPEND IGPU_OPENCL_FAILED_TESTS "Unit_hipDeviceGetMemPool_Positive_Threaded") # Failed
list(APPEND IGPU_OPENCL_FAILED_TESTS "Unit_hipDeviceGetMemPool_Negative_Parameters") # Failed
list(APPEND IGPU_OPENCL_FAILED_TESTS "Unit_hipDriverGetVersion_Negative") # Failed
list(APPEND IGPU_OPENCL_FAILED_TESTS "Unit_hipIpcOpenMemHandle_Negative_Open_In_Creating_Process") # Failed
list(APPEND IGPU_OPENCL_FAILED_TESTS "Unit_hipIpcOpenMemHandle_Negative_Open_In_Two_Contexts_Same_Device") # Failed
list(APPEND IGPU_OPENCL_FAILED_TESTS "Unit_hipIpcGetMemHandle_Positive_Unique_Handles_Separate_Allocations") # Failed
list(APPEND IGPU_OPENCL_FAILED_TESTS "Unit_hipIpcGetMemHandle_Positive_Unique_Handles_Reused_Memory") # Failed
list(APPEND IGPU_OPENCL_FAILED_TESTS "Unit_hipIpcGetMemHandle_Negative_Handle_For_Freed_Memory") # Failed
list(APPEND IGPU_OPENCL_FAILED_TESTS "Unit_hipIpcGetMemHandle_Negative_Out_Of_Bound_Pointer") # Failed
list(APPEND IGPU_OPENCL_FAILED_TESTS "Unit_hipIpcCloseMemHandle_Positive_Reference_Counting") # Failed
list(APPEND IGPU_OPENCL_FAILED_TESTS "Unit_hipIpcCloseMemHandle_Negative_Close_In_Originating_Process") # Failed
list(APPEND IGPU_OPENCL_FAILED_TESTS "Unit_printf_flags") # Subprocess aborted
list(APPEND IGPU_OPENCL_FAILED_TESTS "Unit_printf_specifier") # Subprocess aborted
list(APPEND IGPU_OPENCL_FAILED_TESTS "Unit_hipLaunchBounds_With_maxThreadsPerBlock_Check") # Failed
list(APPEND IGPU_OPENCL_FAILED_TESTS "Unit_hipLaunchBounds_With_maxThreadsPerBlock_blocksPerCU_Check") # Failed
list(APPEND IGPU_OPENCL_FAILED_TESTS "Unit_hipGetLastError_Positive_Basic") # Failed
list(APPEND IGPU_OPENCL_FAILED_TESTS "Unit_hipGetLastError_Positive_Threaded") # Subprocess aborted
list(APPEND IGPU_OPENCL_FAILED_TESTS "Unit_hipPeekAtLastError_Positive_Basic") # Failed
list(APPEND IGPU_OPENCL_FAILED_TESTS "Unit_hipPeekAtLastError_Positive_Threaded") # Subprocess aborted
list(APPEND IGPU_OPENCL_FAILED_TESTS "hipMultiThreadAddCallback") # Subprocess aborted
list(APPEND IGPU_OPENCL_FAILED_TESTS "Unit_hipStreamAddCallback_StrmSyncTiming") # Failed
list(APPEND IGPU_OPENCL_FAILED_TESTS "cuda-simpleCallback") # SEGFAULT
list(APPEND IGPU_OPENCL_FAILED_TESTS "stream") # SEGFAULT
list(APPEND IGPU_OPENCL_FAILED_TESTS "hipKernelLaunchIsNonBlocking") # Timeout
list(APPEND IGPU_OPENCL_FAILED_TESTS "Unit_hipGraphMemcpyNodeSetParams_Functional") # Subprocess aborted
list(APPEND IGPU_OPENCL_FAILED_TESTS "syncthreadsExitedThreads") # Timeout
 # Timeout or out-of-resources error in the CI which emulates double FPs.
list(APPEND IGPU_OPENCL_FAILED_TESTS "TestStlFunctionsDouble")

# dGPU OpenCL Unit Test Failures
 # Timeout or out-of-resources error in the CI which emulates double FPs.
<<<<<<< HEAD
list(APPEND DGPU_OPENCL_FAILED_TESTS "Unit_hipGraphAddEventRecordNode_MultipleRun") # Timeout - SyncQueues Refactor
list(APPEND DGPU_OPENCL_FAILED_TESTS "Unit_hipStreamAddCallback_ParamTst_Positive") # Timeout - SyncQueues Refactor
=======
list(APPEND DGPU_OPENCL_FAILED_TESTS "Unit_hipHostRegister_Memcpy - int") # Only happens in ctest -j $(nproc): timeout
list(APPEND DGPU_OPENCL_FAILED_TESTS "Unit_hipHostRegister_Memcpy - float") # Only happens in ctest -j $(nproc): timeout
list(APPEND DGPU_OPENCL_FAILED_TESTS "Unit_hipHostRegister_Memcpy - double") # Only happens in ctest -j $(nproc): timeout
list(APPEND DGPU_OPENCL_FAILED_TESTS "Unit_hipStreamBeginCapture_ColligatedStrmCapture_diffflags") # Only happens in ctest -j $(nproc): timeout
list(APPEND DGPU_OPENCL_FAILED_TESTS "Unit_hipStreamPerThread_MultiThread") # Only happens in ctest -j $(nproc): pure virtual method called
list(APPEND DGPU_OPENCL_FAILED_TESTS "Unit_hipStreamPerThread_DeviceReset_1") # Only happens in ctest -j $(nproc): pure virtual method called
>>>>>>> c387e741
list(APPEND DGPU_OPENCL_FAILED_TESTS "Unit_hipTextureObj2D_Check") # Unkown
list(APPEND DGPU_OPENCL_FAILED_TESTS "Unit_hipTexObjPitch_texture2D - float") # Unkown
list(APPEND DGPU_OPENCL_FAILED_TESTS "Unit_hipTexObjPitch_texture2D - int") # Unkown
list(APPEND DGPU_OPENCL_FAILED_TESTS "Unit_hipTexObjPitch_texture2D - unsigned char") # Unkown
list(APPEND DGPU_OPENCL_FAILED_TESTS "Unit_hipTexObjPitch_texture2D - int16_t") # Unkown
list(APPEND DGPU_OPENCL_FAILED_TESTS "Unit_hipTexObjPitch_texture2D - char") # Unkown
list(APPEND DGPU_OPENCL_FAILED_TESTS "Unit_hipTexObjPitch_texture2D - unsigned int") # Unkown
list(APPEND DGPU_OPENCL_FAILED_TESTS "Unit_hipCreateTextureObject_tex1DfetchVerification") # Unkown
list(APPEND DGPU_OPENCL_FAILED_TESTS "Unit_hipTextureObj1DCheckModes") # Unkown
list(APPEND DGPU_OPENCL_FAILED_TESTS "Unit_hipTextureObj2DCheckModes") # Unkown
list(APPEND DGPU_OPENCL_FAILED_TESTS "Unit_hipMalloc_AllocateAndPoolBuffers") # Failed
list(APPEND DGPU_OPENCL_FAILED_TESTS "Unit_hipMalloc_Multithreaded_MultiGPU") # Failed
list(APPEND DGPU_OPENCL_FAILED_TESTS "Unit_hipMultiThreadStreams2") # Timeout
list(APPEND DGPU_OPENCL_FAILED_TESTS "hipStreamSemantics") # SEGFAULT
list(APPEND DGPU_OPENCL_FAILED_TESTS "deviceMallocCompile") # Unimplemented
list(APPEND DGPU_OPENCL_FAILED_TESTS "hipTestDeviceSymbol") # Subprocess aborted
list(APPEND DGPU_OPENCL_FAILED_TESTS "FloydWarshall") # Timeout
list(APPEND DGPU_OPENCL_FAILED_TESTS "cuda-asyncAPI") # Failed
list(APPEND DGPU_OPENCL_FAILED_TESTS "cuda-matrixMul") # Failed
list(APPEND DGPU_OPENCL_FAILED_TESTS "cuda-simpleCallback") # SEGFAULT
list(APPEND DGPU_OPENCL_FAILED_TESTS "cuda-qrng") # Subprocess aborted
list(APPEND DGPU_OPENCL_FAILED_TESTS "Unit_hipGraphAddEmptyNode_NegTest") # SEGFAULT
list(APPEND DGPU_OPENCL_FAILED_TESTS "Unit_hipGraphAddDependencies_NegTest") # SEGFAULT
list(APPEND DGPU_OPENCL_FAILED_TESTS "Unit_hipGraphAddEventRecordNode_Negative") # SEGFAULT
list(APPEND DGPU_OPENCL_FAILED_TESTS "Unit_hipGraphAddEventWaitNode_Negative") # SEGFAULT
list(APPEND DGPU_OPENCL_FAILED_TESTS "Unit_hipGraph_BasicFunctional") # SEGFAULT
list(APPEND DGPU_OPENCL_FAILED_TESTS "Unit_hipGraphAddMemcpyNode_BasicFunctional") # SEGFAULT
list(APPEND DGPU_OPENCL_FAILED_TESTS "Unit_hipGraphClone_Negative") # SEGFAULT
list(APPEND DGPU_OPENCL_FAILED_TESTS "Unit_hipGraphInstantiateWithFlags_Negative") # Failed
list(APPEND DGPU_OPENCL_FAILED_TESTS "Unit_hipGraphInstantiateWithFlags_DependencyGraph") # Failed
list(APPEND DGPU_OPENCL_FAILED_TESTS "Unit_hipGraphAddHostNode_Negative") # SEGFAULT
list(APPEND DGPU_OPENCL_FAILED_TESTS "Unit_hipGraphChildGraphNodeGetGraph_Negative") # SEGFAULT
list(APPEND DGPU_OPENCL_FAILED_TESTS "Unit_hipGraphNodeFindInClone_Negative") # SEGFAULT
list(APPEND DGPU_OPENCL_FAILED_TESTS "Unit_hipGraphExecHostNodeSetParams_ClonedGraphwithHostNode") # Failed
list(APPEND DGPU_OPENCL_FAILED_TESTS "Unit_hipGraphExecHostNodeSetParams_BasicFunc") # Failed
list(APPEND DGPU_OPENCL_FAILED_TESTS "Unit_hipGraphExecMemsetNodeSetParams_Negative") # SEGFAULT
list(APPEND DGPU_OPENCL_FAILED_TESTS "Unit_hipGraphExecMemsetNodeSetParams_Functional") # Failed
list(APPEND DGPU_OPENCL_FAILED_TESTS "Unit_hipGraphMemcpyNodeSetParamsToSymbol_Negative") # SEGFAULT
list(APPEND DGPU_OPENCL_FAILED_TESTS "Unit_hipGraphDestroyNode_Negative") # SEGFAULT
list(APPEND DGPU_OPENCL_FAILED_TESTS "Unit_hipGraphDestroyNode_DestroyDependencyNode") # SEGFAULT
list(APPEND DGPU_OPENCL_FAILED_TESTS "Unit_hipGraphGetNodes_Functional") # SEGFAULT
list(APPEND DGPU_OPENCL_FAILED_TESTS "Unit_hipGraphGetNodes_CapturedStream") # SEGFAULT
list(APPEND DGPU_OPENCL_FAILED_TESTS "Unit_hipGraphGetNodes_ParamValidation") # SEGFAULT
list(APPEND DGPU_OPENCL_FAILED_TESTS "Unit_hipGraphGetRootNodes_Functional") # SEGFAULT
list(APPEND DGPU_OPENCL_FAILED_TESTS "Unit_hipGraphGetRootNodes_CapturedStream") # SEGFAULT
list(APPEND DGPU_OPENCL_FAILED_TESTS "Unit_hipGraphGetRootNodes_ParamValidation") # SEGFAULT
list(APPEND DGPU_OPENCL_FAILED_TESTS "Unit_hipGraphHostNodeSetParams_Negative") # Failed
list(APPEND DGPU_OPENCL_FAILED_TESTS "Unit_hipGraphAddMemcpyNode1D_Negative") # SEGFAULT
list(APPEND DGPU_OPENCL_FAILED_TESTS "Unit_hipGraphAddChildGraphNode_Negative") # SEGFAULT
list(APPEND DGPU_OPENCL_FAILED_TESTS "Unit_hipGraphAddChildGraphNode_OrgGraphAsChildGraph") # SEGFAULT
list(APPEND DGPU_OPENCL_FAILED_TESTS "Unit_hipGraphAddChildGraphNode_CloneChildGraph") # Failed
list(APPEND DGPU_OPENCL_FAILED_TESTS "Unit_hipGraphAddChildGraphNode_MultipleChildNodes") # Failed
list(APPEND DGPU_OPENCL_FAILED_TESTS "Unit_hipGraphAddChildGraphNode_SingleChildNode") # Failed
list(APPEND DGPU_OPENCL_FAILED_TESTS "Unit_hipGraphNodeGetType_Negative") # SEGFAULT
list(APPEND DGPU_OPENCL_FAILED_TESTS "Unit_hipGraphExecMemcpyNodeSetParams1D_Negative") # SEGFAULT
list(APPEND DGPU_OPENCL_FAILED_TESTS "Unit_hipGraphExecMemcpyNodeSetParams1D_Functional") # Failed
list(APPEND DGPU_OPENCL_FAILED_TESTS "Unit_hipGraphGetEdges_Functionality") # Timeout
list(APPEND DGPU_OPENCL_FAILED_TESTS "Unit_hipGraphGetEdges_Negative") # SEGFAULT
list(APPEND DGPU_OPENCL_FAILED_TESTS "Unit_hipGraphRemoveDependencies_Func_StrmCapture") # SEGFAULT
list(APPEND DGPU_OPENCL_FAILED_TESTS "Unit_hipGraphRemoveDependencies_ChangeComputeFunc") # SEGFAULT
list(APPEND DGPU_OPENCL_FAILED_TESTS "Unit_hipGraphRemoveDependencies_Negative") # SEGFAULT
list(APPEND DGPU_OPENCL_FAILED_TESTS "Unit_hipGraphInstantiate_Negative") # SEGFAULT
list(APPEND DGPU_OPENCL_FAILED_TESTS "Unit_hipGraphExecUpdate_Negative_Basic") # SEGFAULT
list(APPEND DGPU_OPENCL_FAILED_TESTS "Unit_hipGraphExecUpdate_Negative_TypeChange") # Failed
list(APPEND DGPU_OPENCL_FAILED_TESTS "Unit_hipGraphExecUpdate_Functional") # Failed
list(APPEND DGPU_OPENCL_FAILED_TESTS "Unit_hipGraphExecEventRecordNodeSetEvent_Functional") # Failed
list(APPEND DGPU_OPENCL_FAILED_TESTS "Unit_hipGraphExecEventRecordNodeSetEvent_VerifyEventNotChanged") # Failed
list(APPEND DGPU_OPENCL_FAILED_TESTS "Unit_hipGraphExecEventRecordNodeSetEvent_Negative") # SEGFAULT
list(APPEND DGPU_OPENCL_FAILED_TESTS "Unit_hipGraphEventWaitNodeSetEvent_Negative") # Failed
list(APPEND DGPU_OPENCL_FAILED_TESTS "Unit_hipGraphMemsetNodeGetParams_Negative") # SEGFAULT
list(APPEND DGPU_OPENCL_FAILED_TESTS "Unit_hipGraphMemsetNodeSetParams_InvalidParams") # SEGFAULT
list(APPEND DGPU_OPENCL_FAILED_TESTS "Unit_hipGraphExecMemcpyNodeSetParamsFromSymbol_Negative") # SEGFAULT
list(APPEND DGPU_OPENCL_FAILED_TESTS "Unit_hipGraphExecMemcpyNodeSetParamsFromSymbol_Functional") # Failed
list(APPEND DGPU_OPENCL_FAILED_TESTS "Unit_hipGraphEventRecordNodeGetEvent_Negative") # SEGFAULT
list(APPEND DGPU_OPENCL_FAILED_TESTS "Unit_hipGraphEventRecordNodeSetEvent_Negative") # Failed
list(APPEND DGPU_OPENCL_FAILED_TESTS "Unit_hipGraphEventWaitNodeGetEvent_Negative") # SEGFAULT
list(APPEND DGPU_OPENCL_FAILED_TESTS "Unit_hipGraphExecMemcpyNodeSetParams_Negative") # SEGFAULT
list(APPEND DGPU_OPENCL_FAILED_TESTS "Unit_hipGraphExecMemcpyNodeSetParams_Functional") # Failed
list(APPEND DGPU_OPENCL_FAILED_TESTS "Unit_hipStreamBeginCapture_BasicFunctional") # Subprocess aborted
list(APPEND DGPU_OPENCL_FAILED_TESTS "Unit_hipStreamBeginCapture_hipStreamPerThread") # SEGFAULT
list(APPEND DGPU_OPENCL_FAILED_TESTS "Unit_hipStreamBeginCapture_Negative") # SEGFAULT
list(APPEND DGPU_OPENCL_FAILED_TESTS "Unit_hipStreamBeginCapture_Basic") # Failed
list(APPEND DGPU_OPENCL_FAILED_TESTS "Unit_hipStreamBeginCapture_InterStrmEventSync_defaultflag") # SEGFAULT
list(APPEND DGPU_OPENCL_FAILED_TESTS "Unit_hipStreamBeginCapture_InterStrmEventSync_blockingflag") # SEGFAULT
list(APPEND DGPU_OPENCL_FAILED_TESTS "Unit_hipStreamBeginCapture_InterStrmEventSync_diffflags") # SEGFAULT
list(APPEND DGPU_OPENCL_FAILED_TESTS "Unit_hipStreamBeginCapture_InterStrmEventSync_diffprio") # SEGFAULT
list(APPEND DGPU_OPENCL_FAILED_TESTS "Unit_hipStreamBeginCapture_multiplestrms") # SEGFAULT
list(APPEND DGPU_OPENCL_FAILED_TESTS "Unit_hipStreamBeginCapture_ColligatedStrmCapture_func") # Subprocess aborted
list(APPEND DGPU_OPENCL_FAILED_TESTS "Unit_hipStreamBeginCapture_Multithreaded_Global") # Subprocess aborted
list(APPEND DGPU_OPENCL_FAILED_TESTS "Unit_hipStreamBeginCapture_Multithreaded_ThreadLocal") # Subprocess aborted
list(APPEND DGPU_OPENCL_FAILED_TESTS "Unit_hipStreamBeginCapture_Multithreaded_Relaxed") # Subprocess aborted
list(APPEND DGPU_OPENCL_FAILED_TESTS "Unit_hipStreamBeginCapture_CapturingFromWithinStrms") # Subprocess aborted
list(APPEND DGPU_OPENCL_FAILED_TESTS "Unit_hipStreamBeginCapture_DetectingInvalidCapture") # Failed
list(APPEND DGPU_OPENCL_FAILED_TESTS "Unit_hipStreamBeginCapture_CapturingMultGraphsFrom1Strm") # Subprocess aborted
list(APPEND DGPU_OPENCL_FAILED_TESTS "Unit_hipStreamBeginCapture_EndingCapturewhenCaptureInProgress") # Failed
list(APPEND DGPU_OPENCL_FAILED_TESTS "Unit_hipStreamBeginCapture_nestedStreamCapture") # Subprocess aborted
list(APPEND DGPU_OPENCL_FAILED_TESTS "Unit_hipStreamBeginCapture_streamReuse") # Subprocess aborted
list(APPEND DGPU_OPENCL_FAILED_TESTS "Unit_hipStreamBeginCapture_captureComplexGraph") # Failed
list(APPEND DGPU_OPENCL_FAILED_TESTS "Unit_hipStreamBeginCapture_captureEmptyStreams") # SEGFAULT
list(APPEND DGPU_OPENCL_FAILED_TESTS "Unit_hipStreamIsCapturing_Negative") # Failed
list(APPEND DGPU_OPENCL_FAILED_TESTS "Unit_hipStreamIsCapturing_Functional_Basic") # Failed
list(APPEND DGPU_OPENCL_FAILED_TESTS "Unit_hipStreamIsCapturing_Functional") # Failed
list(APPEND DGPU_OPENCL_FAILED_TESTS "Unit_hipStreamIsCapturing_hipStreamPerThread") # SEGFAULT
list(APPEND DGPU_OPENCL_FAILED_TESTS "Unit_hipStreamGetCaptureInfo_BasicFunctional") # Failed
list(APPEND DGPU_OPENCL_FAILED_TESTS "Unit_hipStreamGetCaptureInfo_hipStreamPerThread") # SEGFAULT
list(APPEND DGPU_OPENCL_FAILED_TESTS "Unit_hipStreamGetCaptureInfo_UniqueID") # Failed
list(APPEND DGPU_OPENCL_FAILED_TESTS "Unit_hipStreamGetCaptureInfo_ArgValidation") # Failed
list(APPEND DGPU_OPENCL_FAILED_TESTS "Unit_hipStreamEndCapture_Negative") # SEGFAULT
list(APPEND DGPU_OPENCL_FAILED_TESTS "Unit_hipStreamEndCapture_Thread_Negative") # Subprocess aborted
list(APPEND DGPU_OPENCL_FAILED_TESTS "Unit_hipGraphMemcpyNodeSetParamsFromSymbol_Negative") # SEGFAULT
list(APPEND DGPU_OPENCL_FAILED_TESTS "Unit_hipGraphExecEventWaitNodeSetEvent_SetAndVerifyMemory") # Failed
list(APPEND DGPU_OPENCL_FAILED_TESTS "Unit_hipGraphExecEventWaitNodeSetEvent_VerifyEventNotChanged") # Failed
list(APPEND DGPU_OPENCL_FAILED_TESTS "Unit_hipGraphExecEventWaitNodeSetEvent_Negative") # SEGFAULT
list(APPEND DGPU_OPENCL_FAILED_TESTS "Unit_hipGraphAddMemsetNode_Negative") # SEGFAULT
list(APPEND DGPU_OPENCL_FAILED_TESTS "Unit_hipGraphAddKernelNode_Negative") # SEGFAULT
list(APPEND DGPU_OPENCL_FAILED_TESTS "Unit_hipGraphMemcpyNodeGetParams_Negative") # SEGFAULT
list(APPEND DGPU_OPENCL_FAILED_TESTS "Unit_hipGraphMemcpyNodeGetParams_Functional") # Failed
list(APPEND DGPU_OPENCL_FAILED_TESTS "Unit_hipGraphMemcpyNodeSetParams_Negative") # SEGFAULT
list(APPEND DGPU_OPENCL_FAILED_TESTS "Unit_hipGraphMemcpyNodeSetParams_Functional") # Failed
list(APPEND DGPU_OPENCL_FAILED_TESTS "Unit_hipGraphKernelNodeGetParams_Negative") # SEGFAULT
list(APPEND DGPU_OPENCL_FAILED_TESTS "Unit_hipGraphKernelNodeSetParams_Negative") # SEGFAULT
list(APPEND DGPU_OPENCL_FAILED_TESTS "Unit_hipGraphKernelNodeSetParams_Functional") # Failed
list(APPEND DGPU_OPENCL_FAILED_TESTS "Unit_hipGraphKernelNodeGetSetParams_Functional") # SEGFAULT
list(APPEND DGPU_OPENCL_FAILED_TESTS "Unit_hipGraphExecKernelNodeSetParams_Negative") # SEGFAULT
list(APPEND DGPU_OPENCL_FAILED_TESTS "Unit_hipGraphExecKernelNodeSetParams_Functional") # Failed
list(APPEND DGPU_OPENCL_FAILED_TESTS "Unit_hipGraphLaunch_Negative") # SEGFAULT
list(APPEND DGPU_OPENCL_FAILED_TESTS "Unit_hipGraphMemcpyNodeSetParams1D_Negative") # Failed
list(APPEND DGPU_OPENCL_FAILED_TESTS "Unit_hipGraphExecMemcpyNodeSetParamsToSymbol_Negative") # SEGFAULT
list(APPEND DGPU_OPENCL_FAILED_TESTS "Unit_hipGraphExecMemcpyNodeSetParamsToSymbol_Functional") # Failed
list(APPEND DGPU_OPENCL_FAILED_TESTS "Unit_hipGraphNodeGetDependentNodes_Functional") # Failed
list(APPEND DGPU_OPENCL_FAILED_TESTS "Unit_hipGraphNodeGetDependentNodes_ParamValidation") # SEGFAULT
list(APPEND DGPU_OPENCL_FAILED_TESTS "Unit_hipGraphNodeGetDependencies_Functional") # Failed
list(APPEND DGPU_OPENCL_FAILED_TESTS "Unit_hipGraphNodeGetDependencies_ParamValidation") # SEGFAULT
list(APPEND DGPU_OPENCL_FAILED_TESTS "Unit_hipGraphHostNodeGetParams_Negative") # SEGFAULT
list(APPEND DGPU_OPENCL_FAILED_TESTS "Unit_hipGraphExecChildGraphNodeSetParams_Negative") # Failed
list(APPEND DGPU_OPENCL_FAILED_TESTS "Unit_hipGraphExecChildGraphNodeSetParams_BasicFunc") # Failed
list(APPEND DGPU_OPENCL_FAILED_TESTS "Unit_hipGraphExecChildGraphNodeSetParams_ChildTopology") # Failed
list(APPEND DGPU_OPENCL_FAILED_TESTS "Unit_hipStreamGetCaptureInfo_v2_BasicFunctional") # Failed
list(APPEND DGPU_OPENCL_FAILED_TESTS "Unit_hipStreamGetCaptureInfo_v2_hipStreamPerThread") # SEGFAULT
list(APPEND DGPU_OPENCL_FAILED_TESTS "Unit_hipStreamGetCaptureInfo_v2_UniqueID") # Failed
list(APPEND DGPU_OPENCL_FAILED_TESTS "Unit_hipStreamGetCaptureInfo_v2_ParamValidation") # Failed
list(APPEND DGPU_OPENCL_FAILED_TESTS "Unit_hipUserObjectCreate_Functional_1") # Failed
list(APPEND DGPU_OPENCL_FAILED_TESTS "Unit_hipUserObjectCreate_Functional_2") # Failed
list(APPEND DGPU_OPENCL_FAILED_TESTS "Unit_hipUserObjectCreate_Functional_3") # Failed
list(APPEND DGPU_OPENCL_FAILED_TESTS "Unit_hipUserObjectCreate_Functional_4") # Failed
list(APPEND DGPU_OPENCL_FAILED_TESTS "Unit_hipUserObjectCreate_Negative") # Failed
list(APPEND DGPU_OPENCL_FAILED_TESTS "Unit_hipUserObjectRelease_Negative") # Failed
list(APPEND DGPU_OPENCL_FAILED_TESTS "Unit_hipUserObjectRetain_Negative") # Failed
list(APPEND DGPU_OPENCL_FAILED_TESTS "Unit_hipUserObj_Negative_Test") # Failed
list(APPEND DGPU_OPENCL_FAILED_TESTS "Unit_hipGraphRetainUserObject_Functional_1") # Failed
list(APPEND DGPU_OPENCL_FAILED_TESTS "Unit_hipGraphRetainUserObject_Functional_2") # Failed
list(APPEND DGPU_OPENCL_FAILED_TESTS "Unit_hipGraphRetainUserObject_Negative") # Failed
list(APPEND DGPU_OPENCL_FAILED_TESTS "Unit_hipGraphReleaseUserObject_Negative") # Failed
list(APPEND DGPU_OPENCL_FAILED_TESTS "Unit_hipGraphRetainUserObject_Negative_Basic") # Failed
list(APPEND DGPU_OPENCL_FAILED_TESTS "Unit_hipGraphRetainUserObject_Negative_Null_Object") # Failed
list(APPEND DGPU_OPENCL_FAILED_TESTS "Unit_hipMemcpy2DToArray_PinnedMemSameGPU") # Failed
list(APPEND DGPU_OPENCL_FAILED_TESTS "Unit_hipMemcpy2DToArrayAsync_PinnedHostMemSameGpu") # Failed
list(APPEND DGPU_OPENCL_FAILED_TESTS "Unit_hipMemcpy2D_H2D-D2D-D2H - int") # Failed
list(APPEND DGPU_OPENCL_FAILED_TESTS "Unit_hipMemcpy2D_H2D-D2D-D2H - float") # Failed
list(APPEND DGPU_OPENCL_FAILED_TESTS "Unit_hipMemcpy2D_H2D-D2D-D2H - double") # Failed
list(APPEND DGPU_OPENCL_FAILED_TESTS "Unit_hipMemcpy2DAsync_Host&PinnedMem - int") # Failed
list(APPEND DGPU_OPENCL_FAILED_TESTS "Unit_hipMemcpy2DAsync_Host&PinnedMem - float") # Failed
list(APPEND DGPU_OPENCL_FAILED_TESTS "Unit_hipMemcpy2DAsync_Host&PinnedMem - double") # Failed
list(APPEND DGPU_OPENCL_FAILED_TESTS "Unit_hipMemcpy2DFromArray_PinnedMemSameGPU") # Failed
list(APPEND DGPU_OPENCL_FAILED_TESTS "Unit_hipMemcpy2DFromArrayAsync_PinnedHostMemSameGpu") # Failed
list(APPEND DGPU_OPENCL_FAILED_TESTS "Unit_hipMemcpyAtoH_Basic - char") # Failed
list(APPEND DGPU_OPENCL_FAILED_TESTS "Unit_hipMemcpyAtoH_Basic - int") # Failed
list(APPEND DGPU_OPENCL_FAILED_TESTS "Unit_hipMemcpyAtoH_Basic - float") # Failed
list(APPEND DGPU_OPENCL_FAILED_TESTS "Unit_hipMemcpyHtoA_Basic - char") # Failed
list(APPEND DGPU_OPENCL_FAILED_TESTS "Unit_hipMemcpyHtoA_Basic - int") # Failed
list(APPEND DGPU_OPENCL_FAILED_TESTS "Unit_hipMemcpyHtoA_Basic - float") # Failed
list(APPEND DGPU_OPENCL_FAILED_TESTS "Unit_hipHostRegister_ReferenceFromKernelandhipMemset - int") # Failed
list(APPEND DGPU_OPENCL_FAILED_TESTS "Unit_hipHostRegister_ReferenceFromKernelandhipMemset - float") # Failed
list(APPEND DGPU_OPENCL_FAILED_TESTS "Unit_hipHostRegister_ReferenceFromKernelandhipMemset - double") # Failed
list(APPEND DGPU_OPENCL_FAILED_TESTS "Unit_hipMalloc3D_ValidatePitch") # Failed
list(APPEND DGPU_OPENCL_FAILED_TESTS "Unit_hipMemAllocPitch_ValidatePitch") # Failed
list(APPEND DGPU_OPENCL_FAILED_TESTS "Unit_hipMalloc3D_Negative") # Failed
list(APPEND DGPU_OPENCL_FAILED_TESTS "Unit_hipMemAllocPitch_Negative") # Failed
list(APPEND DGPU_OPENCL_FAILED_TESTS "Unit_hipHostGetFlags_flagCombos") # Failed
list(APPEND DGPU_OPENCL_FAILED_TESTS "Unit_hipHostGetFlags_DifferentThreads") # Subprocess aborted
list(APPEND DGPU_OPENCL_FAILED_TESTS "Unit_hipHostGetFlags_InvalidArgs") # Failed
list(APPEND DGPU_OPENCL_FAILED_TESTS "Unit_hipHostGetDevicePointer_Negative") # Failed
list(APPEND DGPU_OPENCL_FAILED_TESTS "Unit_hipMallocManaged_Negative") # Failed
list(APPEND DGPU_OPENCL_FAILED_TESTS "Unit_hipMemset_Negative_InvalidPtr") # Failed
list(APPEND DGPU_OPENCL_FAILED_TESTS "Unit_hipMemset_Negative_OutOfBoundsSize") # Failed
list(APPEND DGPU_OPENCL_FAILED_TESTS "Unit_hipMemset_Negative_OutOfBoundsPtr") # Failed
list(APPEND DGPU_OPENCL_FAILED_TESTS "Unit_hipMemset3D_Negative_InvalidPtr") # Failed
list(APPEND DGPU_OPENCL_FAILED_TESTS "Unit_hipMemset3D_Negative_ModifiedPtr") # Failed
list(APPEND DGPU_OPENCL_FAILED_TESTS "Unit_hipMemset3D_Negative_InvalidSizes") # Failed
list(APPEND DGPU_OPENCL_FAILED_TESTS "Unit_hipMemset3D_Negative_OutOfBounds") # Failed
list(APPEND DGPU_OPENCL_FAILED_TESTS "Unit_hipMemPrefetchAsync_NonPageSz") # Failed
list(APPEND DGPU_OPENCL_FAILED_TESTS "Unit_hipPtrGetAttribute_Simple") # Failed
list(APPEND DGPU_OPENCL_FAILED_TESTS "Unit_hipMemPoolApi_Basic") # Failed
list(APPEND DGPU_OPENCL_FAILED_TESTS "Unit_hipMemPoolApi_BasicAlloc") # Failed
list(APPEND DGPU_OPENCL_FAILED_TESTS "Unit_hipMemPoolApi_BasicTrim") # Failed
list(APPEND DGPU_OPENCL_FAILED_TESTS "Unit_hipMemPoolApi_BasicReuse") # Failed
list(APPEND DGPU_OPENCL_FAILED_TESTS "Unit_hipMemPoolApi_Opportunistic") # Failed
list(APPEND DGPU_OPENCL_FAILED_TESTS "Unit_hipMemPoolApi_Default") # Failed
list(APPEND DGPU_OPENCL_FAILED_TESTS "Unit_hipMalloc_ArgumentValidation") # Failed
list(APPEND DGPU_OPENCL_FAILED_TESTS "Unit_hipMalloc_LoopRegressionAllocFreeCycles") # Timeout
list(APPEND DGPU_OPENCL_FAILED_TESTS "Unit_hipHostGetDevicePointer_NullCheck") # Failed
list(APPEND DGPU_OPENCL_FAILED_TESTS "Unit_hipMemcpyAsync_H2H-H2D-D2H-H2PinMem - char") # Failed
list(APPEND DGPU_OPENCL_FAILED_TESTS "Unit_hipMemcpyAsync_H2H-H2D-D2H-H2PinMem - int") # Failed
list(APPEND DGPU_OPENCL_FAILED_TESTS "Unit_hipMemcpyAsync_H2H-H2D-D2H-H2PinMem - float") # Failed
list(APPEND DGPU_OPENCL_FAILED_TESTS "Unit_hipMemcpyAsync_H2H-H2D-D2H-H2PinMem - double") # Failed
list(APPEND DGPU_OPENCL_FAILED_TESTS "Unit_hipMemsetFunctional_SmallSize_hipMemset") # Failed
list(APPEND DGPU_OPENCL_FAILED_TESTS "Unit_hipMemsetFunctional_SmallSize_hipMemsetD32") # Failed
list(APPEND DGPU_OPENCL_FAILED_TESTS "Unit_hipMemsetFunctional_SmallSize_hipMemsetD16") # Failed
list(APPEND DGPU_OPENCL_FAILED_TESTS "Unit_hipMemsetFunctional_SmallSize_hipMemsetD8") # Failed
list(APPEND DGPU_OPENCL_FAILED_TESTS "Unit_hipMemsetFunctional_ZeroSize_hipMemset") # Failed
list(APPEND DGPU_OPENCL_FAILED_TESTS "Unit_hipMemsetFunctional_ZeroSize_hipMemsetD32") # Failed
list(APPEND DGPU_OPENCL_FAILED_TESTS "Unit_hipMemsetFunctional_ZeroSize_hipMemsetD16") # Failed
list(APPEND DGPU_OPENCL_FAILED_TESTS "Unit_hipMemsetFunctional_ZeroSize_hipMemsetD8") # Failed
list(APPEND DGPU_OPENCL_FAILED_TESTS "Unit_hipMemsetFunctional_PartialSet_1D") # Failed
list(APPEND DGPU_OPENCL_FAILED_TESTS "Unit_hipMallocArray_DiffSizes") # Subprocess aborted
list(APPEND DGPU_OPENCL_FAILED_TESTS "Unit_hipMallocArray_MultiThread") # Subprocess aborted
list(APPEND DGPU_OPENCL_FAILED_TESTS "Unit_hipMallocArray_Negative_DifferentChannelSizes") # Failed
list(APPEND DGPU_OPENCL_FAILED_TESTS "Unit_hipMallocArray_Negative_NullArrayPtr") # Failed
list(APPEND DGPU_OPENCL_FAILED_TESTS "Unit_hipMallocArray_Negative_NullDescPtr") # Failed
list(APPEND DGPU_OPENCL_FAILED_TESTS "Unit_hipMallocArray_Negative_BadFlags") # Failed
list(APPEND DGPU_OPENCL_FAILED_TESTS "Unit_hipMallocArray_Negative_8bitFloat - float") # Failed
list(APPEND DGPU_OPENCL_FAILED_TESTS "Unit_hipMallocArray_Negative_8bitFloat - float2") # Failed
list(APPEND DGPU_OPENCL_FAILED_TESTS "Unit_hipMallocArray_Negative_8bitFloat - float4") # Failed
list(APPEND DGPU_OPENCL_FAILED_TESTS "Unit_hipMallocArray_Negative_BadNumberOfBits") # Failed
list(APPEND DGPU_OPENCL_FAILED_TESTS "Unit_hipMallocArray_Negative_3ChannelElement") # Failed
list(APPEND DGPU_OPENCL_FAILED_TESTS "Unit_hipMallocArray_Negative_ChannelAfterZeroChannel") # Failed
list(APPEND DGPU_OPENCL_FAILED_TESTS "Unit_hipMallocArray_Negative_InvalidChannelFormat") # Failed
list(APPEND DGPU_OPENCL_FAILED_TESTS "Unit_hipMallocArray_Negative_NumericLimit") # Failed
list(APPEND DGPU_OPENCL_FAILED_TESTS "Unit_hipMalloc3DArray_DiffSizes") # Subprocess aborted
list(APPEND DGPU_OPENCL_FAILED_TESTS "Unit_hipMalloc3DArray_MultiThread") # Subprocess aborted
list(APPEND DGPU_OPENCL_FAILED_TESTS "Unit_hipMalloc3DArray_Negative_NullArrayPtr") # Failed
list(APPEND DGPU_OPENCL_FAILED_TESTS "Unit_hipMalloc3DArray_Negative_NullDescPtr") # Failed
list(APPEND DGPU_OPENCL_FAILED_TESTS "Unit_hipMalloc3DArray_Negative_ZeroHeight") # Failed
list(APPEND DGPU_OPENCL_FAILED_TESTS "Unit_hipMalloc3DArray_Negative_InvalidFlags") # Failed
list(APPEND DGPU_OPENCL_FAILED_TESTS "Unit_hipMalloc3DArray_Negative_BadChannelLayout") # Failed
list(APPEND DGPU_OPENCL_FAILED_TESTS "Unit_hipMalloc3DArray_Negative_8BitFloat") # Failed
list(APPEND DGPU_OPENCL_FAILED_TESTS "Unit_hipMalloc3DArray_Negative_DifferentChannelSizes") # Failed
list(APPEND DGPU_OPENCL_FAILED_TESTS "Unit_hipMalloc3DArray_Negative_BadChannelSize") # Failed
list(APPEND DGPU_OPENCL_FAILED_TESTS "Unit_hipMalloc3DArray_Negative_NumericLimit") # Failed
list(APPEND DGPU_OPENCL_FAILED_TESTS "Unit_hipDrvMemcpy3D_MultipleDataTypes - uint8_t") # Failed
list(APPEND DGPU_OPENCL_FAILED_TESTS "Unit_hipDrvMemcpy3D_MultipleDataTypes - int") # Failed
list(APPEND DGPU_OPENCL_FAILED_TESTS "Unit_hipDrvMemcpy3D_MultipleDataTypes - float") # Failed
list(APPEND DGPU_OPENCL_FAILED_TESTS "Unit_hipDrvMemcpy3D_HosttoDevice") # Failed
list(APPEND DGPU_OPENCL_FAILED_TESTS "Unit_hipDrvMemcpy3D_ExtentValidation") # Failed
list(APPEND DGPU_OPENCL_FAILED_TESTS "Unit_hipDrvMemcpy3DAsync_MultipleDataTypes - uint8_t") # Failed
list(APPEND DGPU_OPENCL_FAILED_TESTS "Unit_hipDrvMemcpy3DAsync_MultipleDataTypes - int") # Failed
list(APPEND DGPU_OPENCL_FAILED_TESTS "Unit_hipDrvMemcpy3DAsync_MultipleDataTypes - float") # Failed
list(APPEND DGPU_OPENCL_FAILED_TESTS "Unit_hipDrvMemcpy3DAsync_HosttoDevice") # Failed
list(APPEND DGPU_OPENCL_FAILED_TESTS "Unit_hipDrvMemcpy3DAsync_ExtentValidation") # Failed
list(APPEND DGPU_OPENCL_FAILED_TESTS "Unit_hipPointerGetAttribute_MemoryTypes") # Failed
list(APPEND DGPU_OPENCL_FAILED_TESTS "Unit_hipPointerGetAttribute_KernelUpdation") # Failed
list(APPEND DGPU_OPENCL_FAILED_TESTS "Unit_hipPointerGetAttribute_BufferID") # Failed
list(APPEND DGPU_OPENCL_FAILED_TESTS "Unit_hipPointerGetAttribute_MappedMem") # Failed
list(APPEND DGPU_OPENCL_FAILED_TESTS "Unit_hipPointerGetAttribute_Negative") # Failed
list(APPEND DGPU_OPENCL_FAILED_TESTS "Unit_hipDrvPtrGetAttributes_Negative") # Failed
list(APPEND DGPU_OPENCL_FAILED_TESTS "Unit_hipDrvPtrGetAttributes_Functional") # Failed
list(APPEND DGPU_OPENCL_FAILED_TESTS "Unit_hipMemGetInfo_DifferentMallocSmall") # Failed
list(APPEND DGPU_OPENCL_FAILED_TESTS "Unit_hipMemGetInfo_ParaSmall") # Subprocess aborted
list(APPEND DGPU_OPENCL_FAILED_TESTS "Unit_hipMemGetInfo_ParaNonDiv") # Subprocess aborted
list(APPEND DGPU_OPENCL_FAILED_TESTS "Unit_hipMemGetInfo_ParaMultiSmall") # Subprocess aborted
list(APPEND DGPU_OPENCL_FAILED_TESTS "Unit_hipMemGetInfo_Negative") # Failed
list(APPEND DGPU_OPENCL_FAILED_TESTS "Unit_hipFreeMultiTDev - char") # Subprocess aborted
list(APPEND DGPU_OPENCL_FAILED_TESTS "Unit_hipFreeMultiTDev - int") # Subprocess aborted
list(APPEND DGPU_OPENCL_FAILED_TESTS "Unit_hipFreeMultiTDev - float2") # Subprocess aborted
list(APPEND DGPU_OPENCL_FAILED_TESTS "Unit_hipFreeMultiTDev - float4") # Subprocess aborted
list(APPEND DGPU_OPENCL_FAILED_TESTS "Unit_hipFreeMultiTHost - char") # Subprocess aborted
list(APPEND DGPU_OPENCL_FAILED_TESTS "Unit_hipFreeMultiTHost - int") # Subprocess aborted
list(APPEND DGPU_OPENCL_FAILED_TESTS "Unit_hipFreeMultiTHost - float2") # Subprocess aborted
list(APPEND DGPU_OPENCL_FAILED_TESTS "Unit_hipFreeMultiTHost - float4") # Subprocess aborted
list(APPEND DGPU_OPENCL_FAILED_TESTS "Unit_hipFreeMultiTArray - char") # Subprocess aborted
list(APPEND DGPU_OPENCL_FAILED_TESTS "Unit_hipFreeMultiTArray - int") # Subprocess aborted
list(APPEND DGPU_OPENCL_FAILED_TESTS "Unit_hipFreeMultiTArray - float2") # Subprocess aborted
list(APPEND DGPU_OPENCL_FAILED_TESTS "Unit_hipFreeMultiTArray - float4") # Subprocess aborted
list(APPEND DGPU_OPENCL_FAILED_TESTS "Unit_hipMemsetASyncMulti") # Failed
list(APPEND DGPU_OPENCL_FAILED_TESTS "Unit_hipMemsetDASyncMulti - int8_t") # Failed
list(APPEND DGPU_OPENCL_FAILED_TESTS "Unit_hipMemsetDASyncMulti - int16_t") # Failed
list(APPEND DGPU_OPENCL_FAILED_TESTS "Unit_hipMemsetDASyncMulti - uint32_t") # Failed
list(APPEND DGPU_OPENCL_FAILED_TESTS "Unit_hipMemset2DASyncMulti") # Failed
list(APPEND DGPU_OPENCL_FAILED_TESTS "Unit_hipMemset3DASyncMulti") # Timeout
list(APPEND DGPU_OPENCL_FAILED_TESTS "Unit_hipStreamGetFlags_Negative") # Failed
list(APPEND DGPU_OPENCL_FAILED_TESTS "Unit_hipStreamDestroy_Negative_DoubleDestroy") # Failed
list(APPEND DGPU_OPENCL_FAILED_TESTS "Unit_hipStreamDestroy_Negative_NullStream") # Failed
list(APPEND DGPU_OPENCL_FAILED_TESTS "Unit_hipStreamSynchronize_UninitializedStream") # Failed
list(APPEND DGPU_OPENCL_FAILED_TESTS "Unit_hipStreamAddCallback_StrmSyncTiming") # Timeout
list(APPEND DGPU_OPENCL_FAILED_TESTS "Unit_hipEventRecord") # Failed
list(APPEND DGPU_OPENCL_FAILED_TESTS "Unit_hipEventIpc") # Failed
list(APPEND DGPU_OPENCL_FAILED_TESTS "Unit_hipEventSynchronize_Default_Positive") # Failed
list(APPEND DGPU_OPENCL_FAILED_TESTS "Unit_hipEventSynchronize_NoEventRecord_Positive") # Failed
list(APPEND DGPU_OPENCL_FAILED_TESTS "Unit_hipDeviceGetPCIBusId_Negative_PartialFill") # Failed
list(APPEND DGPU_OPENCL_FAILED_TESTS "Unit_hipDeviceGetCacheConfig_Positive_Default") # Failed
list(APPEND DGPU_OPENCL_FAILED_TESTS "Unit_hipDeviceGetCacheConfig_Positive_Basic") # Failed
list(APPEND DGPU_OPENCL_FAILED_TESTS "Unit_hipDeviceGetCacheConfig_Positive_Threaded") # Subprocess aborted
list(APPEND DGPU_OPENCL_FAILED_TESTS "Unit_HipDeviceGetCacheConfig_Negative_Parameters") # Failed
list(APPEND DGPU_OPENCL_FAILED_TESTS "Unit_hipDeviceSynchronize_Positive_Nullstream") # Failed
list(APPEND DGPU_OPENCL_FAILED_TESTS "Unit_hipDeviceSynchronize_Functional") # Failed
list(APPEND DGPU_OPENCL_FAILED_TESTS "Unit_hipDeviceTotalMem_NegTst") # Failed
list(APPEND DGPU_OPENCL_FAILED_TESTS "Unit_hipGetSetDeviceFlags_NullptrFlag") # Failed
list(APPEND DGPU_OPENCL_FAILED_TESTS "Unit_hipGetSetDeviceFlags_InvalidFlag") # Failed
list(APPEND DGPU_OPENCL_FAILED_TESTS "Unit_hipGetSetDeviceFlags_ValidFlag") # Failed
list(APPEND DGPU_OPENCL_FAILED_TESTS "Unit_hipGetSetDeviceFlags_SetThenGet") # Failed
list(APPEND DGPU_OPENCL_FAILED_TESTS "Unit_hipGetSetDeviceFlags_Threaded") # Subprocess aborted
list(APPEND DGPU_OPENCL_FAILED_TESTS "Unit_hipGetDeviceFlags_Positive_Context") # Failed
list(APPEND DGPU_OPENCL_FAILED_TESTS "Unit_hipGetSetDevice_MultiThreaded") # Subprocess aborted
list(APPEND DGPU_OPENCL_FAILED_TESTS "Unit_hipSetGetDevice_Negative") # Failed
list(APPEND DGPU_OPENCL_FAILED_TESTS "Unit_hipDeviceGetUuid_Positive") # Failed
list(APPEND DGPU_OPENCL_FAILED_TESTS "Unit_hipDeviceGetUuid_Negative") # Failed
list(APPEND DGPU_OPENCL_FAILED_TESTS "Unit_hipDeviceGetDefaultMemPool_Positive_Basic") # Failed
list(APPEND DGPU_OPENCL_FAILED_TESTS "Unit_hipDeviceGetDefaultMemPool_Negative_Parameters") # Failed
list(APPEND DGPU_OPENCL_FAILED_TESTS "Unit_hipDeviceSetLimit_SetGet") # Failed
list(APPEND DGPU_OPENCL_FAILED_TESTS "Unit_hipDeviceGetSharedMemConfig_Positive_Default") # Failed
list(APPEND DGPU_OPENCL_FAILED_TESTS "Unit_hipDeviceGetSharedMemConfig_Positive_Basic") # Failed
list(APPEND DGPU_OPENCL_FAILED_TESTS "Unit_hipDeviceGetSharedMemConfig_Positive_Threaded") # Subprocess aborted
list(APPEND DGPU_OPENCL_FAILED_TESTS "Unit_hipDeviceGetSharedMemConfig_Negative_Parameters") # Failed
list(APPEND DGPU_OPENCL_FAILED_TESTS "Unit_hipDeviceReset_Positive_Basic") # Failed
list(APPEND DGPU_OPENCL_FAILED_TESTS "Unit_hipDeviceReset_Positive_Threaded") # Failed
list(APPEND DGPU_OPENCL_FAILED_TESTS "Unit_hipDeviceSetMemPool_Positive_Basic") # Failed
list(APPEND DGPU_OPENCL_FAILED_TESTS "Unit_hipDeviceSetMemPool_Negative_Parameters") # Failed
list(APPEND DGPU_OPENCL_FAILED_TESTS "Unit_hipDeviceGetMemPool_Positive_Default") # Failed
list(APPEND DGPU_OPENCL_FAILED_TESTS "Unit_hipDeviceGetMemPool_Positive_Basic") # Failed
list(APPEND DGPU_OPENCL_FAILED_TESTS "Unit_hipDeviceGetMemPool_Positive_Threaded") # Failed
list(APPEND DGPU_OPENCL_FAILED_TESTS "Unit_hipDeviceGetMemPool_Negative_Parameters") # Failed
list(APPEND DGPU_OPENCL_FAILED_TESTS "Unit_hipDriverGetVersion_Negative") # Failed
list(APPEND DGPU_OPENCL_FAILED_TESTS "Unit_hipIpcOpenMemHandle_Negative_Open_In_Creating_Process") # Failed
list(APPEND DGPU_OPENCL_FAILED_TESTS "Unit_hipIpcOpenMemHandle_Negative_Open_In_Two_Contexts_Same_Device") # Failed
list(APPEND DGPU_OPENCL_FAILED_TESTS "Unit_hipIpcGetMemHandle_Positive_Unique_Handles_Separate_Allocations") # Failed
list(APPEND DGPU_OPENCL_FAILED_TESTS "Unit_hipIpcGetMemHandle_Positive_Unique_Handles_Reused_Memory") # Failed
list(APPEND DGPU_OPENCL_FAILED_TESTS "Unit_hipIpcGetMemHandle_Negative_Handle_For_Freed_Memory") # Failed
list(APPEND DGPU_OPENCL_FAILED_TESTS "Unit_hipIpcGetMemHandle_Negative_Out_Of_Bound_Pointer") # Failed
list(APPEND DGPU_OPENCL_FAILED_TESTS "Unit_hipIpcCloseMemHandle_Positive_Reference_Counting") # Failed
list(APPEND DGPU_OPENCL_FAILED_TESTS "Unit_hipIpcCloseMemHandle_Negative_Close_In_Originating_Process") # Failed
list(APPEND DGPU_OPENCL_FAILED_TESTS "Unit_printf_flags") # Subprocess aborted
list(APPEND DGPU_OPENCL_FAILED_TESTS "Unit_printf_specifier") # Subprocess aborted
list(APPEND DGPU_OPENCL_FAILED_TESTS "Unit_hipMemFaultStackAllocation_Check") # Failed
list(APPEND DGPU_OPENCL_FAILED_TESTS "Unit_hipLaunchBounds_With_maxThreadsPerBlock_Check") # Failed
list(APPEND DGPU_OPENCL_FAILED_TESTS "Unit_hipLaunchBounds_With_maxThreadsPerBlock_blocksPerCU_Check") # Failed

list(APPEND DGPU_OPENCL_FAILED_TESTS "Unit_hipGetLastError_Positive_Basic") # Failed
list(APPEND DGPU_OPENCL_FAILED_TESTS "Unit_hipGetLastError_Positive_Threaded") # Subprocess aborted
list(APPEND DGPU_OPENCL_FAILED_TESTS "Unit_hipPeekAtLastError_Positive_Basic") # Failed
list(APPEND DGPU_OPENCL_FAILED_TESTS "Unit_hipPeekAtLastError_Positive_Threaded") # Subprocess aborted
list(APPEND DGPU_OPENCL_FAILED_TESTS "stream") # Failed
list(APPEND DGPU_OPENCL_FAILED_TESTS "Unit_hipMemsetAsync_VerifyExecutionWithKernel") # Timeout
list(APPEND DGPU_OPENCL_FAILED_TESTS "hipTestDeviceSymbol") # Subprocess aborted
list(APPEND DGPU_OPENCL_FAILED_TESTS "cuda-simpleCallback") # SEGFAULT
list(APPEND DGPU_OPENCL_FAILED_TESTS "Unit_hipEvent") # Failed
list(APPEND DGPU_OPENCL_FAILED_TESTS "Unit_hipMemsetFunctional_PartialSet_3D") # Failed
list(APPEND DGPU_OPENCL_FAILED_TESTS "hipMultiThreadAddCallback") # Subprocess aborted
list(APPEND DGPU_OPENCL_FAILED_TESTS "Unit_hipMemset3DAsync_ConcurrencyMthread") # Timeout
list(APPEND DGPU_OPENCL_FAILED_TESTS "hipKernelLaunchIsNonBlocking") # Timeout
list(APPEND DGPU_OPENCL_FAILED_TESTS "Unit_hipGraphMemcpyNodeSetParams_Functional") # Subprocess aborted
list(APPEND DGPU_OPENCL_FAILED_TESTS "syncthreadsExitedThreads") # Timeout

# dGPU Level Zero Unit Test Failures
list(APPEND DGPU_LEVEL0_ICL_FAILED_TESTS "hipTestSymbolReset") # only happens when ctest -j $(nproc) ICL
list(APPEND DGPU_LEVEL0_ICL_FAILED_TESTS "Unit_hipMemset3DAsync_ConcurrencyMthread") # ICL correctness
list(APPEND DGPU_LEVEL0_ICL_FAILED_TESTS "cuda-lambda") # Sunspot ICL correctness
list(APPEND DGPU_LEVEL0_ICL_FAILED_TESTS "firstTouch") # Sunspot ICL correctness
list(APPEND DGPU_LEVEL0_ICL_FAILED_TESTS "Unit_hipEvent") # Failing for ICL https://github.com/intel/compute-runtime/issues/668

list(APPEND DGPU_LEVEL0_RCL_FAILED_TESTS "cuda-sortnet") # only happens when ctest -j $(nproc) RCL
list(APPEND DGPU_LEVEL0_RCL_FAILED_TESTS "Unit_hipStreamPerThread_DeviceReset_1") # only happens when ctest -j $(nproc) RCL
list(APPEND DGPU_LEVEL0_RCL_FAILED_TESTS "Unit_hipMemset3DAsync_SeekSetSlice") # only happens when ctest -j $(nproc) RCL
list(APPEND DGPU_LEVEL0_RCL_FAILED_TESTS "Unit_hipMemset3D_SeekSetSlice") # only happens when ctest -j $(nproc) RCL
list(APPEND DGPU_LEVEL0_RCL_FAILED_TESTS "Unit_hipMemset3DAsync_MemsetWithExtent") # only happens when ctest -j $(nproc) RCL
list(APPEND DGPU_LEVEL0_RCL_FAILED_TESTS "hip_sycl_interop_no_buffers") # only happens when ctest -j $(nproc) RCL
list(APPEND DGPU_LEVEL0_RCL_FAILED_TESTS "Unit_hipMemsetFunctional_PartialSet_3D") # only happens when ctest -j $(nproc) RCL
list(APPEND DGPU_LEVEL0_RCL_FAILED_TESTS "cuda-convolutionSeparable") # only happens when ctest -j $(nproc) RCL
list(APPEND DGPU_LEVEL0_RCL_FAILED_TESTS "cuda-FDTD3d") # only happens when ctest -j $(nproc) RCL
list(APPEND DGPU_LEVEL0_RCL_FAILED_TESTS "Unit_hipMemset3D_MemsetWithExtent") # only happens when ctest -j $(nproc) RCL

list(APPEND DGPU_LEVEL0_BASE_FAILED_TESTS "Unit_hipMultiThreadStreams2") # Sunspot ZE_RESULT_ERROR_OUT_OF_HOST_MEMORY
list(APPEND DGPU_LEVEL0_BASE_FAILED_TESTS "Unit_hipMemset2DAsync_MultiThread") # Sunspot Timeout 
list(APPEND DGPU_LEVEL0_BASE_FAILED_TESTS "hip_async_binomial") # Sunspot correctness
list(APPEND DGPU_LEVEL0_BASE_FAILED_TESTS "hipStreamSemantics") # SEGFAULT
list(APPEND DGPU_LEVEL0_BASE_FAILED_TESTS "BitonicSort") # Assertion `!Deleted_ && "Event use after delete!"' failed.
list(APPEND DGPU_LEVEL0_BASE_FAILED_TESTS "FloydWarshall") # Assertion `!Deleted_ && "Event use after delete!"' failed.
list(APPEND DGPU_LEVEL0_BASE_FAILED_TESTS "deviceMallocCompile") # Unimplemented
list(APPEND DGPU_LEVEL0_BASE_FAILED_TESTS "cuda-simpleCallback") # SEGFAULT
list(APPEND DGPU_LEVEL0_BASE_FAILED_TESTS "Unit_hipGraphAddEmptyNode_NegTest") # SEGFAULT
list(APPEND DGPU_LEVEL0_BASE_FAILED_TESTS "Unit_hipGraphAddDependencies_NegTest") # SEGFAULT
list(APPEND DGPU_LEVEL0_BASE_FAILED_TESTS "Unit_hipGraphAddEventRecordNode_Negative") # SEGFAULT
list(APPEND DGPU_LEVEL0_BASE_FAILED_TESTS "Unit_hipGraphAddEventWaitNode_Negative") # SEGFAULT
list(APPEND DGPU_LEVEL0_BASE_FAILED_TESTS "Unit_hipGraph_BasicFunctional") # SEGFAULT
list(APPEND DGPU_LEVEL0_BASE_FAILED_TESTS "Unit_hipGraphAddMemcpyNode_BasicFunctional") # Subprocess aborted
list(APPEND DGPU_LEVEL0_BASE_FAILED_TESTS "Unit_hipGraphClone_Negative") # SEGFAULT
list(APPEND DGPU_LEVEL0_BASE_FAILED_TESTS "Unit_hipGraphInstantiateWithFlags_Negative") # Failed
list(APPEND DGPU_LEVEL0_BASE_FAILED_TESTS "Unit_hipGraphInstantiateWithFlags_DependencyGraph") # Failed
list(APPEND DGPU_LEVEL0_BASE_FAILED_TESTS "Unit_hipGraphAddHostNode_Negative") # SEGFAULT
list(APPEND DGPU_LEVEL0_BASE_FAILED_TESTS "Unit_hipGraphChildGraphNodeGetGraph_Negative") # SEGFAULT
list(APPEND DGPU_LEVEL0_BASE_FAILED_TESTS "Unit_hipGraphNodeFindInClone_Negative") # SEGFAULT
list(APPEND DGPU_LEVEL0_BASE_FAILED_TESTS "Unit_hipGraphExecHostNodeSetParams_ClonedGraphwithHostNode") # Failed
list(APPEND DGPU_LEVEL0_BASE_FAILED_TESTS "Unit_hipGraphExecHostNodeSetParams_BasicFunc") # Failed
list(APPEND DGPU_LEVEL0_BASE_FAILED_TESTS "Unit_hipGraphExecMemsetNodeSetParams_Negative") # SEGFAULT
list(APPEND DGPU_LEVEL0_BASE_FAILED_TESTS "Unit_hipGraphExecMemsetNodeSetParams_Functional") # Failed
list(APPEND DGPU_LEVEL0_BASE_FAILED_TESTS "Unit_hipGraphMemcpyNodeSetParamsToSymbol_Negative") # SEGFAULT
list(APPEND DGPU_LEVEL0_BASE_FAILED_TESTS "Unit_hipGraphDestroyNode_Negative") # SEGFAULT
list(APPEND DGPU_LEVEL0_BASE_FAILED_TESTS "Unit_hipGraphDestroyNode_DestroyDependencyNode") # SEGFAULT
list(APPEND DGPU_LEVEL0_BASE_FAILED_TESTS "Unit_hipGraphGetNodes_Functional") # SEGFAULT
list(APPEND DGPU_LEVEL0_BASE_FAILED_TESTS "Unit_hipGraphGetNodes_CapturedStream") # SEGFAULT
list(APPEND DGPU_LEVEL0_BASE_FAILED_TESTS "Unit_hipGraphGetNodes_ParamValidation") # SEGFAULT
list(APPEND DGPU_LEVEL0_BASE_FAILED_TESTS "Unit_hipGraphGetRootNodes_Functional") # SEGFAULT
list(APPEND DGPU_LEVEL0_BASE_FAILED_TESTS "Unit_hipGraphGetRootNodes_CapturedStream") # SEGFAULT
list(APPEND DGPU_LEVEL0_BASE_FAILED_TESTS "Unit_hipGraphGetRootNodes_ParamValidation") # SEGFAULT
list(APPEND DGPU_LEVEL0_BASE_FAILED_TESTS "Unit_hipGraphHostNodeSetParams_Negative") # Failed
list(APPEND DGPU_LEVEL0_BASE_FAILED_TESTS "Unit_hipGraphAddMemcpyNode1D_Negative") # SEGFAULT
list(APPEND DGPU_LEVEL0_BASE_FAILED_TESTS "Unit_hipGraphAddChildGraphNode_Negative") # SEGFAULT
list(APPEND DGPU_LEVEL0_BASE_FAILED_TESTS "Unit_hipGraphAddChildGraphNode_OrgGraphAsChildGraph") # SEGFAULT
list(APPEND DGPU_LEVEL0_BASE_FAILED_TESTS "Unit_hipGraphAddChildGraphNode_CloneChildGraph") # Failed
list(APPEND DGPU_LEVEL0_BASE_FAILED_TESTS "Unit_hipGraphAddChildGraphNode_MultipleChildNodes") # Failed
list(APPEND DGPU_LEVEL0_BASE_FAILED_TESTS "Unit_hipGraphAddChildGraphNode_SingleChildNode") # SEGFAULT
list(APPEND DGPU_LEVEL0_BASE_FAILED_TESTS "Unit_hipGraphNodeGetType_Negative") # SEGFAULT
list(APPEND DGPU_LEVEL0_BASE_FAILED_TESTS "Unit_hipGraphExecMemcpyNodeSetParams1D_Negative") # SEGFAULT
list(APPEND DGPU_LEVEL0_BASE_FAILED_TESTS "Unit_hipGraphExecMemcpyNodeSetParams1D_Functional") # Failed
list(APPEND DGPU_LEVEL0_BASE_FAILED_TESTS "Unit_hipGraphGetEdges_Functionality") # Subprocess aborted
list(APPEND DGPU_LEVEL0_BASE_FAILED_TESTS "Unit_hipGraphGetEdges_Negative") # SEGFAULT
list(APPEND DGPU_LEVEL0_BASE_FAILED_TESTS "Unit_hipGraphRemoveDependencies_Func_StrmCapture") # SEGFAULT
list(APPEND DGPU_LEVEL0_BASE_FAILED_TESTS "Unit_hipGraphRemoveDependencies_ChangeComputeFunc") # SEGFAULT
list(APPEND DGPU_LEVEL0_BASE_FAILED_TESTS "Unit_hipGraphRemoveDependencies_Negative") # SEGFAULT
list(APPEND DGPU_LEVEL0_BASE_FAILED_TESTS "Unit_hipGraphInstantiate_Negative") # SEGFAULT
list(APPEND DGPU_LEVEL0_BASE_FAILED_TESTS "Unit_hipGraphExecUpdate_Negative_Basic") # SEGFAULT
list(APPEND DGPU_LEVEL0_BASE_FAILED_TESTS "Unit_hipGraphExecUpdate_Negative_TypeChange") # Failed
list(APPEND DGPU_LEVEL0_BASE_FAILED_TESTS "Unit_hipGraphExecUpdate_Functional") # Failed
list(APPEND DGPU_LEVEL0_BASE_FAILED_TESTS "Unit_hipGraphExecEventRecordNodeSetEvent_Functional") # Failed
list(APPEND DGPU_LEVEL0_BASE_FAILED_TESTS "Unit_hipGraphExecEventRecordNodeSetEvent_VerifyEventNotChanged") # Failed
list(APPEND DGPU_LEVEL0_BASE_FAILED_TESTS "Unit_hipGraphExecEventRecordNodeSetEvent_Negative") # SEGFAULT
list(APPEND DGPU_LEVEL0_BASE_FAILED_TESTS "Unit_hipGraphEventWaitNodeSetEvent_Negative") # Failed
list(APPEND DGPU_LEVEL0_BASE_FAILED_TESTS "Unit_hipGraphMemsetNodeGetParams_Negative") # SEGFAULT
list(APPEND DGPU_LEVEL0_BASE_FAILED_TESTS "Unit_hipGraphMemsetNodeSetParams_InvalidParams") # SEGFAULT
list(APPEND DGPU_LEVEL0_BASE_FAILED_TESTS "Unit_hipGraphExecMemcpyNodeSetParamsFromSymbol_Negative") # SEGFAULT
list(APPEND DGPU_LEVEL0_BASE_FAILED_TESTS "Unit_hipGraphExecMemcpyNodeSetParamsFromSymbol_Functional") # Failed
list(APPEND DGPU_LEVEL0_BASE_FAILED_TESTS "Unit_hipGraphEventRecordNodeGetEvent_Negative") # SEGFAULT
list(APPEND DGPU_LEVEL0_BASE_FAILED_TESTS "Unit_hipGraphEventRecordNodeSetEvent_Negative") # Failed
list(APPEND DGPU_LEVEL0_BASE_FAILED_TESTS "Unit_hipGraphEventWaitNodeGetEvent_Negative") # SEGFAULT
list(APPEND DGPU_LEVEL0_BASE_FAILED_TESTS "Unit_hipGraphExecMemcpyNodeSetParams_Negative") # SEGFAULT
list(APPEND DGPU_LEVEL0_BASE_FAILED_TESTS "Unit_hipGraphExecMemcpyNodeSetParams_Functional") # Failed
list(APPEND DGPU_LEVEL0_BASE_FAILED_TESTS "Unit_hipStreamBeginCapture_BasicFunctional") # Subprocess aborted
list(APPEND DGPU_LEVEL0_BASE_FAILED_TESTS "Unit_hipStreamBeginCapture_hipStreamPerThread") # SEGFAULT
list(APPEND DGPU_LEVEL0_BASE_FAILED_TESTS "Unit_hipStreamBeginCapture_Negative") # SEGFAULT
list(APPEND DGPU_LEVEL0_BASE_FAILED_TESTS "Unit_hipStreamBeginCapture_Basic") # Failed
list(APPEND DGPU_LEVEL0_BASE_FAILED_TESTS "Unit_hipStreamBeginCapture_InterStrmEventSync_defaultflag") # SEGFAULT
list(APPEND DGPU_LEVEL0_BASE_FAILED_TESTS "Unit_hipStreamBeginCapture_InterStrmEventSync_blockingflag") # SEGFAULT
list(APPEND DGPU_LEVEL0_BASE_FAILED_TESTS "Unit_hipStreamBeginCapture_InterStrmEventSync_diffflags") # SEGFAULT
list(APPEND DGPU_LEVEL0_BASE_FAILED_TESTS "Unit_hipStreamBeginCapture_InterStrmEventSync_diffprio") # SEGFAULT
list(APPEND DGPU_LEVEL0_BASE_FAILED_TESTS "Unit_hipStreamBeginCapture_multiplestrms") # SEGFAULT
list(APPEND DGPU_LEVEL0_BASE_FAILED_TESTS "Unit_hipStreamBeginCapture_ColligatedStrmCapture_func") # Subprocess aborted
list(APPEND DGPU_LEVEL0_BASE_FAILED_TESTS "Unit_hipStreamBeginCapture_Multithreaded_Global") # Subprocess aborted
list(APPEND DGPU_LEVEL0_BASE_FAILED_TESTS "Unit_hipStreamBeginCapture_Multithreaded_ThreadLocal") # Subprocess aborted
list(APPEND DGPU_LEVEL0_BASE_FAILED_TESTS "Unit_hipStreamBeginCapture_Multithreaded_Relaxed") # Subprocess aborted
list(APPEND DGPU_LEVEL0_BASE_FAILED_TESTS "Unit_hipStreamBeginCapture_CapturingFromWithinStrms") # Subprocess aborted
list(APPEND DGPU_LEVEL0_BASE_FAILED_TESTS "Unit_hipStreamBeginCapture_DetectingInvalidCapture") # Failed
list(APPEND DGPU_LEVEL0_BASE_FAILED_TESTS "Unit_hipStreamBeginCapture_CapturingMultGraphsFrom1Strm") # Subprocess aborted
list(APPEND DGPU_LEVEL0_BASE_FAILED_TESTS "Unit_hipStreamBeginCapture_EndingCapturewhenCaptureInProgress") # Failed
list(APPEND DGPU_LEVEL0_BASE_FAILED_TESTS "Unit_hipStreamBeginCapture_nestedStreamCapture") # Subprocess aborted
list(APPEND DGPU_LEVEL0_BASE_FAILED_TESTS "Unit_hipStreamBeginCapture_streamReuse") # Subprocess aborted
list(APPEND DGPU_LEVEL0_BASE_FAILED_TESTS "Unit_hipStreamBeginCapture_captureComplexGraph") # Failed
list(APPEND DGPU_LEVEL0_BASE_FAILED_TESTS "Unit_hipStreamBeginCapture_captureEmptyStreams") # SEGFAULT
list(APPEND DGPU_LEVEL0_BASE_FAILED_TESTS "Unit_hipStreamIsCapturing_Negative") # Failed
list(APPEND DGPU_LEVEL0_BASE_FAILED_TESTS "Unit_hipStreamIsCapturing_Functional_Basic") # Failed
list(APPEND DGPU_LEVEL0_BASE_FAILED_TESTS "Unit_hipStreamIsCapturing_Functional") # Failed
list(APPEND DGPU_LEVEL0_BASE_FAILED_TESTS "Unit_hipStreamIsCapturing_hipStreamPerThread") # SEGFAULT
list(APPEND DGPU_LEVEL0_BASE_FAILED_TESTS "Unit_hipStreamGetCaptureInfo_BasicFunctional") # Failed
list(APPEND DGPU_LEVEL0_BASE_FAILED_TESTS "Unit_hipStreamGetCaptureInfo_hipStreamPerThread") # SEGFAULT
list(APPEND DGPU_LEVEL0_BASE_FAILED_TESTS "Unit_hipStreamGetCaptureInfo_UniqueID") # Failed
list(APPEND DGPU_LEVEL0_BASE_FAILED_TESTS "Unit_hipStreamGetCaptureInfo_ArgValidation") # Failed
list(APPEND DGPU_LEVEL0_BASE_FAILED_TESTS "Unit_hipStreamEndCapture_Negative") # SEGFAULT
list(APPEND DGPU_LEVEL0_BASE_FAILED_TESTS "Unit_hipStreamEndCapture_Thread_Negative") # Subprocess aborted
list(APPEND DGPU_LEVEL0_BASE_FAILED_TESTS "Unit_hipGraphMemcpyNodeSetParamsFromSymbol_Negative") # SEGFAULT
list(APPEND DGPU_LEVEL0_BASE_FAILED_TESTS "Unit_hipGraphExecEventWaitNodeSetEvent_SetAndVerifyMemory") # Timeout
list(APPEND DGPU_LEVEL0_BASE_FAILED_TESTS "Unit_hipGraphExecEventWaitNodeSetEvent_VerifyEventNotChanged") # Failed
list(APPEND DGPU_LEVEL0_BASE_FAILED_TESTS "Unit_hipGraphExecEventWaitNodeSetEvent_Negative") # SEGFAULT
list(APPEND DGPU_LEVEL0_BASE_FAILED_TESTS "Unit_hipGraphAddMemsetNode_Negative") # SEGFAULT
list(APPEND DGPU_LEVEL0_BASE_FAILED_TESTS "Unit_hipGraphAddKernelNode_Negative") # SEGFAULT
list(APPEND DGPU_LEVEL0_BASE_FAILED_TESTS "Unit_hipGraphMemcpyNodeGetParams_Negative") # SEGFAULT
list(APPEND DGPU_LEVEL0_BASE_FAILED_TESTS "Unit_hipGraphMemcpyNodeGetParams_Functional") # Failed
list(APPEND DGPU_LEVEL0_BASE_FAILED_TESTS "Unit_hipGraphMemcpyNodeSetParams_Negative") # SEGFAULT
list(APPEND DGPU_LEVEL0_BASE_FAILED_TESTS "Unit_hipGraphKernelNodeGetParams_Negative") # SEGFAULT
list(APPEND DGPU_LEVEL0_BASE_FAILED_TESTS "Unit_hipGraphKernelNodeSetParams_Negative") # SEGFAULT
list(APPEND DGPU_LEVEL0_BASE_FAILED_TESTS "Unit_hipGraphKernelNodeSetParams_Functional") # Failed
list(APPEND DGPU_LEVEL0_BASE_FAILED_TESTS "Unit_hipGraphKernelNodeGetSetParams_Functional") # SEGFAULT
list(APPEND DGPU_LEVEL0_BASE_FAILED_TESTS "Unit_hipGraphExecKernelNodeSetParams_Negative") # SEGFAULT
list(APPEND DGPU_LEVEL0_BASE_FAILED_TESTS "Unit_hipGraphExecKernelNodeSetParams_Functional") # Failed
list(APPEND DGPU_LEVEL0_BASE_FAILED_TESTS "Unit_hipGraphLaunch_Negative") # SEGFAULT
list(APPEND DGPU_LEVEL0_BASE_FAILED_TESTS "Unit_hipGraphMemcpyNodeSetParams1D_Negative") # Failed
list(APPEND DGPU_LEVEL0_BASE_FAILED_TESTS "Unit_hipGraphExecMemcpyNodeSetParamsToSymbol_Negative") # SEGFAULT
list(APPEND DGPU_LEVEL0_BASE_FAILED_TESTS "Unit_hipGraphExecMemcpyNodeSetParamsToSymbol_Functional") # Failed
list(APPEND DGPU_LEVEL0_BASE_FAILED_TESTS "Unit_hipGraphNodeGetDependentNodes_Functional") # Failed
list(APPEND DGPU_LEVEL0_BASE_FAILED_TESTS "Unit_hipGraphNodeGetDependentNodes_ParamValidation") # SEGFAULT
list(APPEND DGPU_LEVEL0_BASE_FAILED_TESTS "Unit_hipGraphNodeGetDependencies_Functional") # Failed
list(APPEND DGPU_LEVEL0_BASE_FAILED_TESTS "Unit_hipGraphNodeGetDependencies_ParamValidation") # SEGFAULT
list(APPEND DGPU_LEVEL0_BASE_FAILED_TESTS "Unit_hipGraphHostNodeGetParams_Negative") # SEGFAULT
list(APPEND DGPU_LEVEL0_BASE_FAILED_TESTS "Unit_hipGraphExecChildGraphNodeSetParams_Negative") # SEGFAULT
list(APPEND DGPU_LEVEL0_BASE_FAILED_TESTS "Unit_hipGraphExecChildGraphNodeSetParams_BasicFunc") # Failed
list(APPEND DGPU_LEVEL0_BASE_FAILED_TESTS "Unit_hipGraphExecChildGraphNodeSetParams_ChildTopology") # Failed
list(APPEND DGPU_LEVEL0_BASE_FAILED_TESTS "Unit_hipStreamGetCaptureInfo_v2_BasicFunctional") # Failed
list(APPEND DGPU_LEVEL0_BASE_FAILED_TESTS "Unit_hipStreamGetCaptureInfo_v2_hipStreamPerThread") # SEGFAULT
list(APPEND DGPU_LEVEL0_BASE_FAILED_TESTS "Unit_hipStreamGetCaptureInfo_v2_UniqueID") # Failed
list(APPEND DGPU_LEVEL0_BASE_FAILED_TESTS "Unit_hipStreamGetCaptureInfo_v2_ParamValidation") # Failed
list(APPEND DGPU_LEVEL0_BASE_FAILED_TESTS "Unit_hipUserObjectCreate_Functional_1") # Failed
list(APPEND DGPU_LEVEL0_BASE_FAILED_TESTS "Unit_hipUserObjectCreate_Functional_2") # Failed
list(APPEND DGPU_LEVEL0_BASE_FAILED_TESTS "Unit_hipUserObjectCreate_Functional_3") # Failed
list(APPEND DGPU_LEVEL0_BASE_FAILED_TESTS "Unit_hipUserObjectCreate_Functional_4") # Failed
list(APPEND DGPU_LEVEL0_BASE_FAILED_TESTS "Unit_hipUserObjectCreate_Negative") # Failed
list(APPEND DGPU_LEVEL0_BASE_FAILED_TESTS "Unit_hipUserObjectRelease_Negative") # Failed
list(APPEND DGPU_LEVEL0_BASE_FAILED_TESTS "Unit_hipUserObjectRetain_Negative") # Failed
list(APPEND DGPU_LEVEL0_BASE_FAILED_TESTS "Unit_hipUserObj_Negative_Test") # Failed
list(APPEND DGPU_LEVEL0_BASE_FAILED_TESTS "Unit_hipGraphRetainUserObject_Functional_1") # Failed
list(APPEND DGPU_LEVEL0_BASE_FAILED_TESTS "Unit_hipGraphRetainUserObject_Functional_2") # Failed
list(APPEND DGPU_LEVEL0_BASE_FAILED_TESTS "Unit_hipGraphRetainUserObject_Negative") # Failed
list(APPEND DGPU_LEVEL0_BASE_FAILED_TESTS "Unit_hipGraphReleaseUserObject_Negative") # Failed
list(APPEND DGPU_LEVEL0_BASE_FAILED_TESTS "Unit_hipGraphRetainUserObject_Negative_Basic") # Failed
list(APPEND DGPU_LEVEL0_BASE_FAILED_TESTS "Unit_hipGraphRetainUserObject_Negative_Null_Object") # Failed
list(APPEND DGPU_LEVEL0_BASE_FAILED_TESTS "Unit_hipHostRegister_ReferenceFromKernelandhipMemset - int") # Failed
list(APPEND DGPU_LEVEL0_BASE_FAILED_TESTS "Unit_hipHostRegister_ReferenceFromKernelandhipMemset - float") # Failed
list(APPEND DGPU_LEVEL0_BASE_FAILED_TESTS "Unit_hipHostRegister_ReferenceFromKernelandhipMemset - double") # Failed
list(APPEND DGPU_LEVEL0_BASE_FAILED_TESTS "Unit_hipMalloc3D_ValidatePitch") # Bus error
list(APPEND DGPU_LEVEL0_BASE_FAILED_TESTS "Unit_hipMemAllocPitch_ValidatePitch") # Failed
list(APPEND DGPU_LEVEL0_BASE_FAILED_TESTS "Unit_hipMalloc3D_Negative") # Failed
list(APPEND DGPU_LEVEL0_BASE_FAILED_TESTS "Unit_hipMemAllocPitch_Negative") # Failed
list(APPEND DGPU_LEVEL0_BASE_FAILED_TESTS "Unit_hipHostGetFlags_flagCombos") # Failed
list(APPEND DGPU_LEVEL0_BASE_FAILED_TESTS "Unit_hipHostGetFlags_DifferentThreads") # Subprocess aborted
list(APPEND DGPU_LEVEL0_BASE_FAILED_TESTS "Unit_hipHostGetFlags_InvalidArgs") # Failed
list(APPEND DGPU_LEVEL0_BASE_FAILED_TESTS "Unit_hipHostGetDevicePointer_Negative") # Failed
list(APPEND DGPU_LEVEL0_BASE_FAILED_TESTS "Unit_hipMallocManaged_Negative") # Failed
list(APPEND DGPU_LEVEL0_BASE_FAILED_TESTS "Unit_hipMemset_Negative_InvalidPtr") # Failed
list(APPEND DGPU_LEVEL0_BASE_FAILED_TESTS "Unit_hipMemset_Negative_OutOfBoundsSize") # Failed
list(APPEND DGPU_LEVEL0_BASE_FAILED_TESTS "Unit_hipMemset_Negative_OutOfBoundsPtr") # Failed
list(APPEND DGPU_LEVEL0_BASE_FAILED_TESTS "Unit_hipMemset3D_Negative_InvalidPtr") # Failed
list(APPEND DGPU_LEVEL0_BASE_FAILED_TESTS "Unit_hipMemset3D_Negative_ModifiedPtr") # Failed
list(APPEND DGPU_LEVEL0_BASE_FAILED_TESTS "Unit_hipMemset3D_Negative_InvalidSizes") # Failed
list(APPEND DGPU_LEVEL0_BASE_FAILED_TESTS "Unit_hipMemset3D_Negative_OutOfBounds") # Failed
list(APPEND DGPU_LEVEL0_BASE_FAILED_TESTS "Unit_hipMemset_SetMemoryWithOffset") # Failed
list(APPEND DGPU_LEVEL0_BASE_FAILED_TESTS "Unit_hipMemsetAsync_SetMemoryWithOffset") # Failed
list(APPEND DGPU_LEVEL0_BASE_FAILED_TESTS "Unit_hipMemPrefetchAsync_NonPageSz") # Failed
list(APPEND DGPU_LEVEL0_BASE_FAILED_TESTS "Unit_hipPtrGetAttribute_Simple") # Failed
list(APPEND DGPU_LEVEL0_BASE_FAILED_TESTS "Unit_hipMemPoolApi_Basic") # Failed
list(APPEND DGPU_LEVEL0_BASE_FAILED_TESTS "Unit_hipMemPoolApi_BasicAlloc") # Failed
list(APPEND DGPU_LEVEL0_BASE_FAILED_TESTS "Unit_hipMemPoolApi_BasicTrim") # Failed
list(APPEND DGPU_LEVEL0_BASE_FAILED_TESTS "Unit_hipMemPoolApi_BasicReuse") # Failed
list(APPEND DGPU_LEVEL0_BASE_FAILED_TESTS "Unit_hipMemPoolApi_Opportunistic") # Failed
list(APPEND DGPU_LEVEL0_BASE_FAILED_TESTS "Unit_hipMemPoolApi_Default") # Failed
list(APPEND DGPU_LEVEL0_BASE_FAILED_TESTS "Unit_hipMalloc_ArgumentValidation") # Failed
list(APPEND DGPU_LEVEL0_BASE_FAILED_TESTS "Unit_hipHostGetDevicePointer_NullCheck") # Failed
list(APPEND DGPU_LEVEL0_BASE_FAILED_TESTS "Unit_hipMemsetFunctional_ZeroSize_hipMemset") # Failed
list(APPEND DGPU_LEVEL0_BASE_FAILED_TESTS "Unit_hipMemsetFunctional_ZeroSize_hipMemsetD32") # Failed
list(APPEND DGPU_LEVEL0_BASE_FAILED_TESTS "Unit_hipMemsetFunctional_ZeroSize_hipMemsetD16") # Failed
list(APPEND DGPU_LEVEL0_BASE_FAILED_TESTS "Unit_hipMemsetFunctional_ZeroSize_hipMemsetD8") # Failed
list(APPEND DGPU_LEVEL0_BASE_FAILED_TESTS "Unit_hipMemsetFunctional_PartialSet_1D") # Failed
list(APPEND DGPU_LEVEL0_BASE_FAILED_TESTS "Unit_hipMallocArray_DiffSizes") # Subprocess aborted
list(APPEND DGPU_LEVEL0_BASE_FAILED_TESTS "Unit_hipMallocArray_MultiThread") # Subprocess aborted
list(APPEND DGPU_LEVEL0_BASE_FAILED_TESTS "Unit_hipMallocArray_Negative_DifferentChannelSizes") # Failed
list(APPEND DGPU_LEVEL0_BASE_FAILED_TESTS "Unit_hipMallocArray_Negative_NullArrayPtr") # Failed
list(APPEND DGPU_LEVEL0_BASE_FAILED_TESTS "Unit_hipMallocArray_Negative_NullDescPtr") # Failed
list(APPEND DGPU_LEVEL0_BASE_FAILED_TESTS "Unit_hipMallocArray_Negative_BadFlags") # Failed
list(APPEND DGPU_LEVEL0_BASE_FAILED_TESTS "Unit_hipMallocArray_Negative_8bitFloat - float") # Failed
list(APPEND DGPU_LEVEL0_BASE_FAILED_TESTS "Unit_hipMallocArray_Negative_8bitFloat - float2") # Failed
list(APPEND DGPU_LEVEL0_BASE_FAILED_TESTS "Unit_hipMallocArray_Negative_8bitFloat - float4") # Failed
list(APPEND DGPU_LEVEL0_BASE_FAILED_TESTS "Unit_hipMallocArray_Negative_BadNumberOfBits") # SEGFAULT
list(APPEND DGPU_LEVEL0_BASE_FAILED_TESTS "Unit_hipMallocArray_Negative_3ChannelElement") # Failed
list(APPEND DGPU_LEVEL0_BASE_FAILED_TESTS "Unit_hipMallocArray_Negative_ChannelAfterZeroChannel") # Failed
list(APPEND DGPU_LEVEL0_BASE_FAILED_TESTS "Unit_hipMallocArray_Negative_InvalidChannelFormat") # Failed
list(APPEND DGPU_LEVEL0_BASE_FAILED_TESTS "Unit_hipMallocArray_Negative_NumericLimit") # Failed
list(APPEND DGPU_LEVEL0_BASE_FAILED_TESTS "Unit_hipMalloc3DArray_DiffSizes") # Subprocess aborted
list(APPEND DGPU_LEVEL0_BASE_FAILED_TESTS "Unit_hipMalloc3DArray_MultiThread") # Subprocess aborted
list(APPEND DGPU_LEVEL0_BASE_FAILED_TESTS "Unit_hipMalloc3DArray_Negative_NullArrayPtr") # Failed
list(APPEND DGPU_LEVEL0_BASE_FAILED_TESTS "Unit_hipMalloc3DArray_Negative_NullDescPtr") # Failed
list(APPEND DGPU_LEVEL0_BASE_FAILED_TESTS "Unit_hipMalloc3DArray_Negative_ZeroHeight") # Failed
list(APPEND DGPU_LEVEL0_BASE_FAILED_TESTS "Unit_hipMalloc3DArray_Negative_InvalidFlags") # Failed
list(APPEND DGPU_LEVEL0_BASE_FAILED_TESTS "Unit_hipMalloc3DArray_Negative_BadChannelLayout") # Failed
list(APPEND DGPU_LEVEL0_BASE_FAILED_TESTS "Unit_hipMalloc3DArray_Negative_8BitFloat") # Failed
list(APPEND DGPU_LEVEL0_BASE_FAILED_TESTS "Unit_hipMalloc3DArray_Negative_DifferentChannelSizes") # Failed
list(APPEND DGPU_LEVEL0_BASE_FAILED_TESTS "Unit_hipMalloc3DArray_Negative_BadChannelSize") # SEGFAULT
list(APPEND DGPU_LEVEL0_BASE_FAILED_TESTS "Unit_hipMalloc3DArray_Negative_NumericLimit") # Failed
list(APPEND DGPU_LEVEL0_BASE_FAILED_TESTS "Unit_hipDrvMemcpy3D_MultipleDataTypes - uint8_t") # Failed
list(APPEND DGPU_LEVEL0_BASE_FAILED_TESTS "Unit_hipDrvMemcpy3D_MultipleDataTypes - int") # Failed
list(APPEND DGPU_LEVEL0_BASE_FAILED_TESTS "Unit_hipDrvMemcpy3D_MultipleDataTypes - float") # Failed
list(APPEND DGPU_LEVEL0_BASE_FAILED_TESTS "Unit_hipDrvMemcpy3D_HosttoDevice") # Failed
list(APPEND DGPU_LEVEL0_BASE_FAILED_TESTS "Unit_hipDrvMemcpy3D_ExtentValidation") # Failed
list(APPEND DGPU_LEVEL0_BASE_FAILED_TESTS "Unit_hipDrvMemcpy3DAsync_MultipleDataTypes - uint8_t") # Failed
list(APPEND DGPU_LEVEL0_BASE_FAILED_TESTS "Unit_hipDrvMemcpy3DAsync_MultipleDataTypes - int") # Failed
list(APPEND DGPU_LEVEL0_BASE_FAILED_TESTS "Unit_hipDrvMemcpy3DAsync_MultipleDataTypes - float") # Failed
list(APPEND DGPU_LEVEL0_BASE_FAILED_TESTS "Unit_hipDrvMemcpy3DAsync_HosttoDevice") # Failed
list(APPEND DGPU_LEVEL0_BASE_FAILED_TESTS "Unit_hipDrvMemcpy3DAsync_ExtentValidation") # Failed
list(APPEND DGPU_LEVEL0_BASE_FAILED_TESTS "Unit_hipPointerGetAttribute_MemoryTypes") # Failed
list(APPEND DGPU_LEVEL0_BASE_FAILED_TESTS "Unit_hipPointerGetAttribute_KernelUpdation") # Failed
list(APPEND DGPU_LEVEL0_BASE_FAILED_TESTS "Unit_hipPointerGetAttribute_BufferID") # Failed
list(APPEND DGPU_LEVEL0_BASE_FAILED_TESTS "Unit_hipPointerGetAttribute_MappedMem") # Failed
list(APPEND DGPU_LEVEL0_BASE_FAILED_TESTS "Unit_hipPointerGetAttribute_Negative") # Failed
list(APPEND DGPU_LEVEL0_BASE_FAILED_TESTS "Unit_hipDrvPtrGetAttributes_Negative") # Failed
list(APPEND DGPU_LEVEL0_BASE_FAILED_TESTS "Unit_hipDrvPtrGetAttributes_Functional") # Failed
list(APPEND DGPU_LEVEL0_BASE_FAILED_TESTS "Unit_hipMemGetInfo_DifferentMallocSmall") # Failed
list(APPEND DGPU_LEVEL0_BASE_FAILED_TESTS "Unit_hipMemGetInfo_ParaSmall") # Subprocess aborted
list(APPEND DGPU_LEVEL0_BASE_FAILED_TESTS "Unit_hipMemGetInfo_ParaNonDiv") # Subprocess aborted
list(APPEND DGPU_LEVEL0_BASE_FAILED_TESTS "Unit_hipMemGetInfo_ParaMultiSmall") # Subprocess aborted
list(APPEND DGPU_LEVEL0_BASE_FAILED_TESTS "Unit_hipMemGetInfo_Negative") # Failed
list(APPEND DGPU_LEVEL0_BASE_FAILED_TESTS "Unit_hipFreeMultiTDev - char") # Subprocess aborted
list(APPEND DGPU_LEVEL0_BASE_FAILED_TESTS "Unit_hipFreeMultiTDev - int") # Subprocess aborted
list(APPEND DGPU_LEVEL0_BASE_FAILED_TESTS "Unit_hipFreeMultiTDev - float2") # Subprocess aborted
list(APPEND DGPU_LEVEL0_BASE_FAILED_TESTS "Unit_hipFreeMultiTDev - float4") # Subprocess aborted
list(APPEND DGPU_LEVEL0_BASE_FAILED_TESTS "Unit_hipFreeMultiTHost - char") # Subprocess aborted
list(APPEND DGPU_LEVEL0_BASE_FAILED_TESTS "Unit_hipFreeMultiTHost - int") # Subprocess aborted
list(APPEND DGPU_LEVEL0_BASE_FAILED_TESTS "Unit_hipFreeMultiTHost - float2") # Subprocess aborted
list(APPEND DGPU_LEVEL0_BASE_FAILED_TESTS "Unit_hipFreeMultiTHost - float4") # Subprocess aborted
list(APPEND DGPU_LEVEL0_BASE_FAILED_TESTS "Unit_hipFreeMultiTArray - char") # Subprocess aborted
list(APPEND DGPU_LEVEL0_BASE_FAILED_TESTS "Unit_hipFreeMultiTArray - int") # Subprocess aborted
list(APPEND DGPU_LEVEL0_BASE_FAILED_TESTS "Unit_hipFreeMultiTArray - float2") # Subprocess aborted
list(APPEND DGPU_LEVEL0_BASE_FAILED_TESTS "Unit_hipFreeMultiTArray - float4") # Subprocess aborted
list(APPEND DGPU_LEVEL0_BASE_FAILED_TESTS "Unit_hipMemsetASyncMulti") # Failed
list(APPEND DGPU_LEVEL0_BASE_FAILED_TESTS "Unit_hipMemsetDASyncMulti - int8_t") # Failed
list(APPEND DGPU_LEVEL0_BASE_FAILED_TESTS "Unit_hipMemsetDASyncMulti - int16_t") # Failed
list(APPEND DGPU_LEVEL0_BASE_FAILED_TESTS "Unit_hipMemsetDASyncMulti - uint32_t") # Failed
list(APPEND DGPU_LEVEL0_BASE_FAILED_TESTS "Unit_hipMemset2DASyncMulti") # Failed
list(APPEND DGPU_LEVEL0_BASE_FAILED_TESTS "Unit_hipMemset3DASyncMulti") # Bus error
list(APPEND DGPU_LEVEL0_BASE_FAILED_TESTS "Unit_hipStreamGetFlags_Negative") # Failed
list(APPEND DGPU_LEVEL0_BASE_FAILED_TESTS "Unit_hipStreamDestroy_Negative_DoubleDestroy") # Failed
list(APPEND DGPU_LEVEL0_BASE_FAILED_TESTS "Unit_hipStreamDestroy_Negative_NullStream") # Failed
list(APPEND DGPU_LEVEL0_BASE_FAILED_TESTS "Unit_hipStreamSynchronize_UninitializedStream") # Failed
list(APPEND DGPU_LEVEL0_BASE_FAILED_TESTS "Unit_hipStreamAddCallback_StrmSyncTiming") # Timeout
list(APPEND DGPU_LEVEL0_BASE_FAILED_TESTS "Unit_hipEventRecord") # Failed
list(APPEND DGPU_LEVEL0_BASE_FAILED_TESTS "Unit_hipEventIpc") # Failed
list(APPEND DGPU_LEVEL0_BASE_FAILED_TESTS "Unit_hipEventSynchronize_Default_Positive") # Failed
list(APPEND DGPU_LEVEL0_BASE_FAILED_TESTS "Unit_hipEventSynchronize_NoEventRecord_Positive") # Timeout
list(APPEND DGPU_LEVEL0_BASE_FAILED_TESTS "Unit_hipDeviceGetPCIBusId_Negative_PartialFill") # Failed
list(APPEND DGPU_LEVEL0_BASE_FAILED_TESTS "Unit_hipDeviceGetCacheConfig_Positive_Default") # Failed
list(APPEND DGPU_LEVEL0_BASE_FAILED_TESTS "Unit_hipDeviceGetCacheConfig_Positive_Basic") # Failed
list(APPEND DGPU_LEVEL0_BASE_FAILED_TESTS "Unit_hipDeviceGetCacheConfig_Positive_Threaded") # Subprocess aborted
list(APPEND DGPU_LEVEL0_BASE_FAILED_TESTS "Unit_HipDeviceGetCacheConfig_Negative_Parameters") # Failed
list(APPEND DGPU_LEVEL0_BASE_FAILED_TESTS "Unit_hipDeviceSynchronize_Positive_Nullstream") # Timeout
list(APPEND DGPU_LEVEL0_BASE_FAILED_TESTS "Unit_hipDeviceSynchronize_Functional") # Failed
list(APPEND DGPU_LEVEL0_BASE_FAILED_TESTS "Unit_hipDeviceTotalMem_NegTst") # Failed
list(APPEND DGPU_LEVEL0_BASE_FAILED_TESTS "Unit_hipGetSetDeviceFlags_NullptrFlag") # Failed
list(APPEND DGPU_LEVEL0_BASE_FAILED_TESTS "Unit_hipGetSetDeviceFlags_InvalidFlag") # Failed
list(APPEND DGPU_LEVEL0_BASE_FAILED_TESTS "Unit_hipGetSetDeviceFlags_ValidFlag") # Failed
list(APPEND DGPU_LEVEL0_BASE_FAILED_TESTS "Unit_hipGetSetDeviceFlags_SetThenGet") # Failed
list(APPEND DGPU_LEVEL0_BASE_FAILED_TESTS "Unit_hipGetSetDeviceFlags_Threaded") # Subprocess aborted
list(APPEND DGPU_LEVEL0_BASE_FAILED_TESTS "Unit_hipGetDeviceFlags_Positive_Context") # Failed
list(APPEND DGPU_LEVEL0_BASE_FAILED_TESTS "Unit_hipGetSetDevice_MultiThreaded") # Subprocess aborted
list(APPEND DGPU_LEVEL0_BASE_FAILED_TESTS "Unit_hipSetGetDevice_Negative") # Failed
list(APPEND DGPU_LEVEL0_BASE_FAILED_TESTS "Unit_hipDeviceGetUuid_Positive") # Failed
list(APPEND DGPU_LEVEL0_BASE_FAILED_TESTS "Unit_hipDeviceGetUuid_Negative") # Failed
list(APPEND DGPU_LEVEL0_BASE_FAILED_TESTS "Unit_hipDeviceGetDefaultMemPool_Positive_Basic") # Failed
list(APPEND DGPU_LEVEL0_BASE_FAILED_TESTS "Unit_hipDeviceGetDefaultMemPool_Negative_Parameters") # Failed
list(APPEND DGPU_LEVEL0_BASE_FAILED_TESTS "Unit_hipDeviceSetLimit_SetGet") # Failed
list(APPEND DGPU_LEVEL0_BASE_FAILED_TESTS "Unit_hipDeviceGetSharedMemConfig_Positive_Default") # Failed
list(APPEND DGPU_LEVEL0_BASE_FAILED_TESTS "Unit_hipDeviceGetSharedMemConfig_Positive_Basic") # Failed
list(APPEND DGPU_LEVEL0_BASE_FAILED_TESTS "Unit_hipDeviceGetSharedMemConfig_Positive_Threaded") # Subprocess aborted
list(APPEND DGPU_LEVEL0_BASE_FAILED_TESTS "Unit_hipDeviceGetSharedMemConfig_Negative_Parameters") # Failed
list(APPEND DGPU_LEVEL0_BASE_FAILED_TESTS "Unit_hipDeviceReset_Positive_Basic") # Failed
list(APPEND DGPU_LEVEL0_BASE_FAILED_TESTS "Unit_hipDeviceReset_Positive_Threaded") # Failed
list(APPEND DGPU_LEVEL0_BASE_FAILED_TESTS "Unit_hipDeviceSetMemPool_Positive_Basic") # Failed
list(APPEND DGPU_LEVEL0_BASE_FAILED_TESTS "Unit_hipDeviceSetMemPool_Negative_Parameters") # Failed
list(APPEND DGPU_LEVEL0_BASE_FAILED_TESTS "Unit_hipDeviceGetMemPool_Positive_Default") # Failed
list(APPEND DGPU_LEVEL0_BASE_FAILED_TESTS "Unit_hipDeviceGetMemPool_Positive_Basic") # Failed
list(APPEND DGPU_LEVEL0_BASE_FAILED_TESTS "Unit_hipDeviceGetMemPool_Positive_Threaded") # Failed
list(APPEND DGPU_LEVEL0_BASE_FAILED_TESTS "Unit_hipDeviceGetMemPool_Negative_Parameters") # Failed
list(APPEND DGPU_LEVEL0_BASE_FAILED_TESTS "Unit_hipDriverGetVersion_Negative") # Failed
list(APPEND DGPU_LEVEL0_BASE_FAILED_TESTS "Unit_hipIpcOpenMemHandle_Negative_Open_In_Creating_Process") # Failed
list(APPEND DGPU_LEVEL0_BASE_FAILED_TESTS "Unit_hipIpcOpenMemHandle_Negative_Open_In_Two_Contexts_Same_Device") # Failed
list(APPEND DGPU_LEVEL0_BASE_FAILED_TESTS "Unit_hipIpcGetMemHandle_Positive_Unique_Handles_Separate_Allocations") # Failed
list(APPEND DGPU_LEVEL0_BASE_FAILED_TESTS "Unit_hipIpcGetMemHandle_Positive_Unique_Handles_Reused_Memory") # Failed
list(APPEND DGPU_LEVEL0_BASE_FAILED_TESTS "Unit_hipIpcGetMemHandle_Negative_Handle_For_Freed_Memory") # Failed
list(APPEND DGPU_LEVEL0_BASE_FAILED_TESTS "Unit_hipIpcGetMemHandle_Negative_Out_Of_Bound_Pointer") # Failed
list(APPEND DGPU_LEVEL0_BASE_FAILED_TESTS "Unit_hipIpcCloseMemHandle_Positive_Reference_Counting") # Failed
list(APPEND DGPU_LEVEL0_BASE_FAILED_TESTS "Unit_hipIpcCloseMemHandle_Negative_Close_In_Originating_Process") # Failed
list(APPEND DGPU_LEVEL0_BASE_FAILED_TESTS "Unit_printf_flags") # Subprocess aborted
list(APPEND DGPU_LEVEL0_BASE_FAILED_TESTS "Unit_printf_specifier") # Subprocess aborted
list(APPEND DGPU_LEVEL0_BASE_FAILED_TESTS "Unit_hipLaunchBounds_With_maxThreadsPerBlock_Check") # Failed
list(APPEND DGPU_LEVEL0_BASE_FAILED_TESTS "Unit_hipLaunchBounds_With_maxThreadsPerBlock_blocksPerCU_Check") # Failed
list(APPEND DGPU_LEVEL0_BASE_FAILED_TESTS "Unit_hipGetLastError_Positive_Basic") # Failed
list(APPEND DGPU_LEVEL0_BASE_FAILED_TESTS "Unit_hipGetLastError_Positive_Threaded") # Subprocess aborted
list(APPEND DGPU_LEVEL0_BASE_FAILED_TESTS "Unit_hipPeekAtLastError_Positive_Basic") # Failed
list(APPEND DGPU_LEVEL0_BASE_FAILED_TESTS "Unit_hipPeekAtLastError_Positive_Threaded") # Subprocess aborted
list(APPEND DGPU_LEVEL0_BASE_FAILED_TESTS "hipDynamicShared") # SEGFAULT
list(APPEND DGPU_LEVEL0_BASE_FAILED_TESTS "Unit_hipMemFaultStackAllocation_Check") # SEGFAULT
list(APPEND DGPU_LEVEL0_BASE_FAILED_TESTS "hipKernelLaunchIsNonBlocking") # Timeout
list(APPEND DGPU_LEVEL0_BASE_FAILED_TESTS "Unit_hipGraphMemcpyNodeSetParams_Functional") # Subprocess aborted
list(APPEND DGPU_LEVEL0_BASE_FAILED_TESTS "syncthreadsExitedThreads") # Timeout

# iGPU Level Zero Unit Test Failures
list(APPEND IGPU_LEVEL0_BASE_FAILED_TESTS "hipStreamSemantics") # SEGFAULT
list(APPEND IGPU_LEVEL0_BASE_FAILED_TESTS "deviceMallocCompile") # Unimplemented
list(APPEND IGPU_LEVEL0_BASE_FAILED_TESTS "cuda-simpleCallback") # SEGFAULT
list(APPEND IGPU_LEVEL0_BASE_FAILED_TESTS "Unit_hipGraphAddEmptyNode_NegTest") # SEGFAULT
list(APPEND IGPU_LEVEL0_BASE_FAILED_TESTS "Unit_hipGraphAddDependencies_NegTest") # SEGFAULT
list(APPEND IGPU_LEVEL0_BASE_FAILED_TESTS "Unit_hipGraphAddEventRecordNode_Negative") # SEGFAULT
list(APPEND IGPU_LEVEL0_BASE_FAILED_TESTS "Unit_hipGraphAddEventWaitNode_Negative") # SEGFAULT
list(APPEND IGPU_LEVEL0_BASE_FAILED_TESTS "Unit_hipGraph_BasicFunctional") # SEGFAULT
list(APPEND IGPU_LEVEL0_BASE_FAILED_TESTS "Unit_hipGraphAddMemcpyNode_BasicFunctional") # Subprocess aborted
list(APPEND IGPU_LEVEL0_BASE_FAILED_TESTS "Unit_hipGraphClone_Negative") # SEGFAULT
list(APPEND IGPU_LEVEL0_BASE_FAILED_TESTS "Unit_hipGraphInstantiateWithFlags_Negative") # Failed
list(APPEND IGPU_LEVEL0_BASE_FAILED_TESTS "Unit_hipGraphInstantiateWithFlags_DependencyGraph") # Failed
list(APPEND IGPU_LEVEL0_BASE_FAILED_TESTS "Unit_hipGraphAddHostNode_Negative") # SEGFAULT
list(APPEND IGPU_LEVEL0_BASE_FAILED_TESTS "Unit_hipGraphChildGraphNodeGetGraph_Negative") # SEGFAULT
list(APPEND IGPU_LEVEL0_BASE_FAILED_TESTS "Unit_hipGraphNodeFindInClone_Negative") # SEGFAULT
list(APPEND IGPU_LEVEL0_BASE_FAILED_TESTS "Unit_hipGraphExecHostNodeSetParams_ClonedGraphwithHostNode") # Failed
list(APPEND IGPU_LEVEL0_BASE_FAILED_TESTS "Unit_hipGraphExecHostNodeSetParams_BasicFunc") # Failed
list(APPEND IGPU_LEVEL0_BASE_FAILED_TESTS "Unit_hipGraphExecMemsetNodeSetParams_Negative") # SEGFAULT
list(APPEND IGPU_LEVEL0_BASE_FAILED_TESTS "Unit_hipGraphExecMemsetNodeSetParams_Functional") # Failed
list(APPEND IGPU_LEVEL0_BASE_FAILED_TESTS "Unit_hipGraphMemcpyNodeSetParamsToSymbol_Negative") # SEGFAULT
list(APPEND IGPU_LEVEL0_BASE_FAILED_TESTS "Unit_hipGraphDestroyNode_Negative") # SEGFAULT
list(APPEND IGPU_LEVEL0_BASE_FAILED_TESTS "Unit_hipGraphDestroyNode_DestroyDependencyNode") # SEGFAULT
list(APPEND IGPU_LEVEL0_BASE_FAILED_TESTS "Unit_hipGraphGetNodes_Functional") # SEGFAULT
list(APPEND IGPU_LEVEL0_BASE_FAILED_TESTS "Unit_hipGraphGetNodes_CapturedStream") # SEGFAULT
list(APPEND IGPU_LEVEL0_BASE_FAILED_TESTS "Unit_hipGraphGetNodes_ParamValidation") # SEGFAULT
list(APPEND IGPU_LEVEL0_BASE_FAILED_TESTS "Unit_hipGraphGetRootNodes_Functional") # SEGFAULT
list(APPEND IGPU_LEVEL0_BASE_FAILED_TESTS "Unit_hipGraphGetRootNodes_CapturedStream") # SEGFAULT
list(APPEND IGPU_LEVEL0_BASE_FAILED_TESTS "Unit_hipGraphGetRootNodes_ParamValidation") # SEGFAULT
list(APPEND IGPU_LEVEL0_BASE_FAILED_TESTS "Unit_hipGraphHostNodeSetParams_Negative") # Failed
list(APPEND IGPU_LEVEL0_BASE_FAILED_TESTS "Unit_hipGraphAddMemcpyNode1D_Negative") # SEGFAULT
list(APPEND IGPU_LEVEL0_BASE_FAILED_TESTS "Unit_hipGraphAddChildGraphNode_Negative") # SEGFAULT
list(APPEND IGPU_LEVEL0_BASE_FAILED_TESTS "Unit_hipGraphAddChildGraphNode_OrgGraphAsChildGraph") # SEGFAULT
list(APPEND IGPU_LEVEL0_BASE_FAILED_TESTS "Unit_hipGraphAddChildGraphNode_CloneChildGraph") # Failed
list(APPEND IGPU_LEVEL0_BASE_FAILED_TESTS "Unit_hipGraphAddChildGraphNode_MultipleChildNodes") # Failed
list(APPEND IGPU_LEVEL0_BASE_FAILED_TESTS "Unit_hipGraphAddChildGraphNode_SingleChildNode") # SEGFAULT
list(APPEND IGPU_LEVEL0_BASE_FAILED_TESTS "Unit_hipGraphNodeGetType_Negative") # SEGFAULT
list(APPEND IGPU_LEVEL0_BASE_FAILED_TESTS "Unit_hipGraphExecMemcpyNodeSetParams1D_Negative") # SEGFAULT
list(APPEND IGPU_LEVEL0_BASE_FAILED_TESTS "Unit_hipGraphExecMemcpyNodeSetParams1D_Functional") # Failed
list(APPEND IGPU_LEVEL0_BASE_FAILED_TESTS "Unit_hipGraphGetEdges_Functionality") # Timeout
list(APPEND IGPU_LEVEL0_BASE_FAILED_TESTS "Unit_hipGraphGetEdges_Negative") # SEGFAULT
list(APPEND IGPU_LEVEL0_BASE_FAILED_TESTS "Unit_hipGraphRemoveDependencies_Func_StrmCapture") # SEGFAULT
list(APPEND IGPU_LEVEL0_BASE_FAILED_TESTS "Unit_hipGraphRemoveDependencies_ChangeComputeFunc") # SEGFAULT
list(APPEND IGPU_LEVEL0_BASE_FAILED_TESTS "Unit_hipGraphRemoveDependencies_Negative") # SEGFAULT
list(APPEND IGPU_LEVEL0_BASE_FAILED_TESTS "Unit_hipGraphInstantiate_Negative") # SEGFAULT
list(APPEND IGPU_LEVEL0_BASE_FAILED_TESTS "Unit_hipGraphExecUpdate_Negative_Basic") # SEGFAULT
list(APPEND IGPU_LEVEL0_BASE_FAILED_TESTS "Unit_hipGraphExecUpdate_Negative_TypeChange") # Failed
list(APPEND IGPU_LEVEL0_BASE_FAILED_TESTS "Unit_hipGraphExecUpdate_Functional") # Failed
list(APPEND IGPU_LEVEL0_BASE_FAILED_TESTS "Unit_hipGraphExecEventRecordNodeSetEvent_Functional") # Failed
list(APPEND IGPU_LEVEL0_BASE_FAILED_TESTS "Unit_hipGraphExecEventRecordNodeSetEvent_VerifyEventNotChanged") # Failed
list(APPEND IGPU_LEVEL0_BASE_FAILED_TESTS "Unit_hipGraphExecEventRecordNodeSetEvent_Negative") # SEGFAULT
list(APPEND IGPU_LEVEL0_BASE_FAILED_TESTS "Unit_hipGraphEventWaitNodeSetEvent_Negative") # Failed
list(APPEND IGPU_LEVEL0_BASE_FAILED_TESTS "Unit_hipGraphMemsetNodeGetParams_Negative") # SEGFAULT
list(APPEND IGPU_LEVEL0_BASE_FAILED_TESTS "Unit_hipGraphMemsetNodeSetParams_InvalidParams") # SEGFAULT
list(APPEND IGPU_LEVEL0_BASE_FAILED_TESTS "Unit_hipGraphExecMemcpyNodeSetParamsFromSymbol_Negative") # SEGFAULT
list(APPEND IGPU_LEVEL0_BASE_FAILED_TESTS "Unit_hipGraphExecMemcpyNodeSetParamsFromSymbol_Functional") # Failed
list(APPEND IGPU_LEVEL0_BASE_FAILED_TESTS "Unit_hipGraphEventRecordNodeGetEvent_Negative") # SEGFAULT
list(APPEND IGPU_LEVEL0_BASE_FAILED_TESTS "Unit_hipGraphEventRecordNodeSetEvent_Negative") # Failed
list(APPEND IGPU_LEVEL0_BASE_FAILED_TESTS "Unit_hipGraphEventWaitNodeGetEvent_Negative") # SEGFAULT
list(APPEND IGPU_LEVEL0_BASE_FAILED_TESTS "Unit_hipGraphExecMemcpyNodeSetParams_Negative") # SEGFAULT
list(APPEND IGPU_LEVEL0_BASE_FAILED_TESTS "Unit_hipGraphExecMemcpyNodeSetParams_Functional") # Failed
list(APPEND IGPU_LEVEL0_BASE_FAILED_TESTS "Unit_hipStreamBeginCapture_hipStreamPerThread") # SEGFAULT
list(APPEND IGPU_LEVEL0_BASE_FAILED_TESTS "Unit_hipStreamBeginCapture_Negative") # SEGFAULT
list(APPEND IGPU_LEVEL0_BASE_FAILED_TESTS "Unit_hipStreamBeginCapture_Basic") # Failed
list(APPEND IGPU_LEVEL0_BASE_FAILED_TESTS "Unit_hipStreamBeginCapture_InterStrmEventSync_defaultflag") # SEGFAULT
list(APPEND IGPU_LEVEL0_BASE_FAILED_TESTS "Unit_hipStreamBeginCapture_InterStrmEventSync_blockingflag") # SEGFAULT
list(APPEND IGPU_LEVEL0_BASE_FAILED_TESTS "Unit_hipStreamBeginCapture_InterStrmEventSync_diffflags") # SEGFAULT
list(APPEND IGPU_LEVEL0_BASE_FAILED_TESTS "Unit_hipStreamBeginCapture_InterStrmEventSync_diffprio") # SEGFAULT
list(APPEND IGPU_LEVEL0_BASE_FAILED_TESTS "Unit_hipStreamBeginCapture_multiplestrms") # SEGFAULT
list(APPEND IGPU_LEVEL0_BASE_FAILED_TESTS "Unit_hipStreamBeginCapture_ColligatedStrmCapture_func") # Subprocess aborted
list(APPEND IGPU_LEVEL0_BASE_FAILED_TESTS "Unit_hipStreamBeginCapture_Multithreaded_Global") # Subprocess aborted
list(APPEND IGPU_LEVEL0_BASE_FAILED_TESTS "Unit_hipStreamBeginCapture_Multithreaded_ThreadLocal") # Subprocess aborted
list(APPEND IGPU_LEVEL0_BASE_FAILED_TESTS "Unit_hipStreamBeginCapture_Multithreaded_Relaxed") # Subprocess aborted
list(APPEND IGPU_LEVEL0_BASE_FAILED_TESTS "Unit_hipStreamBeginCapture_CapturingFromWithinStrms") # Subprocess aborted
list(APPEND IGPU_LEVEL0_BASE_FAILED_TESTS "Unit_hipStreamBeginCapture_DetectingInvalidCapture") # Failed
list(APPEND IGPU_LEVEL0_BASE_FAILED_TESTS "Unit_hipStreamBeginCapture_CapturingMultGraphsFrom1Strm") # Subprocess aborted
list(APPEND IGPU_LEVEL0_BASE_FAILED_TESTS "Unit_hipStreamBeginCapture_EndingCapturewhenCaptureInProgress") # Failed
list(APPEND IGPU_LEVEL0_BASE_FAILED_TESTS "Unit_hipStreamBeginCapture_nestedStreamCapture") # Subprocess aborted
list(APPEND IGPU_LEVEL0_BASE_FAILED_TESTS "Unit_hipStreamBeginCapture_streamReuse") # Subprocess aborted
list(APPEND IGPU_LEVEL0_BASE_FAILED_TESTS "Unit_hipStreamBeginCapture_captureComplexGraph") # Failed
list(APPEND IGPU_LEVEL0_BASE_FAILED_TESTS "Unit_hipStreamBeginCapture_captureEmptyStreams") # SEGFAULT
list(APPEND IGPU_LEVEL0_BASE_FAILED_TESTS "Unit_hipStreamIsCapturing_Negative") # Failed
list(APPEND IGPU_LEVEL0_BASE_FAILED_TESTS "Unit_hipStreamIsCapturing_Functional_Basic") # Failed
list(APPEND IGPU_LEVEL0_BASE_FAILED_TESTS "Unit_hipStreamIsCapturing_Functional") # Failed
list(APPEND IGPU_LEVEL0_BASE_FAILED_TESTS "Unit_hipStreamIsCapturing_hipStreamPerThread") # SEGFAULT
list(APPEND IGPU_LEVEL0_BASE_FAILED_TESTS "Unit_hipStreamGetCaptureInfo_BasicFunctional") # Failed
list(APPEND IGPU_LEVEL0_BASE_FAILED_TESTS "Unit_hipStreamGetCaptureInfo_hipStreamPerThread") # SEGFAULT
list(APPEND IGPU_LEVEL0_BASE_FAILED_TESTS "Unit_hipStreamGetCaptureInfo_UniqueID") # Failed
list(APPEND IGPU_LEVEL0_BASE_FAILED_TESTS "Unit_hipStreamGetCaptureInfo_ArgValidation") # Failed
list(APPEND IGPU_LEVEL0_BASE_FAILED_TESTS "Unit_hipStreamEndCapture_Negative") # SEGFAULT
list(APPEND IGPU_LEVEL0_BASE_FAILED_TESTS "Unit_hipStreamEndCapture_Thread_Negative") # Subprocess aborted
list(APPEND IGPU_LEVEL0_BASE_FAILED_TESTS "Unit_hipGraphMemcpyNodeSetParamsFromSymbol_Negative") # SEGFAULT
list(APPEND IGPU_LEVEL0_BASE_FAILED_TESTS "Unit_hipGraphExecEventWaitNodeSetEvent_SetAndVerifyMemory") # Timeout
list(APPEND IGPU_LEVEL0_BASE_FAILED_TESTS "Unit_hipGraphExecEventWaitNodeSetEvent_VerifyEventNotChanged") # Failed
list(APPEND IGPU_LEVEL0_BASE_FAILED_TESTS "Unit_hipGraphExecEventWaitNodeSetEvent_Negative") # SEGFAULT
list(APPEND IGPU_LEVEL0_BASE_FAILED_TESTS "Unit_hipGraphAddMemsetNode_Negative") # SEGFAULT
list(APPEND IGPU_LEVEL0_BASE_FAILED_TESTS "Unit_hipGraphAddKernelNode_Negative") # SEGFAULT
list(APPEND IGPU_LEVEL0_BASE_FAILED_TESTS "Unit_hipGraphMemcpyNodeGetParams_Negative") # SEGFAULT
list(APPEND IGPU_LEVEL0_BASE_FAILED_TESTS "Unit_hipGraphMemcpyNodeGetParams_Functional") # Failed
list(APPEND IGPU_LEVEL0_BASE_FAILED_TESTS "Unit_hipGraphMemcpyNodeSetParams_Negative") # SEGFAULT
list(APPEND IGPU_LEVEL0_BASE_FAILED_TESTS "Unit_hipGraphKernelNodeGetParams_Negative") # SEGFAULT
list(APPEND IGPU_LEVEL0_BASE_FAILED_TESTS "Unit_hipGraphKernelNodeSetParams_Negative") # SEGFAULT
list(APPEND IGPU_LEVEL0_BASE_FAILED_TESTS "Unit_hipGraphKernelNodeSetParams_Functional") # Failed
list(APPEND IGPU_LEVEL0_BASE_FAILED_TESTS "Unit_hipGraphKernelNodeGetSetParams_Functional") # SEGFAULT
list(APPEND IGPU_LEVEL0_BASE_FAILED_TESTS "Unit_hipGraphExecKernelNodeSetParams_Negative") # SEGFAULT
list(APPEND IGPU_LEVEL0_BASE_FAILED_TESTS "Unit_hipGraphExecKernelNodeSetParams_Functional") # Failed
list(APPEND IGPU_LEVEL0_BASE_FAILED_TESTS "Unit_hipGraphLaunch_Negative") # SEGFAULT
list(APPEND IGPU_LEVEL0_BASE_FAILED_TESTS "Unit_hipGraphMemcpyNodeSetParams1D_Negative") # Failed
list(APPEND IGPU_LEVEL0_BASE_FAILED_TESTS "Unit_hipGraphExecMemcpyNodeSetParamsToSymbol_Negative") # SEGFAULT
list(APPEND IGPU_LEVEL0_BASE_FAILED_TESTS "Unit_hipGraphExecMemcpyNodeSetParamsToSymbol_Functional") # Failed
list(APPEND IGPU_LEVEL0_BASE_FAILED_TESTS "Unit_hipGraphNodeGetDependentNodes_Functional") # Failed
list(APPEND IGPU_LEVEL0_BASE_FAILED_TESTS "Unit_hipGraphNodeGetDependentNodes_ParamValidation") # SEGFAULT
list(APPEND IGPU_LEVEL0_BASE_FAILED_TESTS "Unit_hipGraphNodeGetDependencies_Functional") # Failed
list(APPEND IGPU_LEVEL0_BASE_FAILED_TESTS "Unit_hipGraphNodeGetDependencies_ParamValidation") # SEGFAULT
list(APPEND IGPU_LEVEL0_BASE_FAILED_TESTS "Unit_hipGraphHostNodeGetParams_Negative") # SEGFAULT
list(APPEND IGPU_LEVEL0_BASE_FAILED_TESTS "Unit_hipGraphExecChildGraphNodeSetParams_Negative") # SEGFAULT
list(APPEND IGPU_LEVEL0_BASE_FAILED_TESTS "Unit_hipGraphExecChildGraphNodeSetParams_BasicFunc") # Failed
list(APPEND IGPU_LEVEL0_BASE_FAILED_TESTS "Unit_hipGraphExecChildGraphNodeSetParams_ChildTopology") # Failed
list(APPEND IGPU_LEVEL0_BASE_FAILED_TESTS "Unit_hipStreamGetCaptureInfo_v2_BasicFunctional") # Failed
list(APPEND IGPU_LEVEL0_BASE_FAILED_TESTS "Unit_hipStreamGetCaptureInfo_v2_hipStreamPerThread") # SEGFAULT
list(APPEND IGPU_LEVEL0_BASE_FAILED_TESTS "Unit_hipStreamGetCaptureInfo_v2_UniqueID") # Failed
list(APPEND IGPU_LEVEL0_BASE_FAILED_TESTS "Unit_hipStreamGetCaptureInfo_v2_ParamValidation") # Failed
list(APPEND IGPU_LEVEL0_BASE_FAILED_TESTS "Unit_hipUserObjectCreate_Functional_1") # Failed
list(APPEND IGPU_LEVEL0_BASE_FAILED_TESTS "Unit_hipUserObjectCreate_Functional_2") # Failed
list(APPEND IGPU_LEVEL0_BASE_FAILED_TESTS "Unit_hipUserObjectCreate_Functional_3") # Failed
list(APPEND IGPU_LEVEL0_BASE_FAILED_TESTS "Unit_hipUserObjectCreate_Functional_4") # Failed
list(APPEND IGPU_LEVEL0_BASE_FAILED_TESTS "Unit_hipUserObjectCreate_Negative") # Failed
list(APPEND IGPU_LEVEL0_BASE_FAILED_TESTS "Unit_hipUserObjectRelease_Negative") # Failed
list(APPEND IGPU_LEVEL0_BASE_FAILED_TESTS "Unit_hipUserObjectRetain_Negative") # Failed
list(APPEND IGPU_LEVEL0_BASE_FAILED_TESTS "Unit_hipUserObj_Negative_Test") # Failed
list(APPEND IGPU_LEVEL0_BASE_FAILED_TESTS "Unit_hipGraphRetainUserObject_Functional_1") # Failed
list(APPEND IGPU_LEVEL0_BASE_FAILED_TESTS "Unit_hipGraphRetainUserObject_Functional_2") # Failed
list(APPEND IGPU_LEVEL0_BASE_FAILED_TESTS "Unit_hipGraphRetainUserObject_Negative") # Failed
list(APPEND IGPU_LEVEL0_BASE_FAILED_TESTS "Unit_hipGraphReleaseUserObject_Negative") # Failed
list(APPEND IGPU_LEVEL0_BASE_FAILED_TESTS "Unit_hipGraphRetainUserObject_Negative_Basic") # Failed
list(APPEND IGPU_LEVEL0_BASE_FAILED_TESTS "Unit_hipGraphRetainUserObject_Negative_Null_Object") # Failed
list(APPEND IGPU_LEVEL0_BASE_FAILED_TESTS "Unit_hipHostRegister_ReferenceFromKernelandhipMemset - int") # Failed
list(APPEND IGPU_LEVEL0_BASE_FAILED_TESTS "Unit_hipHostRegister_ReferenceFromKernelandhipMemset - float") # Failed
list(APPEND IGPU_LEVEL0_BASE_FAILED_TESTS "Unit_hipHostRegister_ReferenceFromKernelandhipMemset - double") # Failed
list(APPEND IGPU_LEVEL0_BASE_FAILED_TESTS "Unit_hipMalloc3D_ValidatePitch") # Failed
list(APPEND IGPU_LEVEL0_BASE_FAILED_TESTS "Unit_hipMemAllocPitch_ValidatePitch") # Failed
list(APPEND IGPU_LEVEL0_BASE_FAILED_TESTS "Unit_hipMalloc3D_Negative") # Failed
list(APPEND IGPU_LEVEL0_BASE_FAILED_TESTS "Unit_hipMemAllocPitch_Negative") # Failed
list(APPEND IGPU_LEVEL0_BASE_FAILED_TESTS "Unit_hipHostGetFlags_flagCombos") # Failed
list(APPEND IGPU_LEVEL0_BASE_FAILED_TESTS "Unit_hipHostGetFlags_DifferentThreads") # Subprocess aborted
list(APPEND IGPU_LEVEL0_BASE_FAILED_TESTS "Unit_hipHostGetFlags_InvalidArgs") # Failed
list(APPEND IGPU_LEVEL0_BASE_FAILED_TESTS "Unit_hipHostGetDevicePointer_Negative") # Failed
list(APPEND IGPU_LEVEL0_BASE_FAILED_TESTS "Unit_hipMallocManaged_Negative") # Failed
list(APPEND IGPU_LEVEL0_BASE_FAILED_TESTS "Unit_hipMemset_Negative_InvalidPtr") # Failed
list(APPEND IGPU_LEVEL0_BASE_FAILED_TESTS "Unit_hipMemset_Negative_OutOfBoundsSize") # Failed
list(APPEND IGPU_LEVEL0_BASE_FAILED_TESTS "Unit_hipMemset_Negative_OutOfBoundsPtr") # Failed
list(APPEND IGPU_LEVEL0_BASE_FAILED_TESTS "Unit_hipMemset3D_Negative_InvalidPtr") # Failed
list(APPEND IGPU_LEVEL0_BASE_FAILED_TESTS "Unit_hipMemset3D_Negative_ModifiedPtr") # Failed
list(APPEND IGPU_LEVEL0_BASE_FAILED_TESTS "Unit_hipMemset3D_Negative_InvalidSizes") # Failed
list(APPEND IGPU_LEVEL0_BASE_FAILED_TESTS "Unit_hipMemset3D_Negative_OutOfBounds") # Failed
list(APPEND IGPU_LEVEL0_BASE_FAILED_TESTS "Unit_hipMemset_SetMemoryWithOffset") # Failed
list(APPEND IGPU_LEVEL0_BASE_FAILED_TESTS "Unit_hipMemsetAsync_SetMemoryWithOffset") # Failed
list(APPEND IGPU_LEVEL0_BASE_FAILED_TESTS "Unit_hipMemPrefetchAsync_NonPageSz") # Failed
list(APPEND IGPU_LEVEL0_BASE_FAILED_TESTS "Unit_hipPtrGetAttribute_Simple") # Failed
list(APPEND IGPU_LEVEL0_BASE_FAILED_TESTS "Unit_hipMemPoolApi_Basic") # Failed
list(APPEND IGPU_LEVEL0_BASE_FAILED_TESTS "Unit_hipMemPoolApi_BasicAlloc") # Failed
list(APPEND IGPU_LEVEL0_BASE_FAILED_TESTS "Unit_hipMemPoolApi_BasicTrim") # Failed
list(APPEND IGPU_LEVEL0_BASE_FAILED_TESTS "Unit_hipMemPoolApi_BasicReuse") # Failed
list(APPEND IGPU_LEVEL0_BASE_FAILED_TESTS "Unit_hipMemPoolApi_Opportunistic") # Failed
list(APPEND IGPU_LEVEL0_BASE_FAILED_TESTS "Unit_hipMemPoolApi_Default") # Failed
list(APPEND IGPU_LEVEL0_BASE_FAILED_TESTS "Unit_hipMalloc_ArgumentValidation") # Failed
list(APPEND IGPU_LEVEL0_BASE_FAILED_TESTS "Unit_hipHostGetDevicePointer_NullCheck") # Failed
list(APPEND IGPU_LEVEL0_BASE_FAILED_TESTS "Unit_hipMemsetFunctional_ZeroSize_hipMemset") # Failed
list(APPEND IGPU_LEVEL0_BASE_FAILED_TESTS "Unit_hipMemsetFunctional_ZeroSize_hipMemsetD32") # Failed
list(APPEND IGPU_LEVEL0_BASE_FAILED_TESTS "Unit_hipMemsetFunctional_ZeroSize_hipMemsetD16") # Failed
list(APPEND IGPU_LEVEL0_BASE_FAILED_TESTS "Unit_hipMemsetFunctional_ZeroSize_hipMemsetD8") # Failed
list(APPEND IGPU_LEVEL0_BASE_FAILED_TESTS "Unit_hipMemsetFunctional_PartialSet_1D") # Failed
list(APPEND IGPU_LEVEL0_BASE_FAILED_TESTS "Unit_hipMallocArray_DiffSizes") # Subprocess aborted
list(APPEND IGPU_LEVEL0_BASE_FAILED_TESTS "Unit_hipMallocArray_MultiThread") # Subprocess aborted
list(APPEND IGPU_LEVEL0_BASE_FAILED_TESTS "Unit_hipMallocArray_Negative_DifferentChannelSizes") # Failed
list(APPEND IGPU_LEVEL0_BASE_FAILED_TESTS "Unit_hipMallocArray_Negative_NullArrayPtr") # Failed
list(APPEND IGPU_LEVEL0_BASE_FAILED_TESTS "Unit_hipMallocArray_Negative_NullDescPtr") # Failed
list(APPEND IGPU_LEVEL0_BASE_FAILED_TESTS "Unit_hipMallocArray_Negative_BadFlags") # Failed
list(APPEND IGPU_LEVEL0_BASE_FAILED_TESTS "Unit_hipMallocArray_Negative_8bitFloat - float") # Failed
list(APPEND IGPU_LEVEL0_BASE_FAILED_TESTS "Unit_hipMallocArray_Negative_8bitFloat - float2") # Failed
list(APPEND IGPU_LEVEL0_BASE_FAILED_TESTS "Unit_hipMallocArray_Negative_8bitFloat - float4") # Failed
list(APPEND IGPU_LEVEL0_BASE_FAILED_TESTS "Unit_hipMallocArray_Negative_BadNumberOfBits") # Failed
list(APPEND IGPU_LEVEL0_BASE_FAILED_TESTS "Unit_hipMallocArray_Negative_3ChannelElement") # Failed
list(APPEND IGPU_LEVEL0_BASE_FAILED_TESTS "Unit_hipMallocArray_Negative_ChannelAfterZeroChannel") # Failed
list(APPEND IGPU_LEVEL0_BASE_FAILED_TESTS "Unit_hipMallocArray_Negative_InvalidChannelFormat") # Failed
list(APPEND IGPU_LEVEL0_BASE_FAILED_TESTS "Unit_hipMallocArray_Negative_NumericLimit") # Failed
list(APPEND IGPU_LEVEL0_BASE_FAILED_TESTS "Unit_hipMalloc3DArray_DiffSizes") # Subprocess aborted
list(APPEND IGPU_LEVEL0_BASE_FAILED_TESTS "Unit_hipMalloc3DArray_MultiThread") # Subprocess aborted
list(APPEND IGPU_LEVEL0_BASE_FAILED_TESTS "Unit_hipMalloc3DArray_Negative_NullArrayPtr") # Failed
list(APPEND IGPU_LEVEL0_BASE_FAILED_TESTS "Unit_hipMalloc3DArray_Negative_NullDescPtr") # Failed
list(APPEND IGPU_LEVEL0_BASE_FAILED_TESTS "Unit_hipMalloc3DArray_Negative_ZeroHeight") # Failed
list(APPEND IGPU_LEVEL0_BASE_FAILED_TESTS "Unit_hipMalloc3DArray_Negative_InvalidFlags") # Failed
list(APPEND IGPU_LEVEL0_BASE_FAILED_TESTS "Unit_hipMalloc3DArray_Negative_BadChannelLayout") # Failed
list(APPEND IGPU_LEVEL0_BASE_FAILED_TESTS "Unit_hipMalloc3DArray_Negative_8BitFloat") # Failed
list(APPEND IGPU_LEVEL0_BASE_FAILED_TESTS "Unit_hipMalloc3DArray_Negative_DifferentChannelSizes") # Failed
list(APPEND IGPU_LEVEL0_BASE_FAILED_TESTS "Unit_hipMalloc3DArray_Negative_BadChannelSize") # Failed
list(APPEND IGPU_LEVEL0_BASE_FAILED_TESTS "Unit_hipMalloc3DArray_Negative_NumericLimit") # Failed
list(APPEND IGPU_LEVEL0_BASE_FAILED_TESTS "Unit_hipDrvMemcpy3D_MultipleDataTypes - uint8_t") # Failed
list(APPEND IGPU_LEVEL0_BASE_FAILED_TESTS "Unit_hipDrvMemcpy3D_MultipleDataTypes - int") # Failed
list(APPEND IGPU_LEVEL0_BASE_FAILED_TESTS "Unit_hipDrvMemcpy3D_MultipleDataTypes - float") # Failed
list(APPEND IGPU_LEVEL0_BASE_FAILED_TESTS "Unit_hipDrvMemcpy3D_HosttoDevice") # Failed
list(APPEND IGPU_LEVEL0_BASE_FAILED_TESTS "Unit_hipDrvMemcpy3D_ExtentValidation") # Failed
list(APPEND IGPU_LEVEL0_BASE_FAILED_TESTS "Unit_hipDrvMemcpy3DAsync_MultipleDataTypes - uint8_t") # Failed
list(APPEND IGPU_LEVEL0_BASE_FAILED_TESTS "Unit_hipDrvMemcpy3DAsync_MultipleDataTypes - int") # Failed
list(APPEND IGPU_LEVEL0_BASE_FAILED_TESTS "Unit_hipDrvMemcpy3DAsync_MultipleDataTypes - float") # Failed
list(APPEND IGPU_LEVEL0_BASE_FAILED_TESTS "Unit_hipDrvMemcpy3DAsync_HosttoDevice") # Failed
list(APPEND IGPU_LEVEL0_BASE_FAILED_TESTS "Unit_hipDrvMemcpy3DAsync_ExtentValidation") # Failed
list(APPEND IGPU_LEVEL0_BASE_FAILED_TESTS "Unit_hipPointerGetAttribute_MemoryTypes") # Failed
list(APPEND IGPU_LEVEL0_BASE_FAILED_TESTS "Unit_hipPointerGetAttribute_KernelUpdation") # Failed
list(APPEND IGPU_LEVEL0_BASE_FAILED_TESTS "Unit_hipPointerGetAttribute_BufferID") # Failed
list(APPEND IGPU_LEVEL0_BASE_FAILED_TESTS "Unit_hipPointerGetAttribute_MappedMem") # Failed
list(APPEND IGPU_LEVEL0_BASE_FAILED_TESTS "Unit_hipPointerGetAttribute_Negative") # Failed
list(APPEND IGPU_LEVEL0_BASE_FAILED_TESTS "Unit_hipDrvPtrGetAttributes_Negative") # Failed
list(APPEND IGPU_LEVEL0_BASE_FAILED_TESTS "Unit_hipDrvPtrGetAttributes_Functional") # Failed
list(APPEND IGPU_LEVEL0_BASE_FAILED_TESTS "Unit_hipMemGetInfo_DifferentMallocSmall") # Failed
list(APPEND IGPU_LEVEL0_BASE_FAILED_TESTS "Unit_hipMemGetInfo_ParaSmall") # Subprocess aborted
list(APPEND IGPU_LEVEL0_BASE_FAILED_TESTS "Unit_hipMemGetInfo_ParaNonDiv") # Subprocess aborted
list(APPEND IGPU_LEVEL0_BASE_FAILED_TESTS "Unit_hipMemGetInfo_ParaMultiSmall") # Subprocess aborted
list(APPEND IGPU_LEVEL0_BASE_FAILED_TESTS "Unit_hipMemGetInfo_Negative") # Failed
list(APPEND IGPU_LEVEL0_BASE_FAILED_TESTS "Unit_hipFreeMultiTDev - char") # Subprocess aborted
list(APPEND IGPU_LEVEL0_BASE_FAILED_TESTS "Unit_hipFreeMultiTDev - int") # Subprocess aborted
list(APPEND IGPU_LEVEL0_BASE_FAILED_TESTS "Unit_hipFreeMultiTDev - float2") # Subprocess aborted
list(APPEND IGPU_LEVEL0_BASE_FAILED_TESTS "Unit_hipFreeMultiTDev - float4") # Subprocess aborted
list(APPEND IGPU_LEVEL0_BASE_FAILED_TESTS "Unit_hipFreeMultiTHost - char") # Subprocess aborted
list(APPEND IGPU_LEVEL0_BASE_FAILED_TESTS "Unit_hipFreeMultiTHost - int") # Subprocess aborted
list(APPEND IGPU_LEVEL0_BASE_FAILED_TESTS "Unit_hipFreeMultiTHost - float2") # Subprocess aborted
list(APPEND IGPU_LEVEL0_BASE_FAILED_TESTS "Unit_hipFreeMultiTHost - float4") # Subprocess aborted
list(APPEND IGPU_LEVEL0_BASE_FAILED_TESTS "Unit_hipFreeMultiTArray - char") # Subprocess aborted
list(APPEND IGPU_LEVEL0_BASE_FAILED_TESTS "Unit_hipFreeMultiTArray - int") # Subprocess aborted
list(APPEND IGPU_LEVEL0_BASE_FAILED_TESTS "Unit_hipFreeMultiTArray - float2") # Subprocess aborted
list(APPEND IGPU_LEVEL0_BASE_FAILED_TESTS "Unit_hipFreeMultiTArray - float4") # Subprocess aborted
list(APPEND IGPU_LEVEL0_BASE_FAILED_TESTS "Unit_hipMemsetASyncMulti") # Failed
list(APPEND IGPU_LEVEL0_BASE_FAILED_TESTS "Unit_hipMemsetDASyncMulti - int8_t") # Failed
list(APPEND IGPU_LEVEL0_BASE_FAILED_TESTS "Unit_hipMemsetDASyncMulti - int16_t") # Failed
list(APPEND IGPU_LEVEL0_BASE_FAILED_TESTS "Unit_hipMemsetDASyncMulti - uint32_t") # Failed
list(APPEND IGPU_LEVEL0_BASE_FAILED_TESTS "Unit_hipMemset2DASyncMulti") # Failed
list(APPEND IGPU_LEVEL0_BASE_FAILED_TESTS "Unit_hipMemset3DASyncMulti") # Failed
list(APPEND IGPU_LEVEL0_BASE_FAILED_TESTS "Unit_hipStreamGetFlags_Negative") # Failed
list(APPEND IGPU_LEVEL0_BASE_FAILED_TESTS "Unit_hipStreamDestroy_Negative_DoubleDestroy") # Failed
list(APPEND IGPU_LEVEL0_BASE_FAILED_TESTS "Unit_hipStreamDestroy_Negative_NullStream") # Failed
list(APPEND IGPU_LEVEL0_BASE_FAILED_TESTS "Unit_hipStreamSynchronize_UninitializedStream") # Failed
list(APPEND IGPU_LEVEL0_BASE_FAILED_TESTS "Unit_hipStreamAddCallback_StrmSyncTiming") # Timeout
list(APPEND IGPU_LEVEL0_BASE_FAILED_TESTS "Unit_hipEventRecord") # Failed
list(APPEND IGPU_LEVEL0_BASE_FAILED_TESTS "Unit_hipEventIpc") # Failed
list(APPEND IGPU_LEVEL0_BASE_FAILED_TESTS "Unit_hipEventSynchronize_Default_Positive") # Failed
list(APPEND IGPU_LEVEL0_BASE_FAILED_TESTS "Unit_hipEventSynchronize_NoEventRecord_Positive") # Timeout
list(APPEND IGPU_LEVEL0_BASE_FAILED_TESTS "Unit_hipDeviceGetPCIBusId_Negative_PartialFill") # Failed
list(APPEND IGPU_LEVEL0_BASE_FAILED_TESTS "Unit_hipDeviceGetCacheConfig_Positive_Default") # Failed
list(APPEND IGPU_LEVEL0_BASE_FAILED_TESTS "Unit_hipDeviceGetCacheConfig_Positive_Basic") # Failed
list(APPEND IGPU_LEVEL0_BASE_FAILED_TESTS "Unit_hipDeviceGetCacheConfig_Positive_Threaded") # Subprocess aborted
list(APPEND IGPU_LEVEL0_BASE_FAILED_TESTS "Unit_HipDeviceGetCacheConfig_Negative_Parameters") # Failed
list(APPEND IGPU_LEVEL0_BASE_FAILED_TESTS "Unit_hipDeviceSynchronize_Positive_Nullstream") # Timeout
list(APPEND IGPU_LEVEL0_BASE_FAILED_TESTS "Unit_hipDeviceSynchronize_Functional") # Failed
list(APPEND IGPU_LEVEL0_BASE_FAILED_TESTS "Unit_hipDeviceTotalMem_NegTst") # Failed
list(APPEND IGPU_LEVEL0_BASE_FAILED_TESTS "Unit_hipGetSetDeviceFlags_NullptrFlag") # Failed
list(APPEND IGPU_LEVEL0_BASE_FAILED_TESTS "Unit_hipGetSetDeviceFlags_InvalidFlag") # Failed
list(APPEND IGPU_LEVEL0_BASE_FAILED_TESTS "Unit_hipGetSetDeviceFlags_ValidFlag") # Failed
list(APPEND IGPU_LEVEL0_BASE_FAILED_TESTS "Unit_hipGetSetDeviceFlags_SetThenGet") # Failed
list(APPEND IGPU_LEVEL0_BASE_FAILED_TESTS "Unit_hipGetSetDeviceFlags_Threaded") # Subprocess aborted
list(APPEND IGPU_LEVEL0_BASE_FAILED_TESTS "Unit_hipGetDeviceFlags_Positive_Context") # Failed
list(APPEND IGPU_LEVEL0_BASE_FAILED_TESTS "Unit_hipGetSetDevice_MultiThreaded") # Subprocess aborted
list(APPEND IGPU_LEVEL0_BASE_FAILED_TESTS "Unit_hipSetGetDevice_Negative") # Failed
list(APPEND IGPU_LEVEL0_BASE_FAILED_TESTS "Unit_hipDeviceGetUuid_Positive") # Failed
list(APPEND IGPU_LEVEL0_BASE_FAILED_TESTS "Unit_hipDeviceGetUuid_Negative") # Failed
list(APPEND IGPU_LEVEL0_BASE_FAILED_TESTS "Unit_hipDeviceGetDefaultMemPool_Positive_Basic") # Failed
list(APPEND IGPU_LEVEL0_BASE_FAILED_TESTS "Unit_hipDeviceGetDefaultMemPool_Negative_Parameters") # Failed
list(APPEND IGPU_LEVEL0_BASE_FAILED_TESTS "Unit_hipDeviceSetLimit_SetGet") # Failed
list(APPEND IGPU_LEVEL0_BASE_FAILED_TESTS "Unit_hipDeviceGetSharedMemConfig_Positive_Default") # Failed
list(APPEND IGPU_LEVEL0_BASE_FAILED_TESTS "Unit_hipDeviceGetSharedMemConfig_Positive_Basic") # Failed
list(APPEND IGPU_LEVEL0_BASE_FAILED_TESTS "Unit_hipDeviceGetSharedMemConfig_Positive_Threaded") # Subprocess aborted
list(APPEND IGPU_LEVEL0_BASE_FAILED_TESTS "Unit_hipDeviceGetSharedMemConfig_Negative_Parameters") # Failed
list(APPEND IGPU_LEVEL0_BASE_FAILED_TESTS "Unit_hipDeviceReset_Positive_Basic") # Failed
list(APPEND IGPU_LEVEL0_BASE_FAILED_TESTS "Unit_hipDeviceReset_Positive_Threaded") # Failed
list(APPEND IGPU_LEVEL0_BASE_FAILED_TESTS "Unit_hipDeviceSetMemPool_Positive_Basic") # Failed
list(APPEND IGPU_LEVEL0_BASE_FAILED_TESTS "Unit_hipDeviceSetMemPool_Negative_Parameters") # Failed
list(APPEND IGPU_LEVEL0_BASE_FAILED_TESTS "Unit_hipDeviceGetMemPool_Positive_Default") # Failed
list(APPEND IGPU_LEVEL0_BASE_FAILED_TESTS "Unit_hipDeviceGetMemPool_Positive_Basic") # Failed
list(APPEND IGPU_LEVEL0_BASE_FAILED_TESTS "Unit_hipDeviceGetMemPool_Positive_Threaded") # Failed
list(APPEND IGPU_LEVEL0_BASE_FAILED_TESTS "Unit_hipDeviceGetMemPool_Negative_Parameters") # Failed
list(APPEND IGPU_LEVEL0_BASE_FAILED_TESTS "Unit_hipDriverGetVersion_Negative") # Failed
list(APPEND IGPU_LEVEL0_BASE_FAILED_TESTS "Unit_hipIpcOpenMemHandle_Negative_Open_In_Creating_Process") # Failed
list(APPEND IGPU_LEVEL0_BASE_FAILED_TESTS "Unit_hipIpcOpenMemHandle_Negative_Open_In_Two_Contexts_Same_Device") # Failed
list(APPEND IGPU_LEVEL0_BASE_FAILED_TESTS "Unit_hipIpcGetMemHandle_Positive_Unique_Handles_Separate_Allocations") # Failed
list(APPEND IGPU_LEVEL0_BASE_FAILED_TESTS "Unit_hipIpcGetMemHandle_Positive_Unique_Handles_Reused_Memory") # Failed
list(APPEND IGPU_LEVEL0_BASE_FAILED_TESTS "Unit_hipIpcGetMemHandle_Negative_Handle_For_Freed_Memory") # Failed
list(APPEND IGPU_LEVEL0_BASE_FAILED_TESTS "Unit_hipIpcGetMemHandle_Negative_Out_Of_Bound_Pointer") # Failed
list(APPEND IGPU_LEVEL0_BASE_FAILED_TESTS "Unit_hipIpcCloseMemHandle_Positive_Reference_Counting") # Failed
list(APPEND IGPU_LEVEL0_BASE_FAILED_TESTS "Unit_hipIpcCloseMemHandle_Negative_Close_In_Originating_Process") # Failed
list(APPEND IGPU_LEVEL0_BASE_FAILED_TESTS "Unit_printf_flags") # Subprocess aborted
list(APPEND IGPU_LEVEL0_BASE_FAILED_TESTS "Unit_printf_specifier") # Subprocess aborted
list(APPEND IGPU_LEVEL0_BASE_FAILED_TESTS "Unit_hipLaunchBounds_With_maxThreadsPerBlock_Check") # Failed
list(APPEND IGPU_LEVEL0_BASE_FAILED_TESTS "Unit_hipLaunchBounds_With_maxThreadsPerBlock_blocksPerCU_Check") # Failed
list(APPEND IGPU_LEVEL0_BASE_FAILED_TESTS "Unit_hipGetLastError_Positive_Basic") # Failed
list(APPEND IGPU_LEVEL0_BASE_FAILED_TESTS "Unit_hipGetLastError_Positive_Threaded") # Subprocess aborted
list(APPEND IGPU_LEVEL0_BASE_FAILED_TESTS "Unit_hipPeekAtLastError_Positive_Basic") # Failed
list(APPEND IGPU_LEVEL0_BASE_FAILED_TESTS "Unit_hipPeekAtLastError_Positive_Threaded") # Subprocess aborted
list(APPEND IGPU_LEVEL0_BASE_FAILED_TESTS "Unit_hipMemFaultStackAllocation_Check") # SEGFAULT
list(APPEND IGPU_LEVEL0_BASE_FAILED_TESTS "hip_sycl_interop") # SEGFAULT
list(APPEND IGPU_LEVEL0_BASE_FAILED_TESTS "hipKernelLaunchIsNonBlocking") # Timeout
list(APPEND IGPU_LEVEL0_BASE_FAILED_TESTS "Unit_hipGraphMemcpyNodeSetParams_Functional") # Subprocess aborted
list(APPEND IGPU_LEVEL0_BASE_FAILED_TESTS "syncthreadsExitedThreads") # Timeout
list(APPEND IGPU_LEVEL0_BASE_FAILED_TESTS
  "Unit_hipMemset3DAsync_ConcurrencyMthread") # Flaky. An event related issue.
list(APPEND IGPU_LEVEL0_BASE_FAILED_TESTS
  "Unit_hipMalloc_AllocateAndPoolBuffers") # Flaky. An event related issue.
list(APPEND IGPU_LEVEL0_BASE_FAILED_TESTS
  "Unit_hipMemcpyAsync_hipMultiMemcpyMultiThreadMultiStream - float") # Flaky. An event related issue.
 # Timeout or out-of-resources error in the CI which emulates double FPs.
list(APPEND IGPU_LEVEL0_BASE_FAILED_TESTS "TestStlFunctionsDouble")

list(APPEND CPU_POCL_FAILED_TESTS "Unit_hipMallocPitch_KernelLaunch") # Segfault in Catch2 upon de-init
list(APPEND CPU_POCL_FAILED_TESTS "Unit_hipMultiThreadStreams2") # Subprocess aborted
list(APPEND CPU_POCL_FAILED_TESTS "hipStreamSemantics") # SEGFAULT
list(APPEND CPU_POCL_FAILED_TESTS "Unit_hipDeviceSynchronize_Positive_Nullstream") # failing for LLVM16
list(APPEND CPU_POCL_FAILED_TESTS "deviceMallocCompile") # Unimplemented
list(APPEND CPU_POCL_FAILED_TESTS "hipMultiThreadAddCallback") # Subprocess aborted
list(APPEND CPU_POCL_FAILED_TESTS "abort") # Failed
list(APPEND CPU_POCL_FAILED_TESTS "fp16_math") # Failed
list(APPEND CPU_POCL_FAILED_TESTS "fp16_half2_math") # Subprocess aborted
list(APPEND CPU_POCL_FAILED_TESTS "hip_async_binomial") # Failed
list(APPEND CPU_POCL_FAILED_TESTS "BinomialOption") # Failed
list(APPEND CPU_POCL_FAILED_TESTS "DCT") # Failed
list(APPEND CPU_POCL_FAILED_TESTS "dwtHaar1D") # Failed
list(APPEND CPU_POCL_FAILED_TESTS "Histogram") # Failed
list(APPEND CPU_POCL_FAILED_TESTS "RecursiveGaussian") # Failed
list(APPEND CPU_POCL_FAILED_TESTS "cuda-simpleCallback") # SEGFAULT
list(APPEND CPU_POCL_FAILED_TESTS "cuda-convolutionSeparable") # Failed
list(APPEND CPU_POCL_FAILED_TESTS "cuda-histogram") # Failed
list(APPEND CPU_POCL_FAILED_TESTS "cuda-binomialoptions") # Failed
list(APPEND CPU_POCL_FAILED_TESTS "cuda-mergesort") # SEGFAULT
list(APPEND CPU_POCL_FAILED_TESTS "cuda-scalarprod") # Failed
list(APPEND CPU_POCL_FAILED_TESTS "cuda-scan") # Failed
list(APPEND CPU_POCL_FAILED_TESTS "cuda-sortnet") # Failed
list(APPEND CPU_POCL_FAILED_TESTS "cuda-FDTD3d") # Failed
list(APPEND CPU_POCL_FAILED_TESTS "cuda-sobolqrng") # Failed
list(APPEND CPU_POCL_FAILED_TESTS "Unit_hipGraphAddEmptyNode_NegTest") # SEGFAULT
list(APPEND CPU_POCL_FAILED_TESTS "Unit_hipGraphAddDependencies_NegTest") # SEGFAULT
list(APPEND CPU_POCL_FAILED_TESTS "Unit_hipGraphAddEventRecordNode_Negative") # SEGFAULT
list(APPEND CPU_POCL_FAILED_TESTS "Unit_hipGraphAddEventWaitNode_Negative") # SEGFAULT
list(APPEND CPU_POCL_FAILED_TESTS "Unit_hipGraph_BasicFunctional") # SEGFAULT
list(APPEND CPU_POCL_FAILED_TESTS "Unit_hipGraphAddMemcpyNode_BasicFunctional") # SEGFAULT
list(APPEND CPU_POCL_FAILED_TESTS "Unit_hipGraphClone_Negative") # SEGFAULT
list(APPEND CPU_POCL_FAILED_TESTS "Unit_hipGraphInstantiateWithFlags_Negative") # Failed
list(APPEND CPU_POCL_FAILED_TESTS "Unit_hipGraphInstantiateWithFlags_DependencyGraph") # Failed
list(APPEND CPU_POCL_FAILED_TESTS "Unit_hipGraphAddHostNode_Negative") # SEGFAULT
list(APPEND CPU_POCL_FAILED_TESTS "Unit_hipGraphAddMemcpyNodeFromSymbol_GlobalMemory") # Failed
list(APPEND CPU_POCL_FAILED_TESTS "Unit_hipGraphAddMemcpyNodeFromSymbol_GlobalConstMemory") # Failed
list(APPEND CPU_POCL_FAILED_TESTS "Unit_hipGraphAddMemcpyNodeFromSymbol_GlobalMemoryWithKernel") # SEGFAULT
list(APPEND CPU_POCL_FAILED_TESTS "Unit_hipGraphChildGraphNodeGetGraph_Negative") # SEGFAULT
list(APPEND CPU_POCL_FAILED_TESTS "Unit_hipGraphNodeFindInClone_Negative") # SEGFAULT
list(APPEND CPU_POCL_FAILED_TESTS "Unit_hipGraphExecHostNodeSetParams_ClonedGraphwithHostNode") # Failed
list(APPEND CPU_POCL_FAILED_TESTS "Unit_hipGraphExecHostNodeSetParams_BasicFunc") # Failed
list(APPEND CPU_POCL_FAILED_TESTS "Unit_hipGraphAddMemcpyNodeToSymbol_GlobalMemory") # Failed
list(APPEND CPU_POCL_FAILED_TESTS "Unit_hipGraphAddMemcpyNodeToSymbol_GlobalConstMemory") # Failed
list(APPEND CPU_POCL_FAILED_TESTS "Unit_hipGraphAddMemcpyNodeToSymbol_MemcpyToSymbolNodeWithKernel") # SEGFAULT
list(APPEND CPU_POCL_FAILED_TESTS "Unit_hipGraphExecMemsetNodeSetParams_Negative") # SEGFAULT
list(APPEND CPU_POCL_FAILED_TESTS "Unit_hipGraphExecMemsetNodeSetParams_Functional") # Failed
list(APPEND CPU_POCL_FAILED_TESTS "Unit_hipGraphMemcpyNodeSetParamsToSymbol_Negative") # SEGFAULT
list(APPEND CPU_POCL_FAILED_TESTS "Unit_hipGraphMemcpyNodeSetParamsToSymbol_Functional") # SEGFAULT
list(APPEND CPU_POCL_FAILED_TESTS "Unit_hipGraphDestroyNode_Negative") # SEGFAULT
list(APPEND CPU_POCL_FAILED_TESTS "Unit_hipGraphGetNodes_Functional") # SEGFAULT
list(APPEND CPU_POCL_FAILED_TESTS "Unit_hipGraphGetNodes_CapturedStream") # SEGFAULT
list(APPEND CPU_POCL_FAILED_TESTS "Unit_hipGraphGetNodes_ParamValidation") # SEGFAULT
list(APPEND CPU_POCL_FAILED_TESTS "Unit_hipGraphGetRootNodes_Functional") # SEGFAULT
list(APPEND CPU_POCL_FAILED_TESTS "Unit_hipGraphGetRootNodes_CapturedStream") # SEGFAULT
list(APPEND CPU_POCL_FAILED_TESTS "Unit_hipGraphGetRootNodes_ParamValidation") # SEGFAULT
list(APPEND CPU_POCL_FAILED_TESTS "Unit_hipGraphHostNodeSetParams_Negative") # Failed
list(APPEND CPU_POCL_FAILED_TESTS "Unit_hipGraphAddMemcpyNode1D_Negative") # SEGFAULT
list(APPEND CPU_POCL_FAILED_TESTS "Unit_hipGraphAddChildGraphNode_Negative") # SEGFAULT
list(APPEND CPU_POCL_FAILED_TESTS "Unit_hipGraphAddChildGraphNode_OrgGraphAsChildGraph") # SEGFAULT
list(APPEND CPU_POCL_FAILED_TESTS "Unit_hipGraphAddChildGraphNode_CloneChildGraph") # Failed
list(APPEND CPU_POCL_FAILED_TESTS "Unit_hipGraphAddChildGraphNode_MultipleChildNodes") # Failed
list(APPEND CPU_POCL_FAILED_TESTS "Unit_hipGraphAddChildGraphNode_SingleChildNode") # SEGFAULT
list(APPEND CPU_POCL_FAILED_TESTS "Unit_hipGraphNodeGetType_Negative") # SEGFAULT
list(APPEND CPU_POCL_FAILED_TESTS "Unit_hipGraphExecMemcpyNodeSetParams1D_Negative") # SEGFAULT
list(APPEND CPU_POCL_FAILED_TESTS "Unit_hipGraphExecMemcpyNodeSetParams1D_Functional") # Failed
list(APPEND CPU_POCL_FAILED_TESTS "Unit_hipGraphGetEdges_Functionality") # Failed
list(APPEND CPU_POCL_FAILED_TESTS "Unit_hipGraphGetEdges_Negative") # SEGFAULT
list(APPEND CPU_POCL_FAILED_TESTS "Unit_hipGraphRemoveDependencies_Func_StrmCapture") # SEGFAULT
list(APPEND CPU_POCL_FAILED_TESTS "Unit_hipGraphRemoveDependencies_ChangeComputeFunc") # SEGFAULT
list(APPEND CPU_POCL_FAILED_TESTS "Unit_hipGraphRemoveDependencies_Negative") # SEGFAULT
list(APPEND CPU_POCL_FAILED_TESTS "Unit_hipGraphInstantiate_Negative") # SEGFAULT
list(APPEND CPU_POCL_FAILED_TESTS "Unit_hipGraphExecUpdate_Negative_Basic") # SEGFAULT
list(APPEND CPU_POCL_FAILED_TESTS "Unit_hipGraphExecUpdate_Negative_TypeChange") # Failed
list(APPEND CPU_POCL_FAILED_TESTS "Unit_hipGraphExecUpdate_Functional") # Failed
list(APPEND CPU_POCL_FAILED_TESTS "Unit_hipGraphExecEventRecordNodeSetEvent_Functional") # Failed
list(APPEND CPU_POCL_FAILED_TESTS "Unit_hipGraphExecEventRecordNodeSetEvent_VerifyEventNotChanged") # Failed
list(APPEND CPU_POCL_FAILED_TESTS "Unit_hipGraphExecEventRecordNodeSetEvent_Negative") # SEGFAULT
list(APPEND CPU_POCL_FAILED_TESTS "Unit_hipGraphEventWaitNodeSetEvent_Negative") # Failed
list(APPEND CPU_POCL_FAILED_TESTS "Unit_hipGraphMemsetNodeGetParams_Negative") # SEGFAULT
list(APPEND CPU_POCL_FAILED_TESTS "Unit_hipGraphMemsetNodeSetParams_InvalidParams") # SEGFAULT
list(APPEND CPU_POCL_FAILED_TESTS "Unit_hipGraphExecMemcpyNodeSetParamsFromSymbol_Negative") # SEGFAULT
list(APPEND CPU_POCL_FAILED_TESTS "Unit_hipGraphExecMemcpyNodeSetParamsFromSymbol_Functional") # Failed
list(APPEND CPU_POCL_FAILED_TESTS "Unit_hipGraphEventRecordNodeGetEvent_Negative") # SEGFAULT
list(APPEND CPU_POCL_FAILED_TESTS "Unit_hipGraphEventRecordNodeSetEvent_Negative") # Failed
list(APPEND CPU_POCL_FAILED_TESTS "Unit_hipGraphEventWaitNodeGetEvent_Negative") # SEGFAULT
list(APPEND CPU_POCL_FAILED_TESTS "Unit_hipGraphExecMemcpyNodeSetParams_Negative") # SEGFAULT
list(APPEND CPU_POCL_FAILED_TESTS "Unit_hipGraphExecMemcpyNodeSetParams_Functional") # Failed
list(APPEND CPU_POCL_FAILED_TESTS "Unit_hipStreamBeginCapture_hipStreamPerThread") # SEGFAULT
list(APPEND CPU_POCL_FAILED_TESTS "Unit_hipStreamBeginCapture_Negative") # SEGFAULT
list(APPEND CPU_POCL_FAILED_TESTS "Unit_hipStreamBeginCapture_Basic") # Failed
list(APPEND CPU_POCL_FAILED_TESTS "Unit_hipStreamBeginCapture_InterStrmEventSync_defaultflag") # SEGFAULT
list(APPEND CPU_POCL_FAILED_TESTS "Unit_hipStreamBeginCapture_InterStrmEventSync_blockingflag") # SEGFAULT
list(APPEND CPU_POCL_FAILED_TESTS "Unit_hipStreamBeginCapture_InterStrmEventSync_diffflags") # SEGFAULT
list(APPEND CPU_POCL_FAILED_TESTS "Unit_hipStreamBeginCapture_InterStrmEventSync_diffprio") # SEGFAULT
list(APPEND CPU_POCL_FAILED_TESTS "Unit_hipStreamBeginCapture_multiplestrms") # SEGFAULT
list(APPEND CPU_POCL_FAILED_TESTS "Unit_hipStreamBeginCapture_ColligatedStrmCapture_func") # Failed
list(APPEND CPU_POCL_FAILED_TESTS "Unit_hipStreamBeginCapture_Multithreaded_Global") # Failed
list(APPEND CPU_POCL_FAILED_TESTS "Unit_hipStreamBeginCapture_Multithreaded_ThreadLocal") # Failed
list(APPEND CPU_POCL_FAILED_TESTS "Unit_hipStreamBeginCapture_Multithreaded_Relaxed") # Failed
list(APPEND CPU_POCL_FAILED_TESTS "Unit_hipStreamBeginCapture_CapturingFromWithinStrms") # Failed
list(APPEND CPU_POCL_FAILED_TESTS "Unit_hipStreamBeginCapture_DetectingInvalidCapture") # Failed
list(APPEND CPU_POCL_FAILED_TESTS "Unit_hipStreamBeginCapture_CapturingMultGraphsFrom1Strm") # Timeout
list(APPEND CPU_POCL_FAILED_TESTS "Unit_hipStreamBeginCapture_EndingCapturewhenCaptureInProgress") # Failed
list(APPEND CPU_POCL_FAILED_TESTS "Unit_hipStreamBeginCapture_nestedStreamCapture") # Failed
list(APPEND CPU_POCL_FAILED_TESTS "Unit_hipStreamBeginCapture_streamReuse") # Failed
list(APPEND CPU_POCL_FAILED_TESTS "Unit_hipStreamBeginCapture_captureComplexGraph") # Failed
list(APPEND CPU_POCL_FAILED_TESTS "Unit_hipStreamBeginCapture_captureEmptyStreams") # SEGFAULT
list(APPEND CPU_POCL_FAILED_TESTS "Unit_hipStreamIsCapturing_Negative") # Failed
list(APPEND CPU_POCL_FAILED_TESTS "Unit_hipStreamIsCapturing_Functional_Basic") # Failed
list(APPEND CPU_POCL_FAILED_TESTS "Unit_hipStreamIsCapturing_Functional") # Failed
list(APPEND CPU_POCL_FAILED_TESTS "Unit_hipStreamIsCapturing_hipStreamPerThread") # SEGFAULT
list(APPEND CPU_POCL_FAILED_TESTS "Unit_hipStreamGetCaptureInfo_BasicFunctional") # Failed
list(APPEND CPU_POCL_FAILED_TESTS "Unit_hipStreamGetCaptureInfo_hipStreamPerThread") # SEGFAULT
list(APPEND CPU_POCL_FAILED_TESTS "Unit_hipStreamGetCaptureInfo_UniqueID") # Failed
list(APPEND CPU_POCL_FAILED_TESTS "Unit_hipStreamGetCaptureInfo_ArgValidation") # Failed
list(APPEND CPU_POCL_FAILED_TESTS "Unit_hipStreamEndCapture_Negative") # SEGFAULT
list(APPEND CPU_POCL_FAILED_TESTS "Unit_hipStreamEndCapture_Thread_Negative") # Subprocess aborted
list(APPEND CPU_POCL_FAILED_TESTS "Unit_hipGraphMemcpyNodeSetParamsFromSymbol_Negative") # SEGFAULT
list(APPEND CPU_POCL_FAILED_TESTS "Unit_hipGraphMemcpyNodeSetParamsFromSymbol_Functional") # Failed
list(APPEND CPU_POCL_FAILED_TESTS "Unit_hipGraphExecEventWaitNodeSetEvent_SetAndVerifyMemory") # Timeout
list(APPEND CPU_POCL_FAILED_TESTS "Unit_hipGraphExecEventWaitNodeSetEvent_VerifyEventNotChanged") # Failed
list(APPEND CPU_POCL_FAILED_TESTS "Unit_hipGraphExecEventWaitNodeSetEvent_Negative") # SEGFAULT
list(APPEND CPU_POCL_FAILED_TESTS "Unit_hipGraphAddMemsetNode_Negative") # SEGFAULT
list(APPEND CPU_POCL_FAILED_TESTS "Unit_hipGraphAddKernelNode_Negative") # SEGFAULT
list(APPEND CPU_POCL_FAILED_TESTS "Unit_hipGraphMemcpyNodeGetParams_Negative") # SEGFAULT
list(APPEND CPU_POCL_FAILED_TESTS "Unit_hipGraphMemcpyNodeGetParams_Functional") # Failed
list(APPEND CPU_POCL_FAILED_TESTS "Unit_hipGraphMemcpyNodeSetParams_Negative") # SEGFAULT
list(APPEND CPU_POCL_FAILED_TESTS "Unit_hipGraphMemcpyNodeSetParams_Functional") # SEGFAULT
list(APPEND CPU_POCL_FAILED_TESTS "Unit_hipGraphKernelNodeGetParams_Negative") # SEGFAULT
list(APPEND CPU_POCL_FAILED_TESTS "Unit_hipGraphKernelNodeSetParams_Negative") # SEGFAULT
list(APPEND CPU_POCL_FAILED_TESTS "Unit_hipGraphKernelNodeSetParams_Functional") # Failed
list(APPEND CPU_POCL_FAILED_TESTS "Unit_hipGraphKernelNodeGetSetParams_Functional") # SEGFAULT
list(APPEND CPU_POCL_FAILED_TESTS "Unit_hipGraphExecKernelNodeSetParams_Negative") # SEGFAULT
list(APPEND CPU_POCL_FAILED_TESTS "Unit_hipGraphExecKernelNodeSetParams_Functional") # Failed
list(APPEND CPU_POCL_FAILED_TESTS "Unit_hipGraphLaunch_Negative") # SEGFAULT
list(APPEND CPU_POCL_FAILED_TESTS "Unit_hipGraphMemcpyNodeSetParams1D_Negative") # Failed
list(APPEND CPU_POCL_FAILED_TESTS "Unit_hipGraphExecMemcpyNodeSetParamsToSymbol_Negative") # SEGFAULT
list(APPEND CPU_POCL_FAILED_TESTS "Unit_hipGraphExecMemcpyNodeSetParamsToSymbol_Functional") # Failed
list(APPEND CPU_POCL_FAILED_TESTS "Unit_hipGraphNodeGetDependentNodes_Functional") # Failed
list(APPEND CPU_POCL_FAILED_TESTS "Unit_hipGraphNodeGetDependentNodes_ParamValidation") # SEGFAULT
list(APPEND CPU_POCL_FAILED_TESTS "Unit_hipGraphNodeGetDependencies_Functional") # Failed
list(APPEND CPU_POCL_FAILED_TESTS "Unit_hipGraphNodeGetDependencies_ParamValidation") # SEGFAULT
list(APPEND CPU_POCL_FAILED_TESTS "Unit_hipGraphHostNodeGetParams_Negative") # SEGFAULT
list(APPEND CPU_POCL_FAILED_TESTS "Unit_hipGraphExecChildGraphNodeSetParams_Negative") # SEGFAULT
list(APPEND CPU_POCL_FAILED_TESTS "Unit_hipGraphExecChildGraphNodeSetParams_BasicFunc") # Failed
list(APPEND CPU_POCL_FAILED_TESTS "Unit_hipGraphExecChildGraphNodeSetParams_ChildTopology") # Failed
list(APPEND CPU_POCL_FAILED_TESTS "Unit_hipStreamGetCaptureInfo_v2_BasicFunctional") # Failed
list(APPEND CPU_POCL_FAILED_TESTS "Unit_hipStreamGetCaptureInfo_v2_hipStreamPerThread") # SEGFAULT
list(APPEND CPU_POCL_FAILED_TESTS "Unit_hipStreamGetCaptureInfo_v2_UniqueID") # Failed
list(APPEND CPU_POCL_FAILED_TESTS "Unit_hipStreamGetCaptureInfo_v2_ParamValidation") # Failed
list(APPEND CPU_POCL_FAILED_TESTS "Unit_hipUserObjectCreate_Functional_1") # Failed
list(APPEND CPU_POCL_FAILED_TESTS "Unit_hipUserObjectCreate_Functional_2") # Failed
list(APPEND CPU_POCL_FAILED_TESTS "Unit_hipUserObjectCreate_Functional_3") # Failed
list(APPEND CPU_POCL_FAILED_TESTS "Unit_hipUserObjectCreate_Functional_4") # Failed
list(APPEND CPU_POCL_FAILED_TESTS "Unit_hipUserObjectCreate_Negative") # Failed
list(APPEND CPU_POCL_FAILED_TESTS "Unit_hipUserObjectRelease_Negative") # Failed
list(APPEND CPU_POCL_FAILED_TESTS "Unit_hipUserObjectRetain_Negative") # Failed
list(APPEND CPU_POCL_FAILED_TESTS "Unit_hipUserObj_Negative_Test") # Failed
list(APPEND CPU_POCL_FAILED_TESTS "Unit_hipGraphRetainUserObject_Functional_1") # Failed
list(APPEND CPU_POCL_FAILED_TESTS "Unit_hipGraphRetainUserObject_Functional_2") # Failed
list(APPEND CPU_POCL_FAILED_TESTS "Unit_hipGraphRetainUserObject_Negative") # Failed
list(APPEND CPU_POCL_FAILED_TESTS "Unit_hipGraphReleaseUserObject_Negative") # Failed
list(APPEND CPU_POCL_FAILED_TESTS "Unit_hipGraphRetainUserObject_Negative_Basic") # Failed
list(APPEND CPU_POCL_FAILED_TESTS "Unit_hipGraphRetainUserObject_Negative_Null_Object") # Failed
list(APPEND CPU_POCL_FAILED_TESTS "Unit_hipHostRegister_ReferenceFromKernelandhipMemset - int") # Failed
list(APPEND CPU_POCL_FAILED_TESTS "Unit_hipHostRegister_ReferenceFromKernelandhipMemset - float") # Failed
list(APPEND CPU_POCL_FAILED_TESTS "Unit_hipHostRegister_ReferenceFromKernelandhipMemset - double") # Failed
list(APPEND CPU_POCL_FAILED_TESTS "Unit_hipMalloc3D_ValidatePitch") # Failed
list(APPEND CPU_POCL_FAILED_TESTS "Unit_hipMemAllocPitch_ValidatePitch") # Failed
list(APPEND CPU_POCL_FAILED_TESTS "Unit_hipMalloc3D_Negative") # Failed
list(APPEND CPU_POCL_FAILED_TESTS "Unit_hipMemAllocPitch_Negative") # Failed
list(APPEND CPU_POCL_FAILED_TESTS "Unit_hipHostGetFlags_flagCombos") # Failed
list(APPEND CPU_POCL_FAILED_TESTS "Unit_hipHostGetFlags_DifferentThreads") # Subprocess aborted
list(APPEND CPU_POCL_FAILED_TESTS "Unit_hipHostGetFlags_InvalidArgs") # Failed
list(APPEND CPU_POCL_FAILED_TESTS "Unit_hipHostGetDevicePointer_Negative") # Failed
list(APPEND CPU_POCL_FAILED_TESTS "Unit_hipMallocManaged_Negative") # Failed
list(APPEND CPU_POCL_FAILED_TESTS "Unit_hipMemset_Negative_InvalidPtr") # SEGFAULT
list(APPEND CPU_POCL_FAILED_TESTS "Unit_hipMemset_Negative_OutOfBoundsSize") # Failed
list(APPEND CPU_POCL_FAILED_TESTS "Unit_hipMemset_Negative_OutOfBoundsPtr") # Subprocess aborted
list(APPEND CPU_POCL_FAILED_TESTS "Unit_hipMemset3D_Negative_InvalidPtr") # Failed
list(APPEND CPU_POCL_FAILED_TESTS "Unit_hipMemset3D_Negative_ModifiedPtr") # Failed
list(APPEND CPU_POCL_FAILED_TESTS "Unit_hipMemset3D_Negative_InvalidSizes") # Failed
list(APPEND CPU_POCL_FAILED_TESTS "Unit_hipMemset3D_Negative_OutOfBounds") # Failed
list(APPEND CPU_POCL_FAILED_TESTS "Unit_hipMemset2D_BasicFunctional") # SEGFAULT
list(APPEND CPU_POCL_FAILED_TESTS "Unit_hipMemset2DAsync_BasicFunctional") # SEGFAULT
list(APPEND CPU_POCL_FAILED_TESTS "Unit_hipMemPrefetchAsync_NonPageSz") # Failed
list(APPEND CPU_POCL_FAILED_TESTS "Unit_hipPtrGetAttribute_Simple") # Failed
list(APPEND CPU_POCL_FAILED_TESTS "Unit_hipMemPoolApi_Basic") # Failed
list(APPEND CPU_POCL_FAILED_TESTS "Unit_hipMemPoolApi_BasicAlloc") # Failed
list(APPEND CPU_POCL_FAILED_TESTS "Unit_hipMemPoolApi_BasicTrim") # Failed
list(APPEND CPU_POCL_FAILED_TESTS "Unit_hipMemPoolApi_BasicReuse") # Failed
list(APPEND CPU_POCL_FAILED_TESTS "Unit_hipMemPoolApi_Opportunistic") # Failed
list(APPEND CPU_POCL_FAILED_TESTS "Unit_hipMemPoolApi_Default") # Failed
list(APPEND CPU_POCL_FAILED_TESTS "Unit_hipMemset2DAsync_WithKernel") # Timeout
list(APPEND CPU_POCL_FAILED_TESTS "Unit_hipMemset2DAsync_MultiThread") # Timeout
list(APPEND CPU_POCL_FAILED_TESTS "Unit_hipMalloc_ArgumentValidation") # Failed
list(APPEND CPU_POCL_FAILED_TESTS "Unit_hipHostGetDevicePointer_NullCheck") # Failed
list(APPEND CPU_POCL_FAILED_TESTS "Unit_hipMemsetFunctional_ZeroSize_hipMemset") # Failed
list(APPEND CPU_POCL_FAILED_TESTS "Unit_hipMemsetFunctional_ZeroSize_hipMemsetD32") # Failed
list(APPEND CPU_POCL_FAILED_TESTS "Unit_hipMemsetFunctional_ZeroSize_hipMemsetD16") # Failed
list(APPEND CPU_POCL_FAILED_TESTS "Unit_hipMemsetFunctional_ZeroSize_hipMemsetD8") # Failed
list(APPEND CPU_POCL_FAILED_TESTS "Unit_hipMemsetFunctional_PartialSet_1D") # Failed
list(APPEND CPU_POCL_FAILED_TESTS "Unit_hipMemsetFunctional_ZeroValue_2D") # Timeout
list(APPEND CPU_POCL_FAILED_TESTS "Unit_hipMallocArray_DiffSizes") # Subprocess aborted
list(APPEND CPU_POCL_FAILED_TESTS "Unit_hipMallocArray_MultiThread") # Subprocess aborted
list(APPEND CPU_POCL_FAILED_TESTS "Unit_hipMallocArray_Negative_DifferentChannelSizes") # Failed
list(APPEND CPU_POCL_FAILED_TESTS "Unit_hipMallocArray_Negative_NullArrayPtr") # Failed
list(APPEND CPU_POCL_FAILED_TESTS "Unit_hipMallocArray_Negative_NullDescPtr") # Failed
list(APPEND CPU_POCL_FAILED_TESTS "Unit_hipMallocArray_Negative_BadFlags") # Failed
list(APPEND CPU_POCL_FAILED_TESTS "Unit_hipMallocArray_Negative_8bitFloat - float") # Failed
list(APPEND CPU_POCL_FAILED_TESTS "Unit_hipMallocArray_Negative_8bitFloat - float2") # Failed
list(APPEND CPU_POCL_FAILED_TESTS "Unit_hipMallocArray_Negative_8bitFloat - float4") # Failed
list(APPEND CPU_POCL_FAILED_TESTS "Unit_hipMallocArray_Negative_BadNumberOfBits") # Failed
list(APPEND CPU_POCL_FAILED_TESTS "Unit_hipMallocArray_Negative_3ChannelElement") # Failed
list(APPEND CPU_POCL_FAILED_TESTS "Unit_hipMallocArray_Negative_ChannelAfterZeroChannel") # Failed
list(APPEND CPU_POCL_FAILED_TESTS "Unit_hipMallocArray_Negative_InvalidChannelFormat") # Failed
list(APPEND CPU_POCL_FAILED_TESTS "Unit_hipMallocArray_Negative_NumericLimit") # Failed
list(APPEND CPU_POCL_FAILED_TESTS "Unit_hipMalloc3DArray_DiffSizes") # Subprocess aborted
list(APPEND CPU_POCL_FAILED_TESTS "Unit_hipMalloc3DArray_MultiThread") # Subprocess aborted
list(APPEND CPU_POCL_FAILED_TESTS "Unit_hipMalloc3DArray_Negative_NullArrayPtr") # Failed
list(APPEND CPU_POCL_FAILED_TESTS "Unit_hipMalloc3DArray_Negative_NullDescPtr") # Failed
list(APPEND CPU_POCL_FAILED_TESTS "Unit_hipMalloc3DArray_Negative_ZeroHeight") # Failed
list(APPEND CPU_POCL_FAILED_TESTS "Unit_hipMalloc3DArray_Negative_InvalidFlags") # Failed
list(APPEND CPU_POCL_FAILED_TESTS "Unit_hipMalloc3DArray_Negative_BadChannelLayout") # Failed
list(APPEND CPU_POCL_FAILED_TESTS "Unit_hipMalloc3DArray_Negative_8BitFloat") # Failed
list(APPEND CPU_POCL_FAILED_TESTS "Unit_hipMalloc3DArray_Negative_DifferentChannelSizes") # Failed
list(APPEND CPU_POCL_FAILED_TESTS "Unit_hipMalloc3DArray_Negative_BadChannelSize") # Failed
list(APPEND CPU_POCL_FAILED_TESTS "Unit_hipMalloc3DArray_Negative_NumericLimit") # Failed
list(APPEND CPU_POCL_FAILED_TESTS "Unit_hipDrvMemcpy3D_MultipleDataTypes - uint8_t") # Failed
list(APPEND CPU_POCL_FAILED_TESTS "Unit_hipDrvMemcpy3D_MultipleDataTypes - int") # Failed
list(APPEND CPU_POCL_FAILED_TESTS "Unit_hipDrvMemcpy3D_MultipleDataTypes - float") # Failed
list(APPEND CPU_POCL_FAILED_TESTS "Unit_hipDrvMemcpy3D_HosttoDevice") # Failed
list(APPEND CPU_POCL_FAILED_TESTS "Unit_hipDrvMemcpy3D_ExtentValidation") # Failed
list(APPEND CPU_POCL_FAILED_TESTS "Unit_hipDrvMemcpy3DAsync_MultipleDataTypes - uint8_t") # Failed
list(APPEND CPU_POCL_FAILED_TESTS "Unit_hipDrvMemcpy3DAsync_MultipleDataTypes - int") # Failed
list(APPEND CPU_POCL_FAILED_TESTS "Unit_hipDrvMemcpy3DAsync_MultipleDataTypes - float") # Failed
list(APPEND CPU_POCL_FAILED_TESTS "Unit_hipDrvMemcpy3DAsync_HosttoDevice") # Failed
list(APPEND CPU_POCL_FAILED_TESTS "Unit_hipDrvMemcpy3DAsync_ExtentValidation") # Failed
list(APPEND CPU_POCL_FAILED_TESTS "Unit_hipPointerGetAttribute_MemoryTypes") # Failed
list(APPEND CPU_POCL_FAILED_TESTS "Unit_hipPointerGetAttribute_KernelUpdation") # Failed
list(APPEND CPU_POCL_FAILED_TESTS "Unit_hipPointerGetAttribute_BufferID") # Failed
list(APPEND CPU_POCL_FAILED_TESTS "Unit_hipPointerGetAttribute_MappedMem") # Failed
list(APPEND CPU_POCL_FAILED_TESTS "Unit_hipPointerGetAttribute_Negative") # Failed
list(APPEND CPU_POCL_FAILED_TESTS "Unit_hipDrvPtrGetAttributes_Negative") # Failed
list(APPEND CPU_POCL_FAILED_TESTS "Unit_hipDrvPtrGetAttributes_Functional") # Failed
list(APPEND CPU_POCL_FAILED_TESTS "Unit_hipMemGetInfo_DifferentMallocSmall") # Failed
list(APPEND CPU_POCL_FAILED_TESTS "Unit_hipMemGetInfo_ParaSmall") # Subprocess aborted
list(APPEND CPU_POCL_FAILED_TESTS "Unit_hipMemGetInfo_ParaNonDiv") # Subprocess aborted
list(APPEND CPU_POCL_FAILED_TESTS "Unit_hipMemGetInfo_ParaMultiSmall") # Subprocess aborted
list(APPEND CPU_POCL_FAILED_TESTS "Unit_hipMemGetInfo_Negative") # Failed
list(APPEND CPU_POCL_FAILED_TESTS "Unit_hipFreeMultiTDev - char") # Subprocess aborted
list(APPEND CPU_POCL_FAILED_TESTS "Unit_hipFreeMultiTDev - int") # Subprocess aborted
list(APPEND CPU_POCL_FAILED_TESTS "Unit_hipFreeMultiTDev - float2") # Subprocess aborted
list(APPEND CPU_POCL_FAILED_TESTS "Unit_hipFreeMultiTDev - float4") # Subprocess aborted
list(APPEND CPU_POCL_FAILED_TESTS "Unit_hipFreeMultiTHost - char") # Subprocess aborted
list(APPEND CPU_POCL_FAILED_TESTS "Unit_hipFreeMultiTHost - int") # Subprocess aborted
list(APPEND CPU_POCL_FAILED_TESTS "Unit_hipFreeMultiTHost - float2") # Subprocess aborted
list(APPEND CPU_POCL_FAILED_TESTS "Unit_hipFreeMultiTHost - float4") # Subprocess aborted
list(APPEND CPU_POCL_FAILED_TESTS "Unit_hipFreeMultiTArray - char") # Subprocess aborted
list(APPEND CPU_POCL_FAILED_TESTS "Unit_hipFreeMultiTArray - int") # Subprocess aborted
list(APPEND CPU_POCL_FAILED_TESTS "Unit_hipFreeMultiTArray - float2") # Subprocess aborted
list(APPEND CPU_POCL_FAILED_TESTS "Unit_hipFreeMultiTArray - float4") # Subprocess aborted
list(APPEND CPU_POCL_FAILED_TESTS "Unit_hipMemset2DASyncMulti") # Timeout
list(APPEND CPU_POCL_FAILED_TESTS "Unit_hipMemset3DASyncMulti") # Failed
list(APPEND CPU_POCL_FAILED_TESTS "Unit_hipStreamGetFlags_Negative") # Failed
list(APPEND CPU_POCL_FAILED_TESTS "Unit_hipStreamDestroy_Negative_DoubleDestroy") # Failed
list(APPEND CPU_POCL_FAILED_TESTS "Unit_hipStreamDestroy_Negative_NullStream") # Failed
list(APPEND CPU_POCL_FAILED_TESTS "Unit_hipStreamSynchronize_UninitializedStream") # Failed
list(APPEND CPU_POCL_FAILED_TESTS "Unit_hipStreamAddCallback_StrmSyncTiming") # Failed
list(APPEND CPU_POCL_FAILED_TESTS "Unit_hipEventRecord") # Failed
list(APPEND CPU_POCL_FAILED_TESTS "Unit_hipEventIpc") # Failed
list(APPEND CPU_POCL_FAILED_TESTS "Unit_hipEventSynchronize_Default_Positive") # Failed
list(APPEND CPU_POCL_FAILED_TESTS "Unit_hipEventSynchronize_NoEventRecord_Positive") # Failed
list(APPEND CPU_POCL_FAILED_TESTS "Unit_hipDeviceGetPCIBusId_Negative_PartialFill") # Failed
list(APPEND CPU_POCL_FAILED_TESTS "Unit_hipDeviceGetCacheConfig_Positive_Default") # Failed
list(APPEND CPU_POCL_FAILED_TESTS "Unit_hipDeviceGetCacheConfig_Positive_Basic") # Failed
list(APPEND CPU_POCL_FAILED_TESTS "Unit_hipDeviceGetCacheConfig_Positive_Threaded") # Subprocess aborted
list(APPEND CPU_POCL_FAILED_TESTS "Unit_HipDeviceGetCacheConfig_Negative_Parameters") # Failed
list(APPEND CPU_POCL_FAILED_TESTS "Unit_hipDeviceTotalMem_NegTst") # Failed
list(APPEND CPU_POCL_FAILED_TESTS "Unit_hipGetSetDeviceFlags_NullptrFlag") # Failed
list(APPEND CPU_POCL_FAILED_TESTS "Unit_hipGetSetDeviceFlags_InvalidFlag") # Failed
list(APPEND CPU_POCL_FAILED_TESTS "Unit_hipGetSetDeviceFlags_ValidFlag") # Failed
list(APPEND CPU_POCL_FAILED_TESTS "Unit_hipGetSetDeviceFlags_SetThenGet") # Failed
list(APPEND CPU_POCL_FAILED_TESTS "Unit_hipGetSetDeviceFlags_Threaded") # Subprocess aborted
list(APPEND CPU_POCL_FAILED_TESTS "Unit_hipGetDeviceFlags_Positive_Context") # Failed
list(APPEND CPU_POCL_FAILED_TESTS "Unit_hipGetSetDevice_MultiThreaded") # Subprocess aborted
list(APPEND CPU_POCL_FAILED_TESTS "Unit_hipSetGetDevice_Negative") # Failed
list(APPEND CPU_POCL_FAILED_TESTS "Unit_hipDeviceGetUuid_Positive") # Failed
list(APPEND CPU_POCL_FAILED_TESTS "Unit_hipDeviceGetUuid_Negative") # Failed
list(APPEND CPU_POCL_FAILED_TESTS "Unit_hipDeviceGetDefaultMemPool_Positive_Basic") # Failed
list(APPEND CPU_POCL_FAILED_TESTS "Unit_hipDeviceGetDefaultMemPool_Negative_Parameters") # Failed
list(APPEND CPU_POCL_FAILED_TESTS "Unit_hipDeviceSetLimit_SetGet") # Failed
list(APPEND CPU_POCL_FAILED_TESTS "Unit_hipDeviceGetSharedMemConfig_Positive_Default") # Failed
list(APPEND CPU_POCL_FAILED_TESTS "Unit_hipDeviceGetSharedMemConfig_Positive_Basic") # Failed
list(APPEND CPU_POCL_FAILED_TESTS "Unit_hipDeviceGetSharedMemConfig_Positive_Threaded") # Subprocess aborted
list(APPEND CPU_POCL_FAILED_TESTS "Unit_hipDeviceGetSharedMemConfig_Negative_Parameters") # Failed
list(APPEND CPU_POCL_FAILED_TESTS "Unit_hipDeviceReset_Positive_Basic") # Failed
list(APPEND CPU_POCL_FAILED_TESTS "Unit_hipDeviceReset_Positive_Threaded") # Failed
list(APPEND CPU_POCL_FAILED_TESTS "Unit_hipDeviceSetMemPool_Positive_Basic") # Failed
list(APPEND CPU_POCL_FAILED_TESTS "Unit_hipDeviceSetMemPool_Negative_Parameters") # Failed
list(APPEND CPU_POCL_FAILED_TESTS "Unit_hipDeviceGetMemPool_Positive_Default") # Failed
list(APPEND CPU_POCL_FAILED_TESTS "Unit_hipDeviceGetMemPool_Positive_Basic") # Failed
list(APPEND CPU_POCL_FAILED_TESTS "Unit_hipDeviceGetMemPool_Positive_Threaded") # Failed
list(APPEND CPU_POCL_FAILED_TESTS "Unit_hipDeviceGetMemPool_Negative_Parameters") # Failed
list(APPEND CPU_POCL_FAILED_TESTS "Unit_hipDriverGetVersion_Negative") # Failed
list(APPEND CPU_POCL_FAILED_TESTS "Unit_hipIpcOpenMemHandle_Negative_Open_In_Creating_Process") # Failed
list(APPEND CPU_POCL_FAILED_TESTS "Unit_hipIpcOpenMemHandle_Negative_Open_In_Two_Contexts_Same_Device") # Failed
list(APPEND CPU_POCL_FAILED_TESTS "Unit_hipIpcGetMemHandle_Positive_Unique_Handles_Separate_Allocations") # Failed
list(APPEND CPU_POCL_FAILED_TESTS "Unit_hipIpcGetMemHandle_Positive_Unique_Handles_Reused_Memory") # Failed
list(APPEND CPU_POCL_FAILED_TESTS "Unit_hipIpcGetMemHandle_Negative_Handle_For_Freed_Memory") # Failed
list(APPEND CPU_POCL_FAILED_TESTS "Unit_hipIpcGetMemHandle_Negative_Out_Of_Bound_Pointer") # Failed
list(APPEND CPU_POCL_FAILED_TESTS "Unit_hipIpcCloseMemHandle_Positive_Reference_Counting") # Failed
list(APPEND CPU_POCL_FAILED_TESTS "Unit_hipIpcCloseMemHandle_Negative_Close_In_Originating_Process") # Failed
list(APPEND CPU_POCL_FAILED_TESTS "Unit_printf_flags") # Subprocess aborted
list(APPEND CPU_POCL_FAILED_TESTS "Unit_printf_specifier") # Subprocess aborted
list(APPEND CPU_POCL_FAILED_TESTS "Unit_hipLaunchBounds_With_maxThreadsPerBlock_Check") # NUMERICAL
list(APPEND CPU_POCL_FAILED_TESTS "Unit_hipLaunchBounds_With_maxThreadsPerBlock_blocksPerCU_Check") # NUMERICAL
list(APPEND CPU_POCL_FAILED_TESTS "Unit_hipGetLastError_Positive_Basic") # Failed
list(APPEND CPU_POCL_FAILED_TESTS "Unit_hipGetLastError_Positive_Threaded") # Subprocess aborted
list(APPEND CPU_POCL_FAILED_TESTS "Unit_hipPeekAtLastError_Positive_Basic") # Failed
list(APPEND CPU_POCL_FAILED_TESTS "Unit_hipPeekAtLastError_Positive_Threaded") # Subprocess aborted
list(APPEND CPU_POCL_FAILED_TESTS "Unit_hipClassKernel_Friend") # SEGFAULT
list(APPEND CPU_POCL_FAILED_TESTS "Unit_hipDeviceSynchronize_Functional") # Failed
list(APPEND CPU_POCL_FAILED_TESTS "syncthreadsExitedThreads") # Timeout
list(APPEND CPU_POCL_FAILED_TESTS "hip_sycl_interop") # #terminate called after throwing an instance of 'sycl::_V1::runtime_error' what():  No device of requested type available
list(APPEND CPU_POCL_FAILED_TESTS "hip_sycl_interop_no_buffers") # #terminate called after throwing an instance of 'sycl::_V1::runtime_error' what():  No device of requested type available
# broken tests, they all try to write outside allocated memory;
# valgrind + pocl shows:
#
#==11492== Invalid write of size 1
#==11492==    at 0x5605B83: pocl_fill_aligned_buf_with_pattern (pocl_util.c:2590)
#==11492==    by 0x562B1F5: pocl_driver_svm_fill (common_driver.c:444)
#==11492==    by 0x5626EBF: pocl_exec_command (common.c:693)
#==11492==    by 0x562205F: pthread_scheduler_get_work (pthread_scheduler.c:529)
#==11492==    by 0x56221B7: pocl_pthread_driver_thread (pthread_scheduler.c:588)
#==11492==    by 0x5009B42: start_thread (pthread_create.c:442)
#==11492==    by 0x509ABB3: clone (clone.S:100)
#==11492==  Address 0x114baf00 is 0 bytes after a block of size 16,384 alloc'd
#==11492==    by 0x561EE67: pocl_basic_svm_alloc (basic.c:841)
#==11492==    by 0x561411A: POclSVMAlloc (clSVMAlloc.c:98)
#==11492==    by 0x4966168: SVMemoryRegion::allocate(unsigned long) (source/chip-spv/src/backend>
#
# running with older PoCL: "double free or corruption"
#
# running with Intel CPU runtime or new PoCL: hipErrorRuntimeMemory (CL_INVALID_VALUE )
# in CHIPBackendOpenCL.cc:1048:memFillAsyncImpl
list(APPEND CPU_POCL_FAILED_TESTS "Unit_hipMemset2D_BasicFunctional") # Timeout
list(APPEND CPU_POCL_FAILED_TESTS "Unit_hipMemset2DAsync_BasicFunctional") # Timeout
list(APPEND CPU_POCL_FAILED_TESTS "Unit_hipMemset2DAsync_WithKernel") # Timeout
list(APPEND CPU_POCL_FAILED_TESTS "Unit_hipMemset2DAsync_MultiThread") # Timeout
list(APPEND CPU_POCL_FAILED_TESTS "Unit_hipMemsetFunctional_ZeroValue_2D") # Timeout
list(APPEND CPU_POCL_FAILED_TESTS "Unit_hipMemsetASyncMulti") # Failed
list(APPEND CPU_POCL_FAILED_TESTS "Unit_hipMemsetDASyncMulti - int8_t") # Failed
list(APPEND CPU_POCL_FAILED_TESTS "Unit_hipMemsetDASyncMulti - int16_t") # Failed
list(APPEND CPU_POCL_FAILED_TESTS "Unit_hipMemsetDASyncMulti - uint32_t") # Failed

# The following tests fail for LLVM 15 Debug & Release : Cannot find symbol _Z4sqrtDh in kernel library
list(APPEND CPU_POCL_FAILED_TESTS "Unit_deviceFunctions_CompileTest___dsqrt_rd_double") # Failed
list(APPEND CPU_POCL_FAILED_TESTS "Unit_deviceFunctions_CompileTest___dsqrt_rn_double") # Failed
list(APPEND CPU_POCL_FAILED_TESTS "Unit_deviceFunctions_CompileTest___dsqrt_ru_double") # Failed
list(APPEND CPU_POCL_FAILED_TESTS "Unit_deviceFunctions_CompileTest___dsqrt_rz_double") # Failed

# Fails for LLVM 15 Debug: SPIR-V Parser: Failed to find size for type id 83
list(APPEND CPU_POCL_FAILED_TESTS "Unit_deviceFunctions_CompileTest_rnorm_double") # Failed

# This causes an LLVM codegen crash with cold kcache, but with hot
# kcache it passes. Also it passes with the 'basic' driver.
list(APPEND CPU_POCL_FAILED_TESTS "TestUndefKernelArg")

list(APPEND ALL_FAILED_TESTS ${FAILING_FOR_ALL})
list(APPEND ALL_FAILED_TESTS ${DGPU_OPENCL_FAILED_TESTS})
list(APPEND ALL_FAILED_TESTS ${IGPU_OPENCL_FAILED_TESTS})
list(APPEND ALL_FAILED_TESTS ${CPU_OPENCL_FAILED_TESTS})
list(APPEND ALL_FAILED_TESTS ${DGPU_LEVEL0_BASE_FAILED_TESTS})
list(APPEND ALL_FAILED_TESTS ${DGPU_LEVEL0_RCL_FAILED_TESTS})
list(APPEND ALL_FAILED_TESTS ${DGPU_LEVEL0_ICL_FAILED_TESTS})
list(APPEND ALL_FAILED_TESTS ${IGPU_LEVEL0_BASE_FAILED_TESTS})
list(APPEND ALL_FAILED_TESTS ${IGPU_LEVEL0_RCL_FAILED_TESTS})
list(APPEND ALL_FAILED_TESTS ${IGPU_LEVEL0_ICL_FAILED_TESTS})
list(APPEND ALL_FAILED_TESTS ${CPU_POCL_FAILED_TESTS})

list(APPEND DGPU_OPENCL_FAILED_TESTS ${FAILING_FOR_ALL})
list(APPEND IGPU_OPENCL_FAILED_TESTS ${FAILING_FOR_ALL})
list(APPEND CPU_OPENCL_FAILED_TESTS ${FAILING_FOR_ALL})
list(APPEND DGPU_LEVEL0_RCL_FAILED_TESTS ${FAILING_FOR_ALL} ${DGPU_LEVEL0_BASE_FAILED_TESTS} ${DGPU_LEVEL0_RCL_FAILED_TESTS})
list(APPEND DGPU_LEVEL0_ICL_FAILED_TESTS ${FAILING_FOR_ALL} ${DGPU_LEVEL0_BASE_FAILED_TESTS} ${DGPU_LEVEL0_ICL_FAILED_TESTS})
list(APPEND IGPU_LEVEL0_RCL_FAILED_TESTS ${FAILING_FOR_ALL} ${IGPU_LEVEL0_BASE_FAILED_TESTS} ${IGPU_LEVEL0_RCL_FAILED_TESTS})
list(APPEND IGPU_LEVEL0_ICL_FAILED_TESTS ${FAILING_FOR_ALL} ${IGPU_LEVEL0_BASE_FAILED_TESTS} ${IGPU_LEVEL0_ICL_FAILED_TESTS})
list(APPEND CPU_POCL_FAILED_TESTS ${FAILING_FOR_ALL})

list(REMOVE_DUPLICATES ALL_FAILED_TESTS)

string(REGEX REPLACE ";" "\$|" DGPU_OPENCL_FAILED_TESTS_STR "${DGPU_OPENCL_FAILED_TESTS}")
string(REGEX REPLACE ";" "\$|" IGPU_OPENCL_FAILED_TESTS_STR "${IGPU_OPENCL_FAILED_TESTS}")
string(REGEX REPLACE ";" "\$|"  CPU_OPENCL_FAILED_TESTS_STR "${CPU_OPENCL_FAILED_TESTS}")
string(REGEX REPLACE ";" "\$|" DGPU_LEVEL0_RCL_FAILED_TESTS_STR "${DGPU_LEVEL0_RCL_FAILED_TESTS}")
string(REGEX REPLACE ";" "\$|" DGPU_LEVEL0_ICL_FAILED_TESTS_STR "${DGPU_LEVEL0_ICL_FAILED_TESTS}")
string(REGEX REPLACE ";" "\$|" IGPU_LEVEL0_RCL_FAILED_TESTS_STR "${IGPU_LEVEL0_RCL_FAILED_TESTS}")
string(REGEX REPLACE ";" "\$|" IGPU_LEVEL0_ICL_FAILED_TESTS_STR "${IGPU_LEVEL0_ICL_FAILED_TESTS}")
string(REGEX REPLACE ";" "\$|"    CPU_POCL_FAILED_TESTS_STR "${CPU_POCL_FAILED_TESTS}")
string(REGEX REPLACE ";" "\$|" ALL_FAILED_TESTS_STR "${ALL_FAILED_TESTS}")

add_custom_target(check COMMAND ${CMAKE_CTEST_COMMAND} ${TEST_OPTIONS} -E ${ALL_FAILED_TESTS_STR} VERBATIM)

string(CONCAT DGPU_OPENCL_FAILED_TESTS_STR ${DGPU_OPENCL_FAILED_TESTS_STR} "\$|")
string(CONCAT IGPU_OPENCL_FAILED_TESTS_STR ${IGPU_OPENCL_FAILED_TESTS_STR} "\$|")
string(CONCAT CPU_OPENCL_FAILED_TESTS_STR ${CPU_OPENCL_FAILED_TESTS_STR} "\$|")
string(CONCAT DGPU_LEVEL0_RCL_FAILED_TESTS_STR ${DGPU_LEVEL0_RCL_FAILED_TESTS_STR} "\$|")
string(CONCAT DGPU_LEVEL0_ICL_FAILED_TESTS_STR ${DGPU_LEVEL0_ICL_FAILED_TESTS_STR} "\$|")
string(CONCAT IGPU_LEVEL0_RCL_FAILED_TESTS_STR ${IGPU_LEVEL0_RCL_FAILED_TESTS_STR} "\$|")
string(CONCAT IGPU_LEVEL0_ICL_FAILED_TESTS_STR ${IGPU_LEVEL0_ICL_FAILED_TESTS_STR} "\$|")
string(CONCAT CPU_POCL_FAILED_TESTS_STR ${CPU_POCL_FAILED_TESTS_STR} "\$|")
string(CONCAT ALL_FAILED_TESTS_STR ${ALL_FAILED_TESTS_STR} "\$|")

FILE(WRITE "${CMAKE_BINARY_DIR}/test_lists/dgpu_opencl_failed_tests.txt" "\"${DGPU_OPENCL_FAILED_TESTS_STR}\"")
FILE(WRITE "${CMAKE_BINARY_DIR}/test_lists/igpu_opencl_failed_tests.txt" "\"${IGPU_OPENCL_FAILED_TESTS_STR}\"")
FILE(WRITE "${CMAKE_BINARY_DIR}/test_lists/cpu_opencl_failed_tests.txt" "\"${CPU_OPENCL_FAILED_TESTS_STR}\"")
FILE(WRITE "${CMAKE_BINARY_DIR}/test_lists/dgpu_level0_failed_reg_tests.txt" "\"${DGPU_LEVEL0_RCL_FAILED_TESTS_STR}\"")
FILE(WRITE "${CMAKE_BINARY_DIR}/test_lists/dgpu_level0_failed_imm_tests.txt" "\"${DGPU_LEVEL0_ICL_FAILED_TESTS_STR}\"")
FILE(WRITE "${CMAKE_BINARY_DIR}/test_lists/igpu_level0_failed_reg_tests.txt" "\"${IGPU_LEVEL0_RCL_FAILED_TESTS_STR}\"")
FILE(WRITE "${CMAKE_BINARY_DIR}/test_lists/igpu_level0_failed_imm_tests.txt" "\"${IGPU_LEVEL0_ICL_FAILED_TESTS_STR}\"")
FILE(WRITE "${CMAKE_BINARY_DIR}/test_lists/cpu_pocl_failed_tests.txt" "\"${CPU_POCL_FAILED_TESTS_STR}\"")
FILE(WRITE "${CMAKE_BINARY_DIR}/test_lists/all_failed_tests.txt" "\"${ALL_FAILED_TESTS_STR}\"")

# TODO fix-254 how do I make these read from the environment?
# MULTI_TESTS_REPEAT=33 make multi_tests
# Preferably without an additional reconfigure. Every way I tried escaping ${MULTI_TESTS_REPEAT} results in something undesirable like \${MULTI_TESTS_REPEAT}
set(FLAKY_TESTS_REPEAT 100)
set(MULTI_TESTS_REPEAT 10)
set(PARALLEL_TESTS 1)

set(TEST_OPTIONS -j ${PARALLEL_TESTS} --timeout 120 --output-on-failure)
add_custom_target(flaky_tests COMMAND ${CMAKE_CTEST_COMMAND} ${TEST_OPTIONS} -R ${FLAKY_TESTS} --repeat until-fail:${FLAKY_TESTS_REPEAT} USES_TERMINAL VERBATIM)
add_custom_target(multi_tests COMMAND ${CMAKE_CTEST_COMMAND} ${TEST_OPTIONS} -R "[Aa]sync|[Mm]ulti[Tt]hread|[Mm]ulti[Ss]tream|[Tt]hread|[Ss]tream" --repeat until-fail:${MULTI_TESTS_REPEAT} USES_TERMINAL VERBATIM)<|MERGE_RESOLUTION|>--- conflicted
+++ resolved
@@ -21,11 +21,7 @@
 # It fails with "error: cannot find ROCm device library;
 #  provide its path via '--rocm-path' or '--rocm-device-lib-path', or pass
 #  '-nogpulib' to build without ROCm device library"
-<<<<<<< HEAD
-list(APPEND FAILING_FOR_ALL "Unit_hipStreamPerThread_Basic") # After QueueSync refactor
-=======
 list(APPEND FAILING_FOR_ALL "hip_sycl_interop") # Segfault after updating to the newest runtime
->>>>>>> c387e741
 list(APPEND FAILING_FOR_ALL "Unit_hipStreamAddCallback_MultipleThreads") # Timeout
 list(APPEND FAILING_FOR_ALL "Unit_hipMultiStream_multimeDevice") # Timeout on OpenCL cpu but needs investigating
 list(APPEND FAILING_FOR_ALL "Unit_hipGraphAddEventWaitNode_MultipleRun") # Failed for level0 dgpu imm
@@ -752,17 +748,12 @@
 
 # dGPU OpenCL Unit Test Failures
  # Timeout or out-of-resources error in the CI which emulates double FPs.
-<<<<<<< HEAD
-list(APPEND DGPU_OPENCL_FAILED_TESTS "Unit_hipGraphAddEventRecordNode_MultipleRun") # Timeout - SyncQueues Refactor
-list(APPEND DGPU_OPENCL_FAILED_TESTS "Unit_hipStreamAddCallback_ParamTst_Positive") # Timeout - SyncQueues Refactor
-=======
 list(APPEND DGPU_OPENCL_FAILED_TESTS "Unit_hipHostRegister_Memcpy - int") # Only happens in ctest -j $(nproc): timeout
 list(APPEND DGPU_OPENCL_FAILED_TESTS "Unit_hipHostRegister_Memcpy - float") # Only happens in ctest -j $(nproc): timeout
 list(APPEND DGPU_OPENCL_FAILED_TESTS "Unit_hipHostRegister_Memcpy - double") # Only happens in ctest -j $(nproc): timeout
 list(APPEND DGPU_OPENCL_FAILED_TESTS "Unit_hipStreamBeginCapture_ColligatedStrmCapture_diffflags") # Only happens in ctest -j $(nproc): timeout
 list(APPEND DGPU_OPENCL_FAILED_TESTS "Unit_hipStreamPerThread_MultiThread") # Only happens in ctest -j $(nproc): pure virtual method called
 list(APPEND DGPU_OPENCL_FAILED_TESTS "Unit_hipStreamPerThread_DeviceReset_1") # Only happens in ctest -j $(nproc): pure virtual method called
->>>>>>> c387e741
 list(APPEND DGPU_OPENCL_FAILED_TESTS "Unit_hipTextureObj2D_Check") # Unkown
 list(APPEND DGPU_OPENCL_FAILED_TESTS "Unit_hipTexObjPitch_texture2D - float") # Unkown
 list(APPEND DGPU_OPENCL_FAILED_TESTS "Unit_hipTexObjPitch_texture2D - int") # Unkown
