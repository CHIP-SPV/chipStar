--- conflicted
+++ resolved
@@ -11,11 +11,7 @@
   cancel-in-progress: true
 
 jobs:
-<<<<<<< HEAD
-  unit-tests-debug:
-=======
   unit-tests-llvm-15-debug:
->>>>>>> 5ffc60aa
     runs-on: self-hosted
     steps:
       - uses: actions/checkout@v2
@@ -23,15 +19,9 @@
           ref: ${{ github.event.pull_request.head.sha }}
           fetch-depth: 0
       - name: Run unit test checking script
-<<<<<<< HEAD
-        run: ./scripts/unit_tests.sh debug
-        shell: bash
-  unit-tests-release:
-=======
         run: ./scripts/unit_tests.sh debug llvm-15
         shell: bash
   unit-tests-llvm-15-release:
->>>>>>> 5ffc60aa
     runs-on: self-hosted
     steps:
       - uses: actions/checkout@v2
@@ -39,9 +29,6 @@
           ref: ${{ github.event.pull_request.head.sha }}
           fetch-depth: 0
       - name: Run unit test checking script
-<<<<<<< HEAD
-        run: ./scripts/unit_tests.sh release
-=======
         run: ./scripts/unit_tests.sh release llvm-15
         shell: bash
   unit-tests-llvm-16-debug:
@@ -63,5 +50,4 @@
           fetch-depth: 0
       - name: Run unit test checking script
         run: ./scripts/unit_tests.sh release llvm-16
->>>>>>> 5ffc60aa
         shell: bash