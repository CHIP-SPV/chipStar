--- conflicted
+++ resolved
@@ -66,44 +66,6 @@
       });
   assert(Res7 == 3.21f);
 
-<<<<<<< HEAD
-  // Test atomicMax with double
-  auto Res8 = launchAtomicOp<4, double>(
-      10.0, 2.0, [] __device__(double *x, double y) { 
-          return atomicMax(x, y);
-      });
-  assert(Res8 == 10.0);  // Should get maximum value after all threads
-
-  // Test with a smaller value that shouldn't affect max
-  auto Res9 = launchAtomicOp<4, double>(
-      5.0, 1.0, [] __device__(double *x, double y) { 
-          return atomicMax(x, y);
-      });
-  assert(Res9 == 5.0);  // Should remain unchanged since 1.0 < 5.0
-
-  // Test atomicMax with float
-  auto Res10 = launchAtomicOp<4, float>(
-      10.0f, 2.0f, [] __device__(float *x, float y) { 
-          return atomicMax(x, y);
-      });
-  assert(Res10 == 10.0f);
-
-  // Test atomicMin with double
-  auto Res11 = launchAtomicOp<4, double>(
-      10.0, 2.0, [] __device__(double *x, double y) { 
-          return atomicMin(x, y);
-      });
-  assert(Res11 == 2.0);
-
-  // Test atomicMin with float
-  auto Res12 = launchAtomicOp<4, float>(
-      10.0f, 2.0f, [] __device__(float *x, float y) { 
-          return atomicMin(x, y);
-      });
-  assert(Res12 == 2.0f);
-
-=======
   std::cout << "PASSED\n";
->>>>>>> 9f750560
   return 0;
 }