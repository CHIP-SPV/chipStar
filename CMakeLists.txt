--- conflicted
+++ resolved
@@ -219,7 +219,6 @@
 option(CHIP_L0_FIRST_TOUCH "First-touch workaround for Level Zero." OFF)
 set(CHIP_DEFAULT_JIT_FLAGS "-cl-kernel-arg-info -cl-std=CL3.0")
 
-<<<<<<< HEAD
 option(OCML_BASIC_ROUNDED_OPERATIONS "Use OCML implementations for devicelib functions with explicit rounding mode such as __dadd_rd. Otherwise, rounding mode will be ignored" OFF)
 
 # (old) ARM Mali GPU driver is known to fail to process valid SPIR-V
@@ -228,8 +227,6 @@
 option(CHIP_MALI_GPU_WORKAROUNDS "Apply work-arounds for avoiding SPIR-V \
 consumption issues in ARM Mali GPU driver." OFF)
 
-=======
->>>>>>> dd1c7f3c
 # Warpsize would optimally be a device-specific, queried and made
 # effective at runtime. However, we need to fix the warpsize since SPIR-Vs need
 # to be portable across multiple devices. It should be more portable to
